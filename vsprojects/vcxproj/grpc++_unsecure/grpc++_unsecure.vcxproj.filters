--- conflicted
+++ resolved
@@ -109,384 +109,6 @@
     <ClCompile Include="$(SolutionDir)\..\src\cpp\util\time_cc.cc">
       <Filter>src\cpp\util</Filter>
     </ClCompile>
-<<<<<<< HEAD
-    <ClCompile Include="$(SolutionDir)\..\src\core\lib\channel\channel_args.c">
-      <Filter>src\core\lib\channel</Filter>
-    </ClCompile>
-    <ClCompile Include="$(SolutionDir)\..\src\core\lib\channel\channel_stack.c">
-      <Filter>src\core\lib\channel</Filter>
-    </ClCompile>
-    <ClCompile Include="$(SolutionDir)\..\src\core\lib\channel\channel_stack_builder.c">
-      <Filter>src\core\lib\channel</Filter>
-    </ClCompile>
-    <ClCompile Include="$(SolutionDir)\..\src\core\lib\channel\connected_channel.c">
-      <Filter>src\core\lib\channel</Filter>
-    </ClCompile>
-    <ClCompile Include="$(SolutionDir)\..\src\core\lib\channel\handshaker.c">
-      <Filter>src\core\lib\channel</Filter>
-    </ClCompile>
-    <ClCompile Include="$(SolutionDir)\..\src\core\lib\channel\handshaker_factory.c">
-      <Filter>src\core\lib\channel</Filter>
-    </ClCompile>
-    <ClCompile Include="$(SolutionDir)\..\src\core\lib\channel\handshaker_registry.c">
-      <Filter>src\core\lib\channel</Filter>
-    </ClCompile>
-    <ClCompile Include="$(SolutionDir)\..\src\core\lib\compression\compression.c">
-      <Filter>src\core\lib\compression</Filter>
-    </ClCompile>
-    <ClCompile Include="$(SolutionDir)\..\src\core\lib\compression\message_compress.c">
-      <Filter>src\core\lib\compression</Filter>
-    </ClCompile>
-    <ClCompile Include="$(SolutionDir)\..\src\core\lib\http\format_request.c">
-      <Filter>src\core\lib\http</Filter>
-    </ClCompile>
-    <ClCompile Include="$(SolutionDir)\..\src\core\lib\http\httpcli.c">
-      <Filter>src\core\lib\http</Filter>
-    </ClCompile>
-    <ClCompile Include="$(SolutionDir)\..\src\core\lib\http\parser.c">
-      <Filter>src\core\lib\http</Filter>
-    </ClCompile>
-    <ClCompile Include="$(SolutionDir)\..\src\core\lib\iomgr\closure.c">
-      <Filter>src\core\lib\iomgr</Filter>
-    </ClCompile>
-    <ClCompile Include="$(SolutionDir)\..\src\core\lib\iomgr\combiner.c">
-      <Filter>src\core\lib\iomgr</Filter>
-    </ClCompile>
-    <ClCompile Include="$(SolutionDir)\..\src\core\lib\iomgr\endpoint.c">
-      <Filter>src\core\lib\iomgr</Filter>
-    </ClCompile>
-    <ClCompile Include="$(SolutionDir)\..\src\core\lib\iomgr\endpoint_pair_posix.c">
-      <Filter>src\core\lib\iomgr</Filter>
-    </ClCompile>
-    <ClCompile Include="$(SolutionDir)\..\src\core\lib\iomgr\endpoint_pair_uv.c">
-      <Filter>src\core\lib\iomgr</Filter>
-    </ClCompile>
-    <ClCompile Include="$(SolutionDir)\..\src\core\lib\iomgr\endpoint_pair_windows.c">
-      <Filter>src\core\lib\iomgr</Filter>
-    </ClCompile>
-    <ClCompile Include="$(SolutionDir)\..\src\core\lib\iomgr\error.c">
-      <Filter>src\core\lib\iomgr</Filter>
-    </ClCompile>
-    <ClCompile Include="$(SolutionDir)\..\src\core\lib\iomgr\ev_epoll1_linux.c">
-      <Filter>src\core\lib\iomgr</Filter>
-    </ClCompile>
-    <ClCompile Include="$(SolutionDir)\..\src\core\lib\iomgr\ev_epoll_limited_pollers_linux.c">
-      <Filter>src\core\lib\iomgr</Filter>
-    </ClCompile>
-    <ClCompile Include="$(SolutionDir)\..\src\core\lib\iomgr\ev_epoll_thread_pool_linux.c">
-      <Filter>src\core\lib\iomgr</Filter>
-    </ClCompile>
-    <ClCompile Include="$(SolutionDir)\..\src\core\lib\iomgr\ev_epollex_linux.c">
-      <Filter>src\core\lib\iomgr</Filter>
-    </ClCompile>
-    <ClCompile Include="$(SolutionDir)\..\src\core\lib\iomgr\ev_epollsig_linux.c">
-      <Filter>src\core\lib\iomgr</Filter>
-    </ClCompile>
-    <ClCompile Include="$(SolutionDir)\..\src\core\lib\iomgr\ev_poll_posix.c">
-      <Filter>src\core\lib\iomgr</Filter>
-    </ClCompile>
-    <ClCompile Include="$(SolutionDir)\..\src\core\lib\iomgr\ev_posix.c">
-      <Filter>src\core\lib\iomgr</Filter>
-    </ClCompile>
-    <ClCompile Include="$(SolutionDir)\..\src\core\lib\iomgr\ev_windows.c">
-      <Filter>src\core\lib\iomgr</Filter>
-    </ClCompile>
-    <ClCompile Include="$(SolutionDir)\..\src\core\lib\iomgr\exec_ctx.c">
-      <Filter>src\core\lib\iomgr</Filter>
-    </ClCompile>
-    <ClCompile Include="$(SolutionDir)\..\src\core\lib\iomgr\executor.c">
-      <Filter>src\core\lib\iomgr</Filter>
-    </ClCompile>
-    <ClCompile Include="$(SolutionDir)\..\src\core\lib\iomgr\iocp_windows.c">
-      <Filter>src\core\lib\iomgr</Filter>
-    </ClCompile>
-    <ClCompile Include="$(SolutionDir)\..\src\core\lib\iomgr\iomgr.c">
-      <Filter>src\core\lib\iomgr</Filter>
-    </ClCompile>
-    <ClCompile Include="$(SolutionDir)\..\src\core\lib\iomgr\iomgr_posix.c">
-      <Filter>src\core\lib\iomgr</Filter>
-    </ClCompile>
-    <ClCompile Include="$(SolutionDir)\..\src\core\lib\iomgr\iomgr_uv.c">
-      <Filter>src\core\lib\iomgr</Filter>
-    </ClCompile>
-    <ClCompile Include="$(SolutionDir)\..\src\core\lib\iomgr\iomgr_windows.c">
-      <Filter>src\core\lib\iomgr</Filter>
-    </ClCompile>
-    <ClCompile Include="$(SolutionDir)\..\src\core\lib\iomgr\is_epollexclusive_available.c">
-      <Filter>src\core\lib\iomgr</Filter>
-    </ClCompile>
-    <ClCompile Include="$(SolutionDir)\..\src\core\lib\iomgr\load_file.c">
-      <Filter>src\core\lib\iomgr</Filter>
-    </ClCompile>
-    <ClCompile Include="$(SolutionDir)\..\src\core\lib\iomgr\lockfree_event.c">
-      <Filter>src\core\lib\iomgr</Filter>
-    </ClCompile>
-    <ClCompile Include="$(SolutionDir)\..\src\core\lib\iomgr\network_status_tracker.c">
-      <Filter>src\core\lib\iomgr</Filter>
-    </ClCompile>
-    <ClCompile Include="$(SolutionDir)\..\src\core\lib\iomgr\polling_entity.c">
-      <Filter>src\core\lib\iomgr</Filter>
-    </ClCompile>
-    <ClCompile Include="$(SolutionDir)\..\src\core\lib\iomgr\pollset_set_uv.c">
-      <Filter>src\core\lib\iomgr</Filter>
-    </ClCompile>
-    <ClCompile Include="$(SolutionDir)\..\src\core\lib\iomgr\pollset_set_windows.c">
-      <Filter>src\core\lib\iomgr</Filter>
-    </ClCompile>
-    <ClCompile Include="$(SolutionDir)\..\src\core\lib\iomgr\pollset_uv.c">
-      <Filter>src\core\lib\iomgr</Filter>
-    </ClCompile>
-    <ClCompile Include="$(SolutionDir)\..\src\core\lib\iomgr\pollset_windows.c">
-      <Filter>src\core\lib\iomgr</Filter>
-    </ClCompile>
-    <ClCompile Include="$(SolutionDir)\..\src\core\lib\iomgr\resolve_address_posix.c">
-      <Filter>src\core\lib\iomgr</Filter>
-    </ClCompile>
-    <ClCompile Include="$(SolutionDir)\..\src\core\lib\iomgr\resolve_address_uv.c">
-      <Filter>src\core\lib\iomgr</Filter>
-    </ClCompile>
-    <ClCompile Include="$(SolutionDir)\..\src\core\lib\iomgr\resolve_address_windows.c">
-      <Filter>src\core\lib\iomgr</Filter>
-    </ClCompile>
-    <ClCompile Include="$(SolutionDir)\..\src\core\lib\iomgr\resource_quota.c">
-      <Filter>src\core\lib\iomgr</Filter>
-    </ClCompile>
-    <ClCompile Include="$(SolutionDir)\..\src\core\lib\iomgr\sockaddr_utils.c">
-      <Filter>src\core\lib\iomgr</Filter>
-    </ClCompile>
-    <ClCompile Include="$(SolutionDir)\..\src\core\lib\iomgr\socket_factory_posix.c">
-      <Filter>src\core\lib\iomgr</Filter>
-    </ClCompile>
-    <ClCompile Include="$(SolutionDir)\..\src\core\lib\iomgr\socket_mutator.c">
-      <Filter>src\core\lib\iomgr</Filter>
-    </ClCompile>
-    <ClCompile Include="$(SolutionDir)\..\src\core\lib\iomgr\socket_utils_common_posix.c">
-      <Filter>src\core\lib\iomgr</Filter>
-    </ClCompile>
-    <ClCompile Include="$(SolutionDir)\..\src\core\lib\iomgr\socket_utils_linux.c">
-      <Filter>src\core\lib\iomgr</Filter>
-    </ClCompile>
-    <ClCompile Include="$(SolutionDir)\..\src\core\lib\iomgr\socket_utils_posix.c">
-      <Filter>src\core\lib\iomgr</Filter>
-    </ClCompile>
-    <ClCompile Include="$(SolutionDir)\..\src\core\lib\iomgr\socket_utils_uv.c">
-      <Filter>src\core\lib\iomgr</Filter>
-    </ClCompile>
-    <ClCompile Include="$(SolutionDir)\..\src\core\lib\iomgr\socket_utils_windows.c">
-      <Filter>src\core\lib\iomgr</Filter>
-    </ClCompile>
-    <ClCompile Include="$(SolutionDir)\..\src\core\lib\iomgr\socket_windows.c">
-      <Filter>src\core\lib\iomgr</Filter>
-    </ClCompile>
-    <ClCompile Include="$(SolutionDir)\..\src\core\lib\iomgr\tcp_client_posix.c">
-      <Filter>src\core\lib\iomgr</Filter>
-    </ClCompile>
-    <ClCompile Include="$(SolutionDir)\..\src\core\lib\iomgr\tcp_client_uv.c">
-      <Filter>src\core\lib\iomgr</Filter>
-    </ClCompile>
-    <ClCompile Include="$(SolutionDir)\..\src\core\lib\iomgr\tcp_client_windows.c">
-      <Filter>src\core\lib\iomgr</Filter>
-    </ClCompile>
-    <ClCompile Include="$(SolutionDir)\..\src\core\lib\iomgr\tcp_posix.c">
-      <Filter>src\core\lib\iomgr</Filter>
-    </ClCompile>
-    <ClCompile Include="$(SolutionDir)\..\src\core\lib\iomgr\tcp_server_posix.c">
-      <Filter>src\core\lib\iomgr</Filter>
-    </ClCompile>
-    <ClCompile Include="$(SolutionDir)\..\src\core\lib\iomgr\tcp_server_utils_posix_common.c">
-      <Filter>src\core\lib\iomgr</Filter>
-    </ClCompile>
-    <ClCompile Include="$(SolutionDir)\..\src\core\lib\iomgr\tcp_server_utils_posix_ifaddrs.c">
-      <Filter>src\core\lib\iomgr</Filter>
-    </ClCompile>
-    <ClCompile Include="$(SolutionDir)\..\src\core\lib\iomgr\tcp_server_utils_posix_noifaddrs.c">
-      <Filter>src\core\lib\iomgr</Filter>
-    </ClCompile>
-    <ClCompile Include="$(SolutionDir)\..\src\core\lib\iomgr\tcp_server_uv.c">
-      <Filter>src\core\lib\iomgr</Filter>
-    </ClCompile>
-    <ClCompile Include="$(SolutionDir)\..\src\core\lib\iomgr\tcp_server_windows.c">
-      <Filter>src\core\lib\iomgr</Filter>
-    </ClCompile>
-    <ClCompile Include="$(SolutionDir)\..\src\core\lib\iomgr\tcp_uv.c">
-      <Filter>src\core\lib\iomgr</Filter>
-    </ClCompile>
-    <ClCompile Include="$(SolutionDir)\..\src\core\lib\iomgr\tcp_windows.c">
-      <Filter>src\core\lib\iomgr</Filter>
-    </ClCompile>
-    <ClCompile Include="$(SolutionDir)\..\src\core\lib\iomgr\time_averaged_stats.c">
-      <Filter>src\core\lib\iomgr</Filter>
-    </ClCompile>
-    <ClCompile Include="$(SolutionDir)\..\src\core\lib\iomgr\timer_generic.c">
-      <Filter>src\core\lib\iomgr</Filter>
-    </ClCompile>
-    <ClCompile Include="$(SolutionDir)\..\src\core\lib\iomgr\timer_heap.c">
-      <Filter>src\core\lib\iomgr</Filter>
-    </ClCompile>
-    <ClCompile Include="$(SolutionDir)\..\src\core\lib\iomgr\timer_manager.c">
-      <Filter>src\core\lib\iomgr</Filter>
-    </ClCompile>
-    <ClCompile Include="$(SolutionDir)\..\src\core\lib\iomgr\timer_uv.c">
-      <Filter>src\core\lib\iomgr</Filter>
-    </ClCompile>
-    <ClCompile Include="$(SolutionDir)\..\src\core\lib\iomgr\udp_server.c">
-      <Filter>src\core\lib\iomgr</Filter>
-    </ClCompile>
-    <ClCompile Include="$(SolutionDir)\..\src\core\lib\iomgr\unix_sockets_posix.c">
-      <Filter>src\core\lib\iomgr</Filter>
-    </ClCompile>
-    <ClCompile Include="$(SolutionDir)\..\src\core\lib\iomgr\unix_sockets_posix_noop.c">
-      <Filter>src\core\lib\iomgr</Filter>
-    </ClCompile>
-    <ClCompile Include="$(SolutionDir)\..\src\core\lib\iomgr\wakeup_fd_cv.c">
-      <Filter>src\core\lib\iomgr</Filter>
-    </ClCompile>
-    <ClCompile Include="$(SolutionDir)\..\src\core\lib\iomgr\wakeup_fd_eventfd.c">
-      <Filter>src\core\lib\iomgr</Filter>
-    </ClCompile>
-    <ClCompile Include="$(SolutionDir)\..\src\core\lib\iomgr\wakeup_fd_nospecial.c">
-      <Filter>src\core\lib\iomgr</Filter>
-    </ClCompile>
-    <ClCompile Include="$(SolutionDir)\..\src\core\lib\iomgr\wakeup_fd_pipe.c">
-      <Filter>src\core\lib\iomgr</Filter>
-    </ClCompile>
-    <ClCompile Include="$(SolutionDir)\..\src\core\lib\iomgr\wakeup_fd_posix.c">
-      <Filter>src\core\lib\iomgr</Filter>
-    </ClCompile>
-    <ClCompile Include="$(SolutionDir)\..\src\core\lib\json\json.c">
-      <Filter>src\core\lib\json</Filter>
-    </ClCompile>
-    <ClCompile Include="$(SolutionDir)\..\src\core\lib\json\json_reader.c">
-      <Filter>src\core\lib\json</Filter>
-    </ClCompile>
-    <ClCompile Include="$(SolutionDir)\..\src\core\lib\json\json_string.c">
-      <Filter>src\core\lib\json</Filter>
-    </ClCompile>
-    <ClCompile Include="$(SolutionDir)\..\src\core\lib\json\json_writer.c">
-      <Filter>src\core\lib\json</Filter>
-    </ClCompile>
-    <ClCompile Include="$(SolutionDir)\..\src\core\lib\slice\b64.c">
-      <Filter>src\core\lib\slice</Filter>
-    </ClCompile>
-    <ClCompile Include="$(SolutionDir)\..\src\core\lib\slice\percent_encoding.c">
-      <Filter>src\core\lib\slice</Filter>
-    </ClCompile>
-    <ClCompile Include="$(SolutionDir)\..\src\core\lib\slice\slice.c">
-      <Filter>src\core\lib\slice</Filter>
-    </ClCompile>
-    <ClCompile Include="$(SolutionDir)\..\src\core\lib\slice\slice_buffer.c">
-      <Filter>src\core\lib\slice</Filter>
-    </ClCompile>
-    <ClCompile Include="$(SolutionDir)\..\src\core\lib\slice\slice_hash_table.c">
-      <Filter>src\core\lib\slice</Filter>
-    </ClCompile>
-    <ClCompile Include="$(SolutionDir)\..\src\core\lib\slice\slice_intern.c">
-      <Filter>src\core\lib\slice</Filter>
-    </ClCompile>
-    <ClCompile Include="$(SolutionDir)\..\src\core\lib\slice\slice_string_helpers.c">
-      <Filter>src\core\lib\slice</Filter>
-    </ClCompile>
-    <ClCompile Include="$(SolutionDir)\..\src\core\lib\surface\alarm.c">
-      <Filter>src\core\lib\surface</Filter>
-    </ClCompile>
-    <ClCompile Include="$(SolutionDir)\..\src\core\lib\surface\api_trace.c">
-      <Filter>src\core\lib\surface</Filter>
-    </ClCompile>
-    <ClCompile Include="$(SolutionDir)\..\src\core\lib\surface\byte_buffer.c">
-      <Filter>src\core\lib\surface</Filter>
-    </ClCompile>
-    <ClCompile Include="$(SolutionDir)\..\src\core\lib\surface\byte_buffer_reader.c">
-      <Filter>src\core\lib\surface</Filter>
-    </ClCompile>
-    <ClCompile Include="$(SolutionDir)\..\src\core\lib\surface\call.c">
-      <Filter>src\core\lib\surface</Filter>
-    </ClCompile>
-    <ClCompile Include="$(SolutionDir)\..\src\core\lib\surface\call_details.c">
-      <Filter>src\core\lib\surface</Filter>
-    </ClCompile>
-    <ClCompile Include="$(SolutionDir)\..\src\core\lib\surface\call_log_batch.c">
-      <Filter>src\core\lib\surface</Filter>
-    </ClCompile>
-    <ClCompile Include="$(SolutionDir)\..\src\core\lib\surface\channel.c">
-      <Filter>src\core\lib\surface</Filter>
-    </ClCompile>
-    <ClCompile Include="$(SolutionDir)\..\src\core\lib\surface\channel_init.c">
-      <Filter>src\core\lib\surface</Filter>
-    </ClCompile>
-    <ClCompile Include="$(SolutionDir)\..\src\core\lib\surface\channel_ping.c">
-      <Filter>src\core\lib\surface</Filter>
-    </ClCompile>
-    <ClCompile Include="$(SolutionDir)\..\src\core\lib\surface\channel_stack_type.c">
-      <Filter>src\core\lib\surface</Filter>
-    </ClCompile>
-    <ClCompile Include="$(SolutionDir)\..\src\core\lib\surface\completion_queue.c">
-      <Filter>src\core\lib\surface</Filter>
-    </ClCompile>
-    <ClCompile Include="$(SolutionDir)\..\src\core\lib\surface\completion_queue_factory.c">
-      <Filter>src\core\lib\surface</Filter>
-    </ClCompile>
-    <ClCompile Include="$(SolutionDir)\..\src\core\lib\surface\event_string.c">
-      <Filter>src\core\lib\surface</Filter>
-    </ClCompile>
-    <ClCompile Include="$(SolutionDir)\..\src\core\lib\surface\lame_client.cc">
-      <Filter>src\core\lib\surface</Filter>
-    </ClCompile>
-    <ClCompile Include="$(SolutionDir)\..\src\core\lib\surface\metadata_array.c">
-      <Filter>src\core\lib\surface</Filter>
-    </ClCompile>
-    <ClCompile Include="$(SolutionDir)\..\src\core\lib\surface\server.c">
-      <Filter>src\core\lib\surface</Filter>
-    </ClCompile>
-    <ClCompile Include="$(SolutionDir)\..\src\core\lib\surface\validate_metadata.c">
-      <Filter>src\core\lib\surface</Filter>
-    </ClCompile>
-    <ClCompile Include="$(SolutionDir)\..\src\core\lib\surface\version.c">
-      <Filter>src\core\lib\surface</Filter>
-    </ClCompile>
-    <ClCompile Include="$(SolutionDir)\..\src\core\lib\transport\bdp_estimator.c">
-      <Filter>src\core\lib\transport</Filter>
-    </ClCompile>
-    <ClCompile Include="$(SolutionDir)\..\src\core\lib\transport\byte_stream.c">
-      <Filter>src\core\lib\transport</Filter>
-    </ClCompile>
-    <ClCompile Include="$(SolutionDir)\..\src\core\lib\transport\connectivity_state.c">
-      <Filter>src\core\lib\transport</Filter>
-    </ClCompile>
-    <ClCompile Include="$(SolutionDir)\..\src\core\lib\transport\error_utils.c">
-      <Filter>src\core\lib\transport</Filter>
-    </ClCompile>
-    <ClCompile Include="$(SolutionDir)\..\src\core\lib\transport\metadata.c">
-      <Filter>src\core\lib\transport</Filter>
-    </ClCompile>
-    <ClCompile Include="$(SolutionDir)\..\src\core\lib\transport\metadata_batch.c">
-      <Filter>src\core\lib\transport</Filter>
-    </ClCompile>
-    <ClCompile Include="$(SolutionDir)\..\src\core\lib\transport\pid_controller.c">
-      <Filter>src\core\lib\transport</Filter>
-    </ClCompile>
-    <ClCompile Include="$(SolutionDir)\..\src\core\lib\transport\service_config.c">
-      <Filter>src\core\lib\transport</Filter>
-    </ClCompile>
-    <ClCompile Include="$(SolutionDir)\..\src\core\lib\transport\static_metadata.c">
-      <Filter>src\core\lib\transport</Filter>
-    </ClCompile>
-    <ClCompile Include="$(SolutionDir)\..\src\core\lib\transport\status_conversion.c">
-      <Filter>src\core\lib\transport</Filter>
-    </ClCompile>
-    <ClCompile Include="$(SolutionDir)\..\src\core\lib\transport\timeout_encoding.c">
-      <Filter>src\core\lib\transport</Filter>
-    </ClCompile>
-    <ClCompile Include="$(SolutionDir)\..\src\core\lib\transport\transport.c">
-      <Filter>src\core\lib\transport</Filter>
-    </ClCompile>
-    <ClCompile Include="$(SolutionDir)\..\src\core\lib\transport\transport_op_string.c">
-      <Filter>src\core\lib\transport</Filter>
-    </ClCompile>
-    <ClCompile Include="$(SolutionDir)\..\src\core\lib\debug\trace.c">
-      <Filter>src\core\lib\debug</Filter>
-    </ClCompile>
-=======
->>>>>>> 0a94f3c8
     <ClCompile Include="$(SolutionDir)\..\third_party\nanopb\pb_common.c">
       <Filter>third_party\nanopb</Filter>
     </ClCompile>
@@ -803,339 +425,6 @@
     <ClInclude Include="$(SolutionDir)\..\src\cpp\thread_manager\thread_manager.h">
       <Filter>src\cpp\thread_manager</Filter>
     </ClInclude>
-<<<<<<< HEAD
-    <ClInclude Include="$(SolutionDir)\..\src\core\lib\channel\channel_args.h">
-      <Filter>src\core\lib\channel</Filter>
-    </ClInclude>
-    <ClInclude Include="$(SolutionDir)\..\src\core\lib\channel\channel_stack.h">
-      <Filter>src\core\lib\channel</Filter>
-    </ClInclude>
-    <ClInclude Include="$(SolutionDir)\..\src\core\lib\channel\channel_stack_builder.h">
-      <Filter>src\core\lib\channel</Filter>
-    </ClInclude>
-    <ClInclude Include="$(SolutionDir)\..\src\core\lib\channel\connected_channel.h">
-      <Filter>src\core\lib\channel</Filter>
-    </ClInclude>
-    <ClInclude Include="$(SolutionDir)\..\src\core\lib\channel\context.h">
-      <Filter>src\core\lib\channel</Filter>
-    </ClInclude>
-    <ClInclude Include="$(SolutionDir)\..\src\core\lib\channel\handshaker.h">
-      <Filter>src\core\lib\channel</Filter>
-    </ClInclude>
-    <ClInclude Include="$(SolutionDir)\..\src\core\lib\channel\handshaker_factory.h">
-      <Filter>src\core\lib\channel</Filter>
-    </ClInclude>
-    <ClInclude Include="$(SolutionDir)\..\src\core\lib\channel\handshaker_registry.h">
-      <Filter>src\core\lib\channel</Filter>
-    </ClInclude>
-    <ClInclude Include="$(SolutionDir)\..\src\core\lib\compression\algorithm_metadata.h">
-      <Filter>src\core\lib\compression</Filter>
-    </ClInclude>
-    <ClInclude Include="$(SolutionDir)\..\src\core\lib\compression\message_compress.h">
-      <Filter>src\core\lib\compression</Filter>
-    </ClInclude>
-    <ClInclude Include="$(SolutionDir)\..\src\core\lib\http\format_request.h">
-      <Filter>src\core\lib\http</Filter>
-    </ClInclude>
-    <ClInclude Include="$(SolutionDir)\..\src\core\lib\http\httpcli.h">
-      <Filter>src\core\lib\http</Filter>
-    </ClInclude>
-    <ClInclude Include="$(SolutionDir)\..\src\core\lib\http\parser.h">
-      <Filter>src\core\lib\http</Filter>
-    </ClInclude>
-    <ClInclude Include="$(SolutionDir)\..\src\core\lib\iomgr\closure.h">
-      <Filter>src\core\lib\iomgr</Filter>
-    </ClInclude>
-    <ClInclude Include="$(SolutionDir)\..\src\core\lib\iomgr\combiner.h">
-      <Filter>src\core\lib\iomgr</Filter>
-    </ClInclude>
-    <ClInclude Include="$(SolutionDir)\..\src\core\lib\iomgr\endpoint.h">
-      <Filter>src\core\lib\iomgr</Filter>
-    </ClInclude>
-    <ClInclude Include="$(SolutionDir)\..\src\core\lib\iomgr\endpoint_pair.h">
-      <Filter>src\core\lib\iomgr</Filter>
-    </ClInclude>
-    <ClInclude Include="$(SolutionDir)\..\src\core\lib\iomgr\error.h">
-      <Filter>src\core\lib\iomgr</Filter>
-    </ClInclude>
-    <ClInclude Include="$(SolutionDir)\..\src\core\lib\iomgr\error_internal.h">
-      <Filter>src\core\lib\iomgr</Filter>
-    </ClInclude>
-    <ClInclude Include="$(SolutionDir)\..\src\core\lib\iomgr\ev_epoll1_linux.h">
-      <Filter>src\core\lib\iomgr</Filter>
-    </ClInclude>
-    <ClInclude Include="$(SolutionDir)\..\src\core\lib\iomgr\ev_epoll_limited_pollers_linux.h">
-      <Filter>src\core\lib\iomgr</Filter>
-    </ClInclude>
-    <ClInclude Include="$(SolutionDir)\..\src\core\lib\iomgr\ev_epoll_thread_pool_linux.h">
-      <Filter>src\core\lib\iomgr</Filter>
-    </ClInclude>
-    <ClInclude Include="$(SolutionDir)\..\src\core\lib\iomgr\ev_epollex_linux.h">
-      <Filter>src\core\lib\iomgr</Filter>
-    </ClInclude>
-    <ClInclude Include="$(SolutionDir)\..\src\core\lib\iomgr\ev_epollsig_linux.h">
-      <Filter>src\core\lib\iomgr</Filter>
-    </ClInclude>
-    <ClInclude Include="$(SolutionDir)\..\src\core\lib\iomgr\ev_poll_posix.h">
-      <Filter>src\core\lib\iomgr</Filter>
-    </ClInclude>
-    <ClInclude Include="$(SolutionDir)\..\src\core\lib\iomgr\ev_posix.h">
-      <Filter>src\core\lib\iomgr</Filter>
-    </ClInclude>
-    <ClInclude Include="$(SolutionDir)\..\src\core\lib\iomgr\exec_ctx.h">
-      <Filter>src\core\lib\iomgr</Filter>
-    </ClInclude>
-    <ClInclude Include="$(SolutionDir)\..\src\core\lib\iomgr\executor.h">
-      <Filter>src\core\lib\iomgr</Filter>
-    </ClInclude>
-    <ClInclude Include="$(SolutionDir)\..\src\core\lib\iomgr\iocp_windows.h">
-      <Filter>src\core\lib\iomgr</Filter>
-    </ClInclude>
-    <ClInclude Include="$(SolutionDir)\..\src\core\lib\iomgr\iomgr.h">
-      <Filter>src\core\lib\iomgr</Filter>
-    </ClInclude>
-    <ClInclude Include="$(SolutionDir)\..\src\core\lib\iomgr\iomgr_internal.h">
-      <Filter>src\core\lib\iomgr</Filter>
-    </ClInclude>
-    <ClInclude Include="$(SolutionDir)\..\src\core\lib\iomgr\iomgr_posix.h">
-      <Filter>src\core\lib\iomgr</Filter>
-    </ClInclude>
-    <ClInclude Include="$(SolutionDir)\..\src\core\lib\iomgr\is_epollexclusive_available.h">
-      <Filter>src\core\lib\iomgr</Filter>
-    </ClInclude>
-    <ClInclude Include="$(SolutionDir)\..\src\core\lib\iomgr\load_file.h">
-      <Filter>src\core\lib\iomgr</Filter>
-    </ClInclude>
-    <ClInclude Include="$(SolutionDir)\..\src\core\lib\iomgr\lockfree_event.h">
-      <Filter>src\core\lib\iomgr</Filter>
-    </ClInclude>
-    <ClInclude Include="$(SolutionDir)\..\src\core\lib\iomgr\network_status_tracker.h">
-      <Filter>src\core\lib\iomgr</Filter>
-    </ClInclude>
-    <ClInclude Include="$(SolutionDir)\..\src\core\lib\iomgr\polling_entity.h">
-      <Filter>src\core\lib\iomgr</Filter>
-    </ClInclude>
-    <ClInclude Include="$(SolutionDir)\..\src\core\lib\iomgr\pollset.h">
-      <Filter>src\core\lib\iomgr</Filter>
-    </ClInclude>
-    <ClInclude Include="$(SolutionDir)\..\src\core\lib\iomgr\pollset_set.h">
-      <Filter>src\core\lib\iomgr</Filter>
-    </ClInclude>
-    <ClInclude Include="$(SolutionDir)\..\src\core\lib\iomgr\pollset_set_windows.h">
-      <Filter>src\core\lib\iomgr</Filter>
-    </ClInclude>
-    <ClInclude Include="$(SolutionDir)\..\src\core\lib\iomgr\pollset_uv.h">
-      <Filter>src\core\lib\iomgr</Filter>
-    </ClInclude>
-    <ClInclude Include="$(SolutionDir)\..\src\core\lib\iomgr\pollset_windows.h">
-      <Filter>src\core\lib\iomgr</Filter>
-    </ClInclude>
-    <ClInclude Include="$(SolutionDir)\..\src\core\lib\iomgr\port.h">
-      <Filter>src\core\lib\iomgr</Filter>
-    </ClInclude>
-    <ClInclude Include="$(SolutionDir)\..\src\core\lib\iomgr\resolve_address.h">
-      <Filter>src\core\lib\iomgr</Filter>
-    </ClInclude>
-    <ClInclude Include="$(SolutionDir)\..\src\core\lib\iomgr\resource_quota.h">
-      <Filter>src\core\lib\iomgr</Filter>
-    </ClInclude>
-    <ClInclude Include="$(SolutionDir)\..\src\core\lib\iomgr\sockaddr.h">
-      <Filter>src\core\lib\iomgr</Filter>
-    </ClInclude>
-    <ClInclude Include="$(SolutionDir)\..\src\core\lib\iomgr\sockaddr_posix.h">
-      <Filter>src\core\lib\iomgr</Filter>
-    </ClInclude>
-    <ClInclude Include="$(SolutionDir)\..\src\core\lib\iomgr\sockaddr_utils.h">
-      <Filter>src\core\lib\iomgr</Filter>
-    </ClInclude>
-    <ClInclude Include="$(SolutionDir)\..\src\core\lib\iomgr\sockaddr_windows.h">
-      <Filter>src\core\lib\iomgr</Filter>
-    </ClInclude>
-    <ClInclude Include="$(SolutionDir)\..\src\core\lib\iomgr\socket_factory_posix.h">
-      <Filter>src\core\lib\iomgr</Filter>
-    </ClInclude>
-    <ClInclude Include="$(SolutionDir)\..\src\core\lib\iomgr\socket_mutator.h">
-      <Filter>src\core\lib\iomgr</Filter>
-    </ClInclude>
-    <ClInclude Include="$(SolutionDir)\..\src\core\lib\iomgr\socket_utils.h">
-      <Filter>src\core\lib\iomgr</Filter>
-    </ClInclude>
-    <ClInclude Include="$(SolutionDir)\..\src\core\lib\iomgr\socket_utils_posix.h">
-      <Filter>src\core\lib\iomgr</Filter>
-    </ClInclude>
-    <ClInclude Include="$(SolutionDir)\..\src\core\lib\iomgr\socket_windows.h">
-      <Filter>src\core\lib\iomgr</Filter>
-    </ClInclude>
-    <ClInclude Include="$(SolutionDir)\..\src\core\lib\iomgr\sys_epoll_wrapper.h">
-      <Filter>src\core\lib\iomgr</Filter>
-    </ClInclude>
-    <ClInclude Include="$(SolutionDir)\..\src\core\lib\iomgr\tcp_client.h">
-      <Filter>src\core\lib\iomgr</Filter>
-    </ClInclude>
-    <ClInclude Include="$(SolutionDir)\..\src\core\lib\iomgr\tcp_client_posix.h">
-      <Filter>src\core\lib\iomgr</Filter>
-    </ClInclude>
-    <ClInclude Include="$(SolutionDir)\..\src\core\lib\iomgr\tcp_posix.h">
-      <Filter>src\core\lib\iomgr</Filter>
-    </ClInclude>
-    <ClInclude Include="$(SolutionDir)\..\src\core\lib\iomgr\tcp_server.h">
-      <Filter>src\core\lib\iomgr</Filter>
-    </ClInclude>
-    <ClInclude Include="$(SolutionDir)\..\src\core\lib\iomgr\tcp_server_utils_posix.h">
-      <Filter>src\core\lib\iomgr</Filter>
-    </ClInclude>
-    <ClInclude Include="$(SolutionDir)\..\src\core\lib\iomgr\tcp_uv.h">
-      <Filter>src\core\lib\iomgr</Filter>
-    </ClInclude>
-    <ClInclude Include="$(SolutionDir)\..\src\core\lib\iomgr\tcp_windows.h">
-      <Filter>src\core\lib\iomgr</Filter>
-    </ClInclude>
-    <ClInclude Include="$(SolutionDir)\..\src\core\lib\iomgr\time_averaged_stats.h">
-      <Filter>src\core\lib\iomgr</Filter>
-    </ClInclude>
-    <ClInclude Include="$(SolutionDir)\..\src\core\lib\iomgr\timer.h">
-      <Filter>src\core\lib\iomgr</Filter>
-    </ClInclude>
-    <ClInclude Include="$(SolutionDir)\..\src\core\lib\iomgr\timer_generic.h">
-      <Filter>src\core\lib\iomgr</Filter>
-    </ClInclude>
-    <ClInclude Include="$(SolutionDir)\..\src\core\lib\iomgr\timer_heap.h">
-      <Filter>src\core\lib\iomgr</Filter>
-    </ClInclude>
-    <ClInclude Include="$(SolutionDir)\..\src\core\lib\iomgr\timer_manager.h">
-      <Filter>src\core\lib\iomgr</Filter>
-    </ClInclude>
-    <ClInclude Include="$(SolutionDir)\..\src\core\lib\iomgr\timer_uv.h">
-      <Filter>src\core\lib\iomgr</Filter>
-    </ClInclude>
-    <ClInclude Include="$(SolutionDir)\..\src\core\lib\iomgr\udp_server.h">
-      <Filter>src\core\lib\iomgr</Filter>
-    </ClInclude>
-    <ClInclude Include="$(SolutionDir)\..\src\core\lib\iomgr\unix_sockets_posix.h">
-      <Filter>src\core\lib\iomgr</Filter>
-    </ClInclude>
-    <ClInclude Include="$(SolutionDir)\..\src\core\lib\iomgr\wakeup_fd_cv.h">
-      <Filter>src\core\lib\iomgr</Filter>
-    </ClInclude>
-    <ClInclude Include="$(SolutionDir)\..\src\core\lib\iomgr\wakeup_fd_pipe.h">
-      <Filter>src\core\lib\iomgr</Filter>
-    </ClInclude>
-    <ClInclude Include="$(SolutionDir)\..\src\core\lib\iomgr\wakeup_fd_posix.h">
-      <Filter>src\core\lib\iomgr</Filter>
-    </ClInclude>
-    <ClInclude Include="$(SolutionDir)\..\src\core\lib\json\json.h">
-      <Filter>src\core\lib\json</Filter>
-    </ClInclude>
-    <ClInclude Include="$(SolutionDir)\..\src\core\lib\json\json_common.h">
-      <Filter>src\core\lib\json</Filter>
-    </ClInclude>
-    <ClInclude Include="$(SolutionDir)\..\src\core\lib\json\json_reader.h">
-      <Filter>src\core\lib\json</Filter>
-    </ClInclude>
-    <ClInclude Include="$(SolutionDir)\..\src\core\lib\json\json_writer.h">
-      <Filter>src\core\lib\json</Filter>
-    </ClInclude>
-    <ClInclude Include="$(SolutionDir)\..\src\core\lib\slice\b64.h">
-      <Filter>src\core\lib\slice</Filter>
-    </ClInclude>
-    <ClInclude Include="$(SolutionDir)\..\src\core\lib\slice\percent_encoding.h">
-      <Filter>src\core\lib\slice</Filter>
-    </ClInclude>
-    <ClInclude Include="$(SolutionDir)\..\src\core\lib\slice\slice_hash_table.h">
-      <Filter>src\core\lib\slice</Filter>
-    </ClInclude>
-    <ClInclude Include="$(SolutionDir)\..\src\core\lib\slice\slice_internal.h">
-      <Filter>src\core\lib\slice</Filter>
-    </ClInclude>
-    <ClInclude Include="$(SolutionDir)\..\src\core\lib\slice\slice_string_helpers.h">
-      <Filter>src\core\lib\slice</Filter>
-    </ClInclude>
-    <ClInclude Include="$(SolutionDir)\..\src\core\lib\surface\api_trace.h">
-      <Filter>src\core\lib\surface</Filter>
-    </ClInclude>
-    <ClInclude Include="$(SolutionDir)\..\src\core\lib\surface\call.h">
-      <Filter>src\core\lib\surface</Filter>
-    </ClInclude>
-    <ClInclude Include="$(SolutionDir)\..\src\core\lib\surface\call_test_only.h">
-      <Filter>src\core\lib\surface</Filter>
-    </ClInclude>
-    <ClInclude Include="$(SolutionDir)\..\src\core\lib\surface\channel.h">
-      <Filter>src\core\lib\surface</Filter>
-    </ClInclude>
-    <ClInclude Include="$(SolutionDir)\..\src\core\lib\surface\channel_init.h">
-      <Filter>src\core\lib\surface</Filter>
-    </ClInclude>
-    <ClInclude Include="$(SolutionDir)\..\src\core\lib\surface\channel_stack_type.h">
-      <Filter>src\core\lib\surface</Filter>
-    </ClInclude>
-    <ClInclude Include="$(SolutionDir)\..\src\core\lib\surface\completion_queue.h">
-      <Filter>src\core\lib\surface</Filter>
-    </ClInclude>
-    <ClInclude Include="$(SolutionDir)\..\src\core\lib\surface\completion_queue_factory.h">
-      <Filter>src\core\lib\surface</Filter>
-    </ClInclude>
-    <ClInclude Include="$(SolutionDir)\..\src\core\lib\surface\event_string.h">
-      <Filter>src\core\lib\surface</Filter>
-    </ClInclude>
-    <ClInclude Include="$(SolutionDir)\..\src\core\lib\surface\init.h">
-      <Filter>src\core\lib\surface</Filter>
-    </ClInclude>
-    <ClInclude Include="$(SolutionDir)\..\src\core\lib\surface\lame_client.h">
-      <Filter>src\core\lib\surface</Filter>
-    </ClInclude>
-    <ClInclude Include="$(SolutionDir)\..\src\core\lib\surface\server.h">
-      <Filter>src\core\lib\surface</Filter>
-    </ClInclude>
-    <ClInclude Include="$(SolutionDir)\..\src\core\lib\surface\validate_metadata.h">
-      <Filter>src\core\lib\surface</Filter>
-    </ClInclude>
-    <ClInclude Include="$(SolutionDir)\..\src\core\lib\transport\bdp_estimator.h">
-      <Filter>src\core\lib\transport</Filter>
-    </ClInclude>
-    <ClInclude Include="$(SolutionDir)\..\src\core\lib\transport\byte_stream.h">
-      <Filter>src\core\lib\transport</Filter>
-    </ClInclude>
-    <ClInclude Include="$(SolutionDir)\..\src\core\lib\transport\connectivity_state.h">
-      <Filter>src\core\lib\transport</Filter>
-    </ClInclude>
-    <ClInclude Include="$(SolutionDir)\..\src\core\lib\transport\error_utils.h">
-      <Filter>src\core\lib\transport</Filter>
-    </ClInclude>
-    <ClInclude Include="$(SolutionDir)\..\src\core\lib\transport\http2_errors.h">
-      <Filter>src\core\lib\transport</Filter>
-    </ClInclude>
-    <ClInclude Include="$(SolutionDir)\..\src\core\lib\transport\metadata.h">
-      <Filter>src\core\lib\transport</Filter>
-    </ClInclude>
-    <ClInclude Include="$(SolutionDir)\..\src\core\lib\transport\metadata_batch.h">
-      <Filter>src\core\lib\transport</Filter>
-    </ClInclude>
-    <ClInclude Include="$(SolutionDir)\..\src\core\lib\transport\pid_controller.h">
-      <Filter>src\core\lib\transport</Filter>
-    </ClInclude>
-    <ClInclude Include="$(SolutionDir)\..\src\core\lib\transport\service_config.h">
-      <Filter>src\core\lib\transport</Filter>
-    </ClInclude>
-    <ClInclude Include="$(SolutionDir)\..\src\core\lib\transport\static_metadata.h">
-      <Filter>src\core\lib\transport</Filter>
-    </ClInclude>
-    <ClInclude Include="$(SolutionDir)\..\src\core\lib\transport\status_conversion.h">
-      <Filter>src\core\lib\transport</Filter>
-    </ClInclude>
-    <ClInclude Include="$(SolutionDir)\..\src\core\lib\transport\timeout_encoding.h">
-      <Filter>src\core\lib\transport</Filter>
-    </ClInclude>
-    <ClInclude Include="$(SolutionDir)\..\src\core\lib\transport\transport.h">
-      <Filter>src\core\lib\transport</Filter>
-    </ClInclude>
-    <ClInclude Include="$(SolutionDir)\..\src\core\lib\transport\transport_impl.h">
-      <Filter>src\core\lib\transport</Filter>
-    </ClInclude>
-    <ClInclude Include="$(SolutionDir)\..\src\core\lib\debug\trace.h">
-      <Filter>src\core\lib\debug</Filter>
-    </ClInclude>
-=======
->>>>>>> 0a94f3c8
     <ClInclude Include="$(SolutionDir)\..\third_party\nanopb\pb.h">
       <Filter>third_party\nanopb</Filter>
     </ClInclude>
