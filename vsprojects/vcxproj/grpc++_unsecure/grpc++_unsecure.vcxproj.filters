<?xml version="1.0" encoding="utf-8"?>
<Project ToolsVersion="4.0" xmlns="http://schemas.microsoft.com/developer/msbuild/2003">
  <ItemGroup>
    <ClCompile Include="$(SolutionDir)\..\src\cpp\client\insecure_credentials.cc">
      <Filter>src\cpp\client</Filter>
    </ClCompile>
    <ClCompile Include="$(SolutionDir)\..\src\cpp\common\insecure_create_auth_context.cc">
      <Filter>src\cpp\common</Filter>
    </ClCompile>
    <ClCompile Include="$(SolutionDir)\..\src\cpp\server\insecure_server_credentials.cc">
      <Filter>src\cpp\server</Filter>
    </ClCompile>
    <ClCompile Include="$(SolutionDir)\..\src\cpp\client\channel_cc.cc">
      <Filter>src\cpp\client</Filter>
    </ClCompile>
    <ClCompile Include="$(SolutionDir)\..\src\cpp\client\client_context.cc">
      <Filter>src\cpp\client</Filter>
    </ClCompile>
    <ClCompile Include="$(SolutionDir)\..\src\cpp\client\create_channel.cc">
      <Filter>src\cpp\client</Filter>
    </ClCompile>
    <ClCompile Include="$(SolutionDir)\..\src\cpp\client\create_channel_internal.cc">
      <Filter>src\cpp\client</Filter>
    </ClCompile>
    <ClCompile Include="$(SolutionDir)\..\src\cpp\client\create_channel_posix.cc">
      <Filter>src\cpp\client</Filter>
    </ClCompile>
    <ClCompile Include="$(SolutionDir)\..\src\cpp\client\credentials_cc.cc">
      <Filter>src\cpp\client</Filter>
    </ClCompile>
    <ClCompile Include="$(SolutionDir)\..\src\cpp\client\generic_stub.cc">
      <Filter>src\cpp\client</Filter>
    </ClCompile>
    <ClCompile Include="$(SolutionDir)\..\src\cpp\common\channel_arguments.cc">
      <Filter>src\cpp\common</Filter>
    </ClCompile>
    <ClCompile Include="$(SolutionDir)\..\src\cpp\common\channel_filter.cc">
      <Filter>src\cpp\common</Filter>
    </ClCompile>
    <ClCompile Include="$(SolutionDir)\..\src\cpp\common\completion_queue_cc.cc">
      <Filter>src\cpp\common</Filter>
    </ClCompile>
    <ClCompile Include="$(SolutionDir)\..\src\cpp\common\core_codegen.cc">
      <Filter>src\cpp\common</Filter>
    </ClCompile>
    <ClCompile Include="$(SolutionDir)\..\src\cpp\common\rpc_method.cc">
      <Filter>src\cpp\common</Filter>
    </ClCompile>
    <ClCompile Include="$(SolutionDir)\..\src\cpp\server\async_generic_service.cc">
      <Filter>src\cpp\server</Filter>
    </ClCompile>
    <ClCompile Include="$(SolutionDir)\..\src\cpp\server\create_default_thread_pool.cc">
      <Filter>src\cpp\server</Filter>
    </ClCompile>
    <ClCompile Include="$(SolutionDir)\..\src\cpp\server\dynamic_thread_pool.cc">
      <Filter>src\cpp\server</Filter>
    </ClCompile>
    <ClCompile Include="$(SolutionDir)\..\src\cpp\server\server_builder.cc">
      <Filter>src\cpp\server</Filter>
    </ClCompile>
    <ClCompile Include="$(SolutionDir)\..\src\cpp\server\server_cc.cc">
      <Filter>src\cpp\server</Filter>
    </ClCompile>
    <ClCompile Include="$(SolutionDir)\..\src\cpp\server\server_context.cc">
      <Filter>src\cpp\server</Filter>
    </ClCompile>
    <ClCompile Include="$(SolutionDir)\..\src\cpp\server\server_credentials.cc">
      <Filter>src\cpp\server</Filter>
    </ClCompile>
    <ClCompile Include="$(SolutionDir)\..\src\cpp\server\server_posix.cc">
      <Filter>src\cpp\server</Filter>
    </ClCompile>
    <ClCompile Include="$(SolutionDir)\..\src\cpp\util\byte_buffer_cc.cc">
      <Filter>src\cpp\util</Filter>
    </ClCompile>
    <ClCompile Include="$(SolutionDir)\..\src\cpp\util\slice_cc.cc">
      <Filter>src\cpp\util</Filter>
    </ClCompile>
    <ClCompile Include="$(SolutionDir)\..\src\cpp\util\status.cc">
      <Filter>src\cpp\util</Filter>
    </ClCompile>
    <ClCompile Include="$(SolutionDir)\..\src\cpp\util\string_ref.cc">
      <Filter>src\cpp\util</Filter>
    </ClCompile>
    <ClCompile Include="$(SolutionDir)\..\src\cpp\util\time_cc.cc">
      <Filter>src\cpp\util</Filter>
    </ClCompile>
<<<<<<< HEAD
    <ClCompile Include="$(SolutionDir)\..\src\core\lib\channel\channel_args.c">
      <Filter>src\core\lib\channel</Filter>
    </ClCompile>
    <ClCompile Include="$(SolutionDir)\..\src\core\lib\channel\channel_stack.c">
      <Filter>src\core\lib\channel</Filter>
    </ClCompile>
    <ClCompile Include="$(SolutionDir)\..\src\core\lib\channel\channel_stack_builder.c">
      <Filter>src\core\lib\channel</Filter>
    </ClCompile>
    <ClCompile Include="$(SolutionDir)\..\src\core\lib\channel\compress_filter.c">
      <Filter>src\core\lib\channel</Filter>
    </ClCompile>
    <ClCompile Include="$(SolutionDir)\..\src\core\lib\channel\connected_channel.c">
      <Filter>src\core\lib\channel</Filter>
    </ClCompile>
    <ClCompile Include="$(SolutionDir)\..\src\core\lib\channel\handshaker.c">
      <Filter>src\core\lib\channel</Filter>
    </ClCompile>
    <ClCompile Include="$(SolutionDir)\..\src\core\lib\channel\http_client_filter.c">
      <Filter>src\core\lib\channel</Filter>
    </ClCompile>
    <ClCompile Include="$(SolutionDir)\..\src\core\lib\channel\http_server_filter.c">
      <Filter>src\core\lib\channel</Filter>
    </ClCompile>
    <ClCompile Include="$(SolutionDir)\..\src\core\lib\channel\message_size_filter.c">
      <Filter>src\core\lib\channel</Filter>
    </ClCompile>
    <ClCompile Include="$(SolutionDir)\..\src\core\lib\compression\compression.c">
      <Filter>src\core\lib\compression</Filter>
    </ClCompile>
    <ClCompile Include="$(SolutionDir)\..\src\core\lib\compression\message_compress.c">
      <Filter>src\core\lib\compression</Filter>
    </ClCompile>
    <ClCompile Include="$(SolutionDir)\..\src\core\lib\debug\trace.c">
      <Filter>src\core\lib\debug</Filter>
    </ClCompile>
    <ClCompile Include="$(SolutionDir)\..\src\core\lib\http\format_request.c">
      <Filter>src\core\lib\http</Filter>
    </ClCompile>
    <ClCompile Include="$(SolutionDir)\..\src\core\lib\http\httpcli.c">
      <Filter>src\core\lib\http</Filter>
    </ClCompile>
    <ClCompile Include="$(SolutionDir)\..\src\core\lib\http\parser.c">
      <Filter>src\core\lib\http</Filter>
    </ClCompile>
    <ClCompile Include="$(SolutionDir)\..\src\core\lib\iomgr\closure.c">
      <Filter>src\core\lib\iomgr</Filter>
    </ClCompile>
    <ClCompile Include="$(SolutionDir)\..\src\core\lib\iomgr\combiner.c">
      <Filter>src\core\lib\iomgr</Filter>
    </ClCompile>
    <ClCompile Include="$(SolutionDir)\..\src\core\lib\iomgr\endpoint.c">
      <Filter>src\core\lib\iomgr</Filter>
    </ClCompile>
    <ClCompile Include="$(SolutionDir)\..\src\core\lib\iomgr\endpoint_pair_posix.c">
      <Filter>src\core\lib\iomgr</Filter>
    </ClCompile>
    <ClCompile Include="$(SolutionDir)\..\src\core\lib\iomgr\endpoint_pair_windows.c">
      <Filter>src\core\lib\iomgr</Filter>
    </ClCompile>
    <ClCompile Include="$(SolutionDir)\..\src\core\lib\iomgr\error.c">
      <Filter>src\core\lib\iomgr</Filter>
    </ClCompile>
    <ClCompile Include="$(SolutionDir)\..\src\core\lib\iomgr\ev_epoll_linux.c">
      <Filter>src\core\lib\iomgr</Filter>
    </ClCompile>
    <ClCompile Include="$(SolutionDir)\..\src\core\lib\iomgr\ev_poll_and_epoll_posix.c">
      <Filter>src\core\lib\iomgr</Filter>
    </ClCompile>
    <ClCompile Include="$(SolutionDir)\..\src\core\lib\iomgr\ev_poll_posix.c">
      <Filter>src\core\lib\iomgr</Filter>
    </ClCompile>
    <ClCompile Include="$(SolutionDir)\..\src\core\lib\iomgr\ev_posix.c">
      <Filter>src\core\lib\iomgr</Filter>
    </ClCompile>
    <ClCompile Include="$(SolutionDir)\..\src\core\lib\iomgr\exec_ctx.c">
      <Filter>src\core\lib\iomgr</Filter>
    </ClCompile>
    <ClCompile Include="$(SolutionDir)\..\src\core\lib\iomgr\executor.c">
      <Filter>src\core\lib\iomgr</Filter>
    </ClCompile>
    <ClCompile Include="$(SolutionDir)\..\src\core\lib\iomgr\iocp_windows.c">
      <Filter>src\core\lib\iomgr</Filter>
    </ClCompile>
    <ClCompile Include="$(SolutionDir)\..\src\core\lib\iomgr\iomgr.c">
      <Filter>src\core\lib\iomgr</Filter>
    </ClCompile>
    <ClCompile Include="$(SolutionDir)\..\src\core\lib\iomgr\iomgr_posix.c">
      <Filter>src\core\lib\iomgr</Filter>
    </ClCompile>
    <ClCompile Include="$(SolutionDir)\..\src\core\lib\iomgr\iomgr_windows.c">
      <Filter>src\core\lib\iomgr</Filter>
    </ClCompile>
    <ClCompile Include="$(SolutionDir)\..\src\core\lib\iomgr\load_file.c">
      <Filter>src\core\lib\iomgr</Filter>
    </ClCompile>
    <ClCompile Include="$(SolutionDir)\..\src\core\lib\iomgr\network_status_tracker.c">
      <Filter>src\core\lib\iomgr</Filter>
    </ClCompile>
    <ClCompile Include="$(SolutionDir)\..\src\core\lib\iomgr\polling_entity.c">
      <Filter>src\core\lib\iomgr</Filter>
    </ClCompile>
    <ClCompile Include="$(SolutionDir)\..\src\core\lib\iomgr\pollset_set_windows.c">
      <Filter>src\core\lib\iomgr</Filter>
    </ClCompile>
    <ClCompile Include="$(SolutionDir)\..\src\core\lib\iomgr\pollset_windows.c">
      <Filter>src\core\lib\iomgr</Filter>
    </ClCompile>
    <ClCompile Include="$(SolutionDir)\..\src\core\lib\iomgr\resolve_address_posix.c">
      <Filter>src\core\lib\iomgr</Filter>
    </ClCompile>
    <ClCompile Include="$(SolutionDir)\..\src\core\lib\iomgr\resolve_address_windows.c">
      <Filter>src\core\lib\iomgr</Filter>
    </ClCompile>
    <ClCompile Include="$(SolutionDir)\..\src\core\lib\iomgr\sockaddr_utils.c">
      <Filter>src\core\lib\iomgr</Filter>
    </ClCompile>
    <ClCompile Include="$(SolutionDir)\..\src\core\lib\iomgr\socket_utils_common_posix.c">
      <Filter>src\core\lib\iomgr</Filter>
    </ClCompile>
    <ClCompile Include="$(SolutionDir)\..\src\core\lib\iomgr\socket_utils_linux.c">
      <Filter>src\core\lib\iomgr</Filter>
    </ClCompile>
    <ClCompile Include="$(SolutionDir)\..\src\core\lib\iomgr\socket_utils_posix.c">
      <Filter>src\core\lib\iomgr</Filter>
    </ClCompile>
    <ClCompile Include="$(SolutionDir)\..\src\core\lib\iomgr\socket_windows.c">
      <Filter>src\core\lib\iomgr</Filter>
    </ClCompile>
    <ClCompile Include="$(SolutionDir)\..\src\core\lib\iomgr\tcp_client_posix.c">
      <Filter>src\core\lib\iomgr</Filter>
    </ClCompile>
    <ClCompile Include="$(SolutionDir)\..\src\core\lib\iomgr\tcp_client_windows.c">
      <Filter>src\core\lib\iomgr</Filter>
    </ClCompile>
    <ClCompile Include="$(SolutionDir)\..\src\core\lib\iomgr\tcp_posix.c">
      <Filter>src\core\lib\iomgr</Filter>
    </ClCompile>
    <ClCompile Include="$(SolutionDir)\..\src\core\lib\iomgr\tcp_server_posix.c">
      <Filter>src\core\lib\iomgr</Filter>
    </ClCompile>
    <ClCompile Include="$(SolutionDir)\..\src\core\lib\iomgr\tcp_server_windows.c">
      <Filter>src\core\lib\iomgr</Filter>
    </ClCompile>
    <ClCompile Include="$(SolutionDir)\..\src\core\lib\iomgr\tcp_windows.c">
      <Filter>src\core\lib\iomgr</Filter>
    </ClCompile>
    <ClCompile Include="$(SolutionDir)\..\src\core\lib\iomgr\time_averaged_stats.c">
      <Filter>src\core\lib\iomgr</Filter>
    </ClCompile>
    <ClCompile Include="$(SolutionDir)\..\src\core\lib\iomgr\timer.c">
      <Filter>src\core\lib\iomgr</Filter>
    </ClCompile>
    <ClCompile Include="$(SolutionDir)\..\src\core\lib\iomgr\timer_heap.c">
      <Filter>src\core\lib\iomgr</Filter>
    </ClCompile>
    <ClCompile Include="$(SolutionDir)\..\src\core\lib\iomgr\udp_server.c">
      <Filter>src\core\lib\iomgr</Filter>
    </ClCompile>
    <ClCompile Include="$(SolutionDir)\..\src\core\lib\iomgr\unix_sockets_posix.c">
      <Filter>src\core\lib\iomgr</Filter>
    </ClCompile>
    <ClCompile Include="$(SolutionDir)\..\src\core\lib\iomgr\unix_sockets_posix_noop.c">
      <Filter>src\core\lib\iomgr</Filter>
    </ClCompile>
    <ClCompile Include="$(SolutionDir)\..\src\core\lib\iomgr\wakeup_fd_eventfd.c">
      <Filter>src\core\lib\iomgr</Filter>
    </ClCompile>
    <ClCompile Include="$(SolutionDir)\..\src\core\lib\iomgr\wakeup_fd_nospecial.c">
      <Filter>src\core\lib\iomgr</Filter>
    </ClCompile>
    <ClCompile Include="$(SolutionDir)\..\src\core\lib\iomgr\wakeup_fd_pipe.c">
      <Filter>src\core\lib\iomgr</Filter>
    </ClCompile>
    <ClCompile Include="$(SolutionDir)\..\src\core\lib\iomgr\wakeup_fd_posix.c">
      <Filter>src\core\lib\iomgr</Filter>
    </ClCompile>
    <ClCompile Include="$(SolutionDir)\..\src\core\lib\iomgr\workqueue_posix.c">
      <Filter>src\core\lib\iomgr</Filter>
    </ClCompile>
    <ClCompile Include="$(SolutionDir)\..\src\core\lib\iomgr\workqueue_windows.c">
      <Filter>src\core\lib\iomgr</Filter>
    </ClCompile>
    <ClCompile Include="$(SolutionDir)\..\src\core\lib\json\json.c">
      <Filter>src\core\lib\json</Filter>
    </ClCompile>
    <ClCompile Include="$(SolutionDir)\..\src\core\lib\json\json_reader.c">
      <Filter>src\core\lib\json</Filter>
    </ClCompile>
    <ClCompile Include="$(SolutionDir)\..\src\core\lib\json\json_string.c">
      <Filter>src\core\lib\json</Filter>
    </ClCompile>
    <ClCompile Include="$(SolutionDir)\..\src\core\lib\json\json_writer.c">
      <Filter>src\core\lib\json</Filter>
    </ClCompile>
    <ClCompile Include="$(SolutionDir)\..\src\core\lib\surface\alarm.c">
      <Filter>src\core\lib\surface</Filter>
    </ClCompile>
    <ClCompile Include="$(SolutionDir)\..\src\core\lib\surface\api_trace.c">
      <Filter>src\core\lib\surface</Filter>
    </ClCompile>
    <ClCompile Include="$(SolutionDir)\..\src\core\lib\surface\byte_buffer.c">
      <Filter>src\core\lib\surface</Filter>
    </ClCompile>
    <ClCompile Include="$(SolutionDir)\..\src\core\lib\surface\byte_buffer_reader.c">
      <Filter>src\core\lib\surface</Filter>
    </ClCompile>
    <ClCompile Include="$(SolutionDir)\..\src\core\lib\surface\call.c">
      <Filter>src\core\lib\surface</Filter>
    </ClCompile>
    <ClCompile Include="$(SolutionDir)\..\src\core\lib\surface\call_details.c">
      <Filter>src\core\lib\surface</Filter>
    </ClCompile>
    <ClCompile Include="$(SolutionDir)\..\src\core\lib\surface\call_log_batch.c">
      <Filter>src\core\lib\surface</Filter>
    </ClCompile>
    <ClCompile Include="$(SolutionDir)\..\src\core\lib\surface\channel.c">
      <Filter>src\core\lib\surface</Filter>
    </ClCompile>
    <ClCompile Include="$(SolutionDir)\..\src\core\lib\surface\channel_init.c">
      <Filter>src\core\lib\surface</Filter>
    </ClCompile>
    <ClCompile Include="$(SolutionDir)\..\src\core\lib\surface\channel_ping.c">
      <Filter>src\core\lib\surface</Filter>
    </ClCompile>
    <ClCompile Include="$(SolutionDir)\..\src\core\lib\surface\channel_stack_type.c">
      <Filter>src\core\lib\surface</Filter>
    </ClCompile>
    <ClCompile Include="$(SolutionDir)\..\src\core\lib\surface\completion_queue.c">
      <Filter>src\core\lib\surface</Filter>
    </ClCompile>
    <ClCompile Include="$(SolutionDir)\..\src\core\lib\surface\event_string.c">
      <Filter>src\core\lib\surface</Filter>
    </ClCompile>
    <ClCompile Include="$(SolutionDir)\..\src\core\lib\surface\lame_client.c">
      <Filter>src\core\lib\surface</Filter>
    </ClCompile>
    <ClCompile Include="$(SolutionDir)\..\src\core\lib\surface\metadata_array.c">
      <Filter>src\core\lib\surface</Filter>
    </ClCompile>
    <ClCompile Include="$(SolutionDir)\..\src\core\lib\surface\server.c">
      <Filter>src\core\lib\surface</Filter>
    </ClCompile>
    <ClCompile Include="$(SolutionDir)\..\src\core\lib\surface\validate_metadata.c">
      <Filter>src\core\lib\surface</Filter>
    </ClCompile>
    <ClCompile Include="$(SolutionDir)\..\src\core\lib\surface\version.c">
      <Filter>src\core\lib\surface</Filter>
    </ClCompile>
    <ClCompile Include="$(SolutionDir)\..\src\core\lib\transport\byte_stream.c">
      <Filter>src\core\lib\transport</Filter>
    </ClCompile>
    <ClCompile Include="$(SolutionDir)\..\src\core\lib\transport\connectivity_state.c">
      <Filter>src\core\lib\transport</Filter>
    </ClCompile>
    <ClCompile Include="$(SolutionDir)\..\src\core\lib\transport\metadata.c">
      <Filter>src\core\lib\transport</Filter>
    </ClCompile>
    <ClCompile Include="$(SolutionDir)\..\src\core\lib\transport\metadata_batch.c">
      <Filter>src\core\lib\transport</Filter>
    </ClCompile>
    <ClCompile Include="$(SolutionDir)\..\src\core\lib\transport\static_metadata.c">
      <Filter>src\core\lib\transport</Filter>
    </ClCompile>
    <ClCompile Include="$(SolutionDir)\..\src\core\lib\transport\timeout_encoding.c">
      <Filter>src\core\lib\transport</Filter>
    </ClCompile>
    <ClCompile Include="$(SolutionDir)\..\src\core\lib\transport\transport.c">
      <Filter>src\core\lib\transport</Filter>
    </ClCompile>
    <ClCompile Include="$(SolutionDir)\..\src\core\lib\transport\transport_op_string.c">
      <Filter>src\core\lib\transport</Filter>
    </ClCompile>
=======
>>>>>>> 4f13db3c
    <ClCompile Include="$(SolutionDir)\..\src\cpp\codegen\codegen_init.cc">
      <Filter>src\cpp\codegen</Filter>
    </ClCompile>
  </ItemGroup>
  <ItemGroup>
    <ClInclude Include="$(SolutionDir)\..\include\grpc++\alarm.h">
      <Filter>include\grpc++</Filter>
    </ClInclude>
    <ClInclude Include="$(SolutionDir)\..\include\grpc++\channel.h">
      <Filter>include\grpc++</Filter>
    </ClInclude>
    <ClInclude Include="$(SolutionDir)\..\include\grpc++\client_context.h">
      <Filter>include\grpc++</Filter>
    </ClInclude>
    <ClInclude Include="$(SolutionDir)\..\include\grpc++\completion_queue.h">
      <Filter>include\grpc++</Filter>
    </ClInclude>
    <ClInclude Include="$(SolutionDir)\..\include\grpc++\create_channel.h">
      <Filter>include\grpc++</Filter>
    </ClInclude>
    <ClInclude Include="$(SolutionDir)\..\include\grpc++\create_channel_posix.h">
      <Filter>include\grpc++</Filter>
    </ClInclude>
    <ClInclude Include="$(SolutionDir)\..\include\grpc++\generic\async_generic_service.h">
      <Filter>include\grpc++\generic</Filter>
    </ClInclude>
    <ClInclude Include="$(SolutionDir)\..\include\grpc++\generic\generic_stub.h">
      <Filter>include\grpc++\generic</Filter>
    </ClInclude>
    <ClInclude Include="$(SolutionDir)\..\include\grpc++\grpc++.h">
      <Filter>include\grpc++</Filter>
    </ClInclude>
    <ClInclude Include="$(SolutionDir)\..\include\grpc++\impl\call.h">
      <Filter>include\grpc++\impl</Filter>
    </ClInclude>
    <ClInclude Include="$(SolutionDir)\..\include\grpc++\impl\client_unary_call.h">
      <Filter>include\grpc++\impl</Filter>
    </ClInclude>
    <ClInclude Include="$(SolutionDir)\..\include\grpc++\impl\codegen\core_codegen.h">
      <Filter>include\grpc++\impl\codegen</Filter>
    </ClInclude>
    <ClInclude Include="$(SolutionDir)\..\include\grpc++\impl\grpc_library.h">
      <Filter>include\grpc++\impl</Filter>
    </ClInclude>
    <ClInclude Include="$(SolutionDir)\..\include\grpc++\impl\method_handler_impl.h">
      <Filter>include\grpc++\impl</Filter>
    </ClInclude>
    <ClInclude Include="$(SolutionDir)\..\include\grpc++\impl\rpc_method.h">
      <Filter>include\grpc++\impl</Filter>
    </ClInclude>
    <ClInclude Include="$(SolutionDir)\..\include\grpc++\impl\rpc_service_method.h">
      <Filter>include\grpc++\impl</Filter>
    </ClInclude>
    <ClInclude Include="$(SolutionDir)\..\include\grpc++\impl\serialization_traits.h">
      <Filter>include\grpc++\impl</Filter>
    </ClInclude>
    <ClInclude Include="$(SolutionDir)\..\include\grpc++\impl\server_builder_option.h">
      <Filter>include\grpc++\impl</Filter>
    </ClInclude>
    <ClInclude Include="$(SolutionDir)\..\include\grpc++\impl\server_builder_plugin.h">
      <Filter>include\grpc++\impl</Filter>
    </ClInclude>
    <ClInclude Include="$(SolutionDir)\..\include\grpc++\impl\server_initializer.h">
      <Filter>include\grpc++\impl</Filter>
    </ClInclude>
    <ClInclude Include="$(SolutionDir)\..\include\grpc++\impl\service_type.h">
      <Filter>include\grpc++\impl</Filter>
    </ClInclude>
    <ClInclude Include="$(SolutionDir)\..\include\grpc++\impl\sync.h">
      <Filter>include\grpc++\impl</Filter>
    </ClInclude>
    <ClInclude Include="$(SolutionDir)\..\include\grpc++\impl\sync_cxx11.h">
      <Filter>include\grpc++\impl</Filter>
    </ClInclude>
    <ClInclude Include="$(SolutionDir)\..\include\grpc++\impl\sync_no_cxx11.h">
      <Filter>include\grpc++\impl</Filter>
    </ClInclude>
    <ClInclude Include="$(SolutionDir)\..\include\grpc++\impl\thd.h">
      <Filter>include\grpc++\impl</Filter>
    </ClInclude>
    <ClInclude Include="$(SolutionDir)\..\include\grpc++\impl\thd_cxx11.h">
      <Filter>include\grpc++\impl</Filter>
    </ClInclude>
    <ClInclude Include="$(SolutionDir)\..\include\grpc++\impl\thd_no_cxx11.h">
      <Filter>include\grpc++\impl</Filter>
    </ClInclude>
    <ClInclude Include="$(SolutionDir)\..\include\grpc++\security\auth_context.h">
      <Filter>include\grpc++\security</Filter>
    </ClInclude>
    <ClInclude Include="$(SolutionDir)\..\include\grpc++\security\auth_metadata_processor.h">
      <Filter>include\grpc++\security</Filter>
    </ClInclude>
    <ClInclude Include="$(SolutionDir)\..\include\grpc++\security\credentials.h">
      <Filter>include\grpc++\security</Filter>
    </ClInclude>
    <ClInclude Include="$(SolutionDir)\..\include\grpc++\security\server_credentials.h">
      <Filter>include\grpc++\security</Filter>
    </ClInclude>
    <ClInclude Include="$(SolutionDir)\..\include\grpc++\server.h">
      <Filter>include\grpc++</Filter>
    </ClInclude>
    <ClInclude Include="$(SolutionDir)\..\include\grpc++\server_builder.h">
      <Filter>include\grpc++</Filter>
    </ClInclude>
    <ClInclude Include="$(SolutionDir)\..\include\grpc++\server_context.h">
      <Filter>include\grpc++</Filter>
    </ClInclude>
    <ClInclude Include="$(SolutionDir)\..\include\grpc++\server_posix.h">
      <Filter>include\grpc++</Filter>
    </ClInclude>
    <ClInclude Include="$(SolutionDir)\..\include\grpc++\support\async_stream.h">
      <Filter>include\grpc++\support</Filter>
    </ClInclude>
    <ClInclude Include="$(SolutionDir)\..\include\grpc++\support\async_unary_call.h">
      <Filter>include\grpc++\support</Filter>
    </ClInclude>
    <ClInclude Include="$(SolutionDir)\..\include\grpc++\support\byte_buffer.h">
      <Filter>include\grpc++\support</Filter>
    </ClInclude>
    <ClInclude Include="$(SolutionDir)\..\include\grpc++\support\channel_arguments.h">
      <Filter>include\grpc++\support</Filter>
    </ClInclude>
    <ClInclude Include="$(SolutionDir)\..\include\grpc++\support\config.h">
      <Filter>include\grpc++\support</Filter>
    </ClInclude>
    <ClInclude Include="$(SolutionDir)\..\include\grpc++\support\slice.h">
      <Filter>include\grpc++\support</Filter>
    </ClInclude>
    <ClInclude Include="$(SolutionDir)\..\include\grpc++\support\status.h">
      <Filter>include\grpc++\support</Filter>
    </ClInclude>
    <ClInclude Include="$(SolutionDir)\..\include\grpc++\support\status_code_enum.h">
      <Filter>include\grpc++\support</Filter>
    </ClInclude>
    <ClInclude Include="$(SolutionDir)\..\include\grpc++\support\string_ref.h">
      <Filter>include\grpc++\support</Filter>
    </ClInclude>
    <ClInclude Include="$(SolutionDir)\..\include\grpc++\support\stub_options.h">
      <Filter>include\grpc++\support</Filter>
    </ClInclude>
    <ClInclude Include="$(SolutionDir)\..\include\grpc++\support\sync_stream.h">
      <Filter>include\grpc++\support</Filter>
    </ClInclude>
    <ClInclude Include="$(SolutionDir)\..\include\grpc++\support\time.h">
      <Filter>include\grpc++\support</Filter>
    </ClInclude>
<<<<<<< HEAD
    <ClInclude Include="$(SolutionDir)\..\include\grpc\byte_buffer.h">
      <Filter>include\grpc</Filter>
    </ClInclude>
    <ClInclude Include="$(SolutionDir)\..\include\grpc\byte_buffer_reader.h">
      <Filter>include\grpc</Filter>
    </ClInclude>
    <ClInclude Include="$(SolutionDir)\..\include\grpc\compression.h">
      <Filter>include\grpc</Filter>
    </ClInclude>
    <ClInclude Include="$(SolutionDir)\..\include\grpc\grpc.h">
      <Filter>include\grpc</Filter>
    </ClInclude>
    <ClInclude Include="$(SolutionDir)\..\include\grpc\grpc_posix.h">
      <Filter>include\grpc</Filter>
    </ClInclude>
    <ClInclude Include="$(SolutionDir)\..\include\grpc\grpc_security_constants.h">
      <Filter>include\grpc</Filter>
    </ClInclude>
    <ClInclude Include="$(SolutionDir)\..\include\grpc\status.h">
      <Filter>include\grpc</Filter>
    </ClInclude>
    <ClInclude Include="$(SolutionDir)\..\include\grpc\impl\codegen\byte_buffer_reader.h">
      <Filter>include\grpc\impl\codegen</Filter>
    </ClInclude>
    <ClInclude Include="$(SolutionDir)\..\include\grpc\impl\codegen\compression_types.h">
      <Filter>include\grpc\impl\codegen</Filter>
    </ClInclude>
    <ClInclude Include="$(SolutionDir)\..\include\grpc\impl\codegen\connectivity_state.h">
      <Filter>include\grpc\impl\codegen</Filter>
    </ClInclude>
    <ClInclude Include="$(SolutionDir)\..\include\grpc\impl\codegen\grpc_types.h">
      <Filter>include\grpc\impl\codegen</Filter>
    </ClInclude>
    <ClInclude Include="$(SolutionDir)\..\include\grpc\impl\codegen\propagation_bits.h">
      <Filter>include\grpc\impl\codegen</Filter>
    </ClInclude>
    <ClInclude Include="$(SolutionDir)\..\include\grpc\impl\codegen\status.h">
      <Filter>include\grpc\impl\codegen</Filter>
    </ClInclude>
    <ClInclude Include="$(SolutionDir)\..\include\grpc\impl\codegen\atm.h">
      <Filter>include\grpc\impl\codegen</Filter>
    </ClInclude>
    <ClInclude Include="$(SolutionDir)\..\include\grpc\impl\codegen\atm_gcc_atomic.h">
      <Filter>include\grpc\impl\codegen</Filter>
    </ClInclude>
    <ClInclude Include="$(SolutionDir)\..\include\grpc\impl\codegen\atm_gcc_sync.h">
      <Filter>include\grpc\impl\codegen</Filter>
    </ClInclude>
    <ClInclude Include="$(SolutionDir)\..\include\grpc\impl\codegen\atm_windows.h">
      <Filter>include\grpc\impl\codegen</Filter>
    </ClInclude>
    <ClInclude Include="$(SolutionDir)\..\include\grpc\impl\codegen\gpr_types.h">
      <Filter>include\grpc\impl\codegen</Filter>
    </ClInclude>
    <ClInclude Include="$(SolutionDir)\..\include\grpc\impl\codegen\port_platform.h">
      <Filter>include\grpc\impl\codegen</Filter>
    </ClInclude>
    <ClInclude Include="$(SolutionDir)\..\include\grpc\impl\codegen\slice.h">
      <Filter>include\grpc\impl\codegen</Filter>
    </ClInclude>
    <ClInclude Include="$(SolutionDir)\..\include\grpc\impl\codegen\sync.h">
      <Filter>include\grpc\impl\codegen</Filter>
    </ClInclude>
    <ClInclude Include="$(SolutionDir)\..\include\grpc\impl\codegen\sync_generic.h">
      <Filter>include\grpc\impl\codegen</Filter>
    </ClInclude>
    <ClInclude Include="$(SolutionDir)\..\include\grpc\impl\codegen\sync_posix.h">
      <Filter>include\grpc\impl\codegen</Filter>
    </ClInclude>
    <ClInclude Include="$(SolutionDir)\..\include\grpc\impl\codegen\sync_windows.h">
      <Filter>include\grpc\impl\codegen</Filter>
    </ClInclude>
=======
>>>>>>> 4f13db3c
    <ClInclude Include="$(SolutionDir)\..\include\grpc++\impl\codegen\async_stream.h">
      <Filter>include\grpc++\impl\codegen</Filter>
    </ClInclude>
    <ClInclude Include="$(SolutionDir)\..\include\grpc++\impl\codegen\async_unary_call.h">
      <Filter>include\grpc++\impl\codegen</Filter>
    </ClInclude>
    <ClInclude Include="$(SolutionDir)\..\include\grpc++\impl\codegen\call.h">
      <Filter>include\grpc++\impl\codegen</Filter>
    </ClInclude>
    <ClInclude Include="$(SolutionDir)\..\include\grpc++\impl\codegen\call_hook.h">
      <Filter>include\grpc++\impl\codegen</Filter>
    </ClInclude>
    <ClInclude Include="$(SolutionDir)\..\include\grpc++\impl\codegen\channel_interface.h">
      <Filter>include\grpc++\impl\codegen</Filter>
    </ClInclude>
    <ClInclude Include="$(SolutionDir)\..\include\grpc++\impl\codegen\client_context.h">
      <Filter>include\grpc++\impl\codegen</Filter>
    </ClInclude>
    <ClInclude Include="$(SolutionDir)\..\include\grpc++\impl\codegen\client_unary_call.h">
      <Filter>include\grpc++\impl\codegen</Filter>
    </ClInclude>
    <ClInclude Include="$(SolutionDir)\..\include\grpc++\impl\codegen\completion_queue.h">
      <Filter>include\grpc++\impl\codegen</Filter>
    </ClInclude>
    <ClInclude Include="$(SolutionDir)\..\include\grpc++\impl\codegen\completion_queue_tag.h">
      <Filter>include\grpc++\impl\codegen</Filter>
    </ClInclude>
    <ClInclude Include="$(SolutionDir)\..\include\grpc++\impl\codegen\config.h">
      <Filter>include\grpc++\impl\codegen</Filter>
    </ClInclude>
    <ClInclude Include="$(SolutionDir)\..\include\grpc++\impl\codegen\core_codegen_interface.h">
      <Filter>include\grpc++\impl\codegen</Filter>
    </ClInclude>
    <ClInclude Include="$(SolutionDir)\..\include\grpc++\impl\codegen\create_auth_context.h">
      <Filter>include\grpc++\impl\codegen</Filter>
    </ClInclude>
    <ClInclude Include="$(SolutionDir)\..\include\grpc++\impl\codegen\grpc_library.h">
      <Filter>include\grpc++\impl\codegen</Filter>
    </ClInclude>
    <ClInclude Include="$(SolutionDir)\..\include\grpc++\impl\codegen\method_handler_impl.h">
      <Filter>include\grpc++\impl\codegen</Filter>
    </ClInclude>
    <ClInclude Include="$(SolutionDir)\..\include\grpc++\impl\codegen\rpc_method.h">
      <Filter>include\grpc++\impl\codegen</Filter>
    </ClInclude>
    <ClInclude Include="$(SolutionDir)\..\include\grpc++\impl\codegen\rpc_service_method.h">
      <Filter>include\grpc++\impl\codegen</Filter>
    </ClInclude>
    <ClInclude Include="$(SolutionDir)\..\include\grpc++\impl\codegen\security\auth_context.h">
      <Filter>include\grpc++\impl\codegen\security</Filter>
    </ClInclude>
    <ClInclude Include="$(SolutionDir)\..\include\grpc++\impl\codegen\serialization_traits.h">
      <Filter>include\grpc++\impl\codegen</Filter>
    </ClInclude>
    <ClInclude Include="$(SolutionDir)\..\include\grpc++\impl\codegen\server_context.h">
      <Filter>include\grpc++\impl\codegen</Filter>
    </ClInclude>
    <ClInclude Include="$(SolutionDir)\..\include\grpc++\impl\codegen\server_interface.h">
      <Filter>include\grpc++\impl\codegen</Filter>
    </ClInclude>
    <ClInclude Include="$(SolutionDir)\..\include\grpc++\impl\codegen\service_type.h">
      <Filter>include\grpc++\impl\codegen</Filter>
    </ClInclude>
    <ClInclude Include="$(SolutionDir)\..\include\grpc++\impl\codegen\status.h">
      <Filter>include\grpc++\impl\codegen</Filter>
    </ClInclude>
    <ClInclude Include="$(SolutionDir)\..\include\grpc++\impl\codegen\status_code_enum.h">
      <Filter>include\grpc++\impl\codegen</Filter>
    </ClInclude>
    <ClInclude Include="$(SolutionDir)\..\include\grpc++\impl\codegen\status_helper.h">
      <Filter>include\grpc++\impl\codegen</Filter>
    </ClInclude>
    <ClInclude Include="$(SolutionDir)\..\include\grpc++\impl\codegen\string_ref.h">
      <Filter>include\grpc++\impl\codegen</Filter>
    </ClInclude>
    <ClInclude Include="$(SolutionDir)\..\include\grpc++\impl\codegen\stub_options.h">
      <Filter>include\grpc++\impl\codegen</Filter>
    </ClInclude>
    <ClInclude Include="$(SolutionDir)\..\include\grpc++\impl\codegen\sync.h">
      <Filter>include\grpc++\impl\codegen</Filter>
    </ClInclude>
    <ClInclude Include="$(SolutionDir)\..\include\grpc++\impl\codegen\sync_cxx11.h">
      <Filter>include\grpc++\impl\codegen</Filter>
    </ClInclude>
    <ClInclude Include="$(SolutionDir)\..\include\grpc++\impl\codegen\sync_no_cxx11.h">
      <Filter>include\grpc++\impl\codegen</Filter>
    </ClInclude>
    <ClInclude Include="$(SolutionDir)\..\include\grpc++\impl\codegen\sync_stream.h">
      <Filter>include\grpc++\impl\codegen</Filter>
    </ClInclude>
    <ClInclude Include="$(SolutionDir)\..\include\grpc++\impl\codegen\time.h">
      <Filter>include\grpc++\impl\codegen</Filter>
    </ClInclude>
<<<<<<< HEAD
  </ItemGroup>
  <ItemGroup>
    <ClInclude Include="$(SolutionDir)\..\src\cpp\client\create_channel_internal.h">
      <Filter>src\cpp\client</Filter>
    </ClInclude>
    <ClInclude Include="$(SolutionDir)\..\src\cpp\common\channel_filter.h">
      <Filter>src\cpp\common</Filter>
    </ClInclude>
    <ClInclude Include="$(SolutionDir)\..\src\cpp\server\dynamic_thread_pool.h">
      <Filter>src\cpp\server</Filter>
    </ClInclude>
    <ClInclude Include="$(SolutionDir)\..\src\cpp\server\thread_pool_interface.h">
      <Filter>src\cpp\server</Filter>
    </ClInclude>
    <ClInclude Include="$(SolutionDir)\..\src\core\lib\channel\channel_args.h">
      <Filter>src\core\lib\channel</Filter>
    </ClInclude>
    <ClInclude Include="$(SolutionDir)\..\src\core\lib\channel\channel_stack.h">
      <Filter>src\core\lib\channel</Filter>
    </ClInclude>
    <ClInclude Include="$(SolutionDir)\..\src\core\lib\channel\channel_stack_builder.h">
      <Filter>src\core\lib\channel</Filter>
    </ClInclude>
    <ClInclude Include="$(SolutionDir)\..\src\core\lib\channel\compress_filter.h">
      <Filter>src\core\lib\channel</Filter>
    </ClInclude>
    <ClInclude Include="$(SolutionDir)\..\src\core\lib\channel\connected_channel.h">
      <Filter>src\core\lib\channel</Filter>
    </ClInclude>
    <ClInclude Include="$(SolutionDir)\..\src\core\lib\channel\context.h">
      <Filter>src\core\lib\channel</Filter>
    </ClInclude>
    <ClInclude Include="$(SolutionDir)\..\src\core\lib\channel\handshaker.h">
      <Filter>src\core\lib\channel</Filter>
    </ClInclude>
    <ClInclude Include="$(SolutionDir)\..\src\core\lib\channel\http_client_filter.h">
      <Filter>src\core\lib\channel</Filter>
    </ClInclude>
    <ClInclude Include="$(SolutionDir)\..\src\core\lib\channel\http_server_filter.h">
      <Filter>src\core\lib\channel</Filter>
    </ClInclude>
    <ClInclude Include="$(SolutionDir)\..\src\core\lib\channel\message_size_filter.h">
      <Filter>src\core\lib\channel</Filter>
    </ClInclude>
    <ClInclude Include="$(SolutionDir)\..\src\core\lib\compression\algorithm_metadata.h">
      <Filter>src\core\lib\compression</Filter>
    </ClInclude>
    <ClInclude Include="$(SolutionDir)\..\src\core\lib\compression\message_compress.h">
      <Filter>src\core\lib\compression</Filter>
    </ClInclude>
    <ClInclude Include="$(SolutionDir)\..\src\core\lib\debug\trace.h">
      <Filter>src\core\lib\debug</Filter>
    </ClInclude>
    <ClInclude Include="$(SolutionDir)\..\src\core\lib\http\format_request.h">
      <Filter>src\core\lib\http</Filter>
    </ClInclude>
    <ClInclude Include="$(SolutionDir)\..\src\core\lib\http\httpcli.h">
      <Filter>src\core\lib\http</Filter>
    </ClInclude>
    <ClInclude Include="$(SolutionDir)\..\src\core\lib\http\parser.h">
      <Filter>src\core\lib\http</Filter>
    </ClInclude>
    <ClInclude Include="$(SolutionDir)\..\src\core\lib\iomgr\closure.h">
      <Filter>src\core\lib\iomgr</Filter>
    </ClInclude>
    <ClInclude Include="$(SolutionDir)\..\src\core\lib\iomgr\combiner.h">
      <Filter>src\core\lib\iomgr</Filter>
    </ClInclude>
    <ClInclude Include="$(SolutionDir)\..\src\core\lib\iomgr\endpoint.h">
      <Filter>src\core\lib\iomgr</Filter>
    </ClInclude>
    <ClInclude Include="$(SolutionDir)\..\src\core\lib\iomgr\endpoint_pair.h">
      <Filter>src\core\lib\iomgr</Filter>
    </ClInclude>
    <ClInclude Include="$(SolutionDir)\..\src\core\lib\iomgr\error.h">
      <Filter>src\core\lib\iomgr</Filter>
    </ClInclude>
    <ClInclude Include="$(SolutionDir)\..\src\core\lib\iomgr\ev_epoll_linux.h">
      <Filter>src\core\lib\iomgr</Filter>
    </ClInclude>
    <ClInclude Include="$(SolutionDir)\..\src\core\lib\iomgr\ev_poll_and_epoll_posix.h">
      <Filter>src\core\lib\iomgr</Filter>
    </ClInclude>
    <ClInclude Include="$(SolutionDir)\..\src\core\lib\iomgr\ev_poll_posix.h">
      <Filter>src\core\lib\iomgr</Filter>
    </ClInclude>
    <ClInclude Include="$(SolutionDir)\..\src\core\lib\iomgr\ev_posix.h">
      <Filter>src\core\lib\iomgr</Filter>
    </ClInclude>
    <ClInclude Include="$(SolutionDir)\..\src\core\lib\iomgr\exec_ctx.h">
      <Filter>src\core\lib\iomgr</Filter>
    </ClInclude>
    <ClInclude Include="$(SolutionDir)\..\src\core\lib\iomgr\executor.h">
      <Filter>src\core\lib\iomgr</Filter>
    </ClInclude>
    <ClInclude Include="$(SolutionDir)\..\src\core\lib\iomgr\iocp_windows.h">
      <Filter>src\core\lib\iomgr</Filter>
    </ClInclude>
    <ClInclude Include="$(SolutionDir)\..\src\core\lib\iomgr\iomgr.h">
      <Filter>src\core\lib\iomgr</Filter>
    </ClInclude>
    <ClInclude Include="$(SolutionDir)\..\src\core\lib\iomgr\iomgr_internal.h">
      <Filter>src\core\lib\iomgr</Filter>
    </ClInclude>
    <ClInclude Include="$(SolutionDir)\..\src\core\lib\iomgr\iomgr_posix.h">
      <Filter>src\core\lib\iomgr</Filter>
    </ClInclude>
    <ClInclude Include="$(SolutionDir)\..\src\core\lib\iomgr\load_file.h">
      <Filter>src\core\lib\iomgr</Filter>
    </ClInclude>
    <ClInclude Include="$(SolutionDir)\..\src\core\lib\iomgr\network_status_tracker.h">
      <Filter>src\core\lib\iomgr</Filter>
    </ClInclude>
    <ClInclude Include="$(SolutionDir)\..\src\core\lib\iomgr\polling_entity.h">
      <Filter>src\core\lib\iomgr</Filter>
    </ClInclude>
    <ClInclude Include="$(SolutionDir)\..\src\core\lib\iomgr\pollset.h">
      <Filter>src\core\lib\iomgr</Filter>
    </ClInclude>
    <ClInclude Include="$(SolutionDir)\..\src\core\lib\iomgr\pollset_set.h">
      <Filter>src\core\lib\iomgr</Filter>
    </ClInclude>
    <ClInclude Include="$(SolutionDir)\..\src\core\lib\iomgr\pollset_set_windows.h">
      <Filter>src\core\lib\iomgr</Filter>
    </ClInclude>
    <ClInclude Include="$(SolutionDir)\..\src\core\lib\iomgr\pollset_windows.h">
      <Filter>src\core\lib\iomgr</Filter>
    </ClInclude>
    <ClInclude Include="$(SolutionDir)\..\src\core\lib\iomgr\resolve_address.h">
      <Filter>src\core\lib\iomgr</Filter>
    </ClInclude>
    <ClInclude Include="$(SolutionDir)\..\src\core\lib\iomgr\sockaddr.h">
      <Filter>src\core\lib\iomgr</Filter>
    </ClInclude>
    <ClInclude Include="$(SolutionDir)\..\src\core\lib\iomgr\sockaddr_posix.h">
      <Filter>src\core\lib\iomgr</Filter>
    </ClInclude>
    <ClInclude Include="$(SolutionDir)\..\src\core\lib\iomgr\sockaddr_utils.h">
      <Filter>src\core\lib\iomgr</Filter>
    </ClInclude>
    <ClInclude Include="$(SolutionDir)\..\src\core\lib\iomgr\sockaddr_windows.h">
      <Filter>src\core\lib\iomgr</Filter>
    </ClInclude>
    <ClInclude Include="$(SolutionDir)\..\src\core\lib\iomgr\socket_utils_posix.h">
      <Filter>src\core\lib\iomgr</Filter>
    </ClInclude>
    <ClInclude Include="$(SolutionDir)\..\src\core\lib\iomgr\socket_windows.h">
      <Filter>src\core\lib\iomgr</Filter>
    </ClInclude>
    <ClInclude Include="$(SolutionDir)\..\src\core\lib\iomgr\tcp_client.h">
      <Filter>src\core\lib\iomgr</Filter>
    </ClInclude>
    <ClInclude Include="$(SolutionDir)\..\src\core\lib\iomgr\tcp_posix.h">
      <Filter>src\core\lib\iomgr</Filter>
    </ClInclude>
    <ClInclude Include="$(SolutionDir)\..\src\core\lib\iomgr\tcp_server.h">
      <Filter>src\core\lib\iomgr</Filter>
    </ClInclude>
    <ClInclude Include="$(SolutionDir)\..\src\core\lib\iomgr\tcp_windows.h">
      <Filter>src\core\lib\iomgr</Filter>
    </ClInclude>
    <ClInclude Include="$(SolutionDir)\..\src\core\lib\iomgr\time_averaged_stats.h">
      <Filter>src\core\lib\iomgr</Filter>
    </ClInclude>
    <ClInclude Include="$(SolutionDir)\..\src\core\lib\iomgr\timer.h">
      <Filter>src\core\lib\iomgr</Filter>
    </ClInclude>
    <ClInclude Include="$(SolutionDir)\..\src\core\lib\iomgr\timer_heap.h">
      <Filter>src\core\lib\iomgr</Filter>
    </ClInclude>
    <ClInclude Include="$(SolutionDir)\..\src\core\lib\iomgr\udp_server.h">
      <Filter>src\core\lib\iomgr</Filter>
    </ClInclude>
    <ClInclude Include="$(SolutionDir)\..\src\core\lib\iomgr\unix_sockets_posix.h">
      <Filter>src\core\lib\iomgr</Filter>
    </ClInclude>
    <ClInclude Include="$(SolutionDir)\..\src\core\lib\iomgr\wakeup_fd_pipe.h">
      <Filter>src\core\lib\iomgr</Filter>
    </ClInclude>
    <ClInclude Include="$(SolutionDir)\..\src\core\lib\iomgr\wakeup_fd_posix.h">
      <Filter>src\core\lib\iomgr</Filter>
    </ClInclude>
    <ClInclude Include="$(SolutionDir)\..\src\core\lib\iomgr\workqueue.h">
      <Filter>src\core\lib\iomgr</Filter>
    </ClInclude>
    <ClInclude Include="$(SolutionDir)\..\src\core\lib\iomgr\workqueue_posix.h">
      <Filter>src\core\lib\iomgr</Filter>
=======
    <ClInclude Include="$(SolutionDir)\..\include\grpc\impl\codegen\byte_buffer.h">
      <Filter>include\grpc\impl\codegen</Filter>
>>>>>>> 4f13db3c
    </ClInclude>
    <ClInclude Include="$(SolutionDir)\..\include\grpc\impl\codegen\byte_buffer_reader.h">
      <Filter>include\grpc\impl\codegen</Filter>
    </ClInclude>
    <ClInclude Include="$(SolutionDir)\..\include\grpc\impl\codegen\compression_types.h">
      <Filter>include\grpc\impl\codegen</Filter>
    </ClInclude>
    <ClInclude Include="$(SolutionDir)\..\include\grpc\impl\codegen\connectivity_state.h">
      <Filter>include\grpc\impl\codegen</Filter>
    </ClInclude>
    <ClInclude Include="$(SolutionDir)\..\include\grpc\impl\codegen\grpc_types.h">
      <Filter>include\grpc\impl\codegen</Filter>
    </ClInclude>
    <ClInclude Include="$(SolutionDir)\..\include\grpc\impl\codegen\propagation_bits.h">
      <Filter>include\grpc\impl\codegen</Filter>
    </ClInclude>
    <ClInclude Include="$(SolutionDir)\..\include\grpc\impl\codegen\status.h">
      <Filter>include\grpc\impl\codegen</Filter>
    </ClInclude>
    <ClInclude Include="$(SolutionDir)\..\include\grpc\impl\codegen\alloc.h">
      <Filter>include\grpc\impl\codegen</Filter>
    </ClInclude>
    <ClInclude Include="$(SolutionDir)\..\include\grpc\impl\codegen\atm.h">
      <Filter>include\grpc\impl\codegen</Filter>
    </ClInclude>
    <ClInclude Include="$(SolutionDir)\..\include\grpc\impl\codegen\atm_gcc_atomic.h">
      <Filter>include\grpc\impl\codegen</Filter>
    </ClInclude>
    <ClInclude Include="$(SolutionDir)\..\include\grpc\impl\codegen\atm_gcc_sync.h">
      <Filter>include\grpc\impl\codegen</Filter>
    </ClInclude>
    <ClInclude Include="$(SolutionDir)\..\include\grpc\impl\codegen\atm_windows.h">
      <Filter>include\grpc\impl\codegen</Filter>
    </ClInclude>
    <ClInclude Include="$(SolutionDir)\..\include\grpc\impl\codegen\log.h">
      <Filter>include\grpc\impl\codegen</Filter>
    </ClInclude>
    <ClInclude Include="$(SolutionDir)\..\include\grpc\impl\codegen\port_platform.h">
      <Filter>include\grpc\impl\codegen</Filter>
    </ClInclude>
    <ClInclude Include="$(SolutionDir)\..\include\grpc\impl\codegen\slice.h">
      <Filter>include\grpc\impl\codegen</Filter>
    </ClInclude>
    <ClInclude Include="$(SolutionDir)\..\include\grpc\impl\codegen\slice_buffer.h">
      <Filter>include\grpc\impl\codegen</Filter>
    </ClInclude>
    <ClInclude Include="$(SolutionDir)\..\include\grpc\impl\codegen\sync.h">
      <Filter>include\grpc\impl\codegen</Filter>
    </ClInclude>
    <ClInclude Include="$(SolutionDir)\..\include\grpc\impl\codegen\sync_generic.h">
      <Filter>include\grpc\impl\codegen</Filter>
    </ClInclude>
    <ClInclude Include="$(SolutionDir)\..\include\grpc\impl\codegen\sync_posix.h">
      <Filter>include\grpc\impl\codegen</Filter>
    </ClInclude>
    <ClInclude Include="$(SolutionDir)\..\include\grpc\impl\codegen\sync_windows.h">
      <Filter>include\grpc\impl\codegen</Filter>
    </ClInclude>
    <ClInclude Include="$(SolutionDir)\..\include\grpc\impl\codegen\time.h">
      <Filter>include\grpc\impl\codegen</Filter>
    </ClInclude>
  </ItemGroup>
  <ItemGroup>
    <ClInclude Include="$(SolutionDir)\..\src\cpp\client\create_channel_internal.h">
      <Filter>src\cpp\client</Filter>
    </ClInclude>
<<<<<<< HEAD
    <ClInclude Include="$(SolutionDir)\..\src\core\lib\transport\timeout_encoding.h">
      <Filter>src\core\lib\transport</Filter>
    </ClInclude>
    <ClInclude Include="$(SolutionDir)\..\src\core\lib\transport\transport.h">
      <Filter>src\core\lib\transport</Filter>
=======
    <ClInclude Include="$(SolutionDir)\..\src\cpp\server\dynamic_thread_pool.h">
      <Filter>src\cpp\server</Filter>
>>>>>>> 4f13db3c
    </ClInclude>
    <ClInclude Include="$(SolutionDir)\..\src\cpp\server\thread_pool_interface.h">
      <Filter>src\cpp\server</Filter>
    </ClInclude>
  </ItemGroup>

  <ItemGroup>
    <Filter Include="include">
      <UniqueIdentifier>{5c4eb19f-d511-e8fd-e1d6-c377cdc7d3b1}</UniqueIdentifier>
    </Filter>
    <Filter Include="include\grpc">
      <UniqueIdentifier>{f3dd91a8-058b-becf-9e41-eb42c7bc6e55}</UniqueIdentifier>
    </Filter>
    <Filter Include="include\grpc++">
      <UniqueIdentifier>{eceb50c0-bb49-3812-b6bd-b0af6df81da7}</UniqueIdentifier>
    </Filter>
    <Filter Include="include\grpc++\generic">
      <UniqueIdentifier>{83717d3c-57d9-2bfa-ed9c-2b08f86da12b}</UniqueIdentifier>
    </Filter>
    <Filter Include="include\grpc++\impl">
      <UniqueIdentifier>{dadc0002-f2ac-451b-a9b8-33b8de10b5fc}</UniqueIdentifier>
    </Filter>
    <Filter Include="include\grpc++\impl\codegen">
      <UniqueIdentifier>{ccc364e2-3f28-8bfc-c26e-800dd6f9a9af}</UniqueIdentifier>
    </Filter>
    <Filter Include="include\grpc++\impl\codegen\security">
      <UniqueIdentifier>{87cae06e-f40c-8fb6-73d6-26c7482ed9da}</UniqueIdentifier>
    </Filter>
    <Filter Include="include\grpc++\security">
      <UniqueIdentifier>{64bf60ff-9192-bb59-dcc8-8a0021e1d016}</UniqueIdentifier>
    </Filter>
    <Filter Include="include\grpc++\support">
      <UniqueIdentifier>{0ebf8008-80b9-d6da-e1dc-854bf1ec2195}</UniqueIdentifier>
    </Filter>
    <Filter Include="include\grpc\impl">
      <UniqueIdentifier>{c1049250-64f6-f900-d2e5-1718e148f1f0}</UniqueIdentifier>
    </Filter>
    <Filter Include="include\grpc\impl\codegen">
      <UniqueIdentifier>{adf6b8e3-4a4b-cb35-bb3d-568af97b58d1}</UniqueIdentifier>
    </Filter>
    <Filter Include="src">
      <UniqueIdentifier>{cce6a85d-1111-3834-6825-31e170d93cff}</UniqueIdentifier>
    </Filter>
    <Filter Include="src\cpp">
      <UniqueIdentifier>{1e5fd68c-bd87-e803-42b0-75a7fa19b91d}</UniqueIdentifier>
    </Filter>
    <Filter Include="src\cpp\client">
      <UniqueIdentifier>{ff72923a-6499-8d2a-e0fb-6d574b85d77e}</UniqueIdentifier>
    </Filter>
    <Filter Include="src\cpp\codegen">
      <UniqueIdentifier>{18e9c249-37f0-7f2c-f026-502d48ed8c92}</UniqueIdentifier>
    </Filter>
    <Filter Include="src\cpp\common">
      <UniqueIdentifier>{ed8e4daa-825f-fbe5-2a45-846ad9165d3d}</UniqueIdentifier>
    </Filter>
    <Filter Include="src\cpp\server">
      <UniqueIdentifier>{8a54a279-d14b-4237-0df3-1ffe1ef5a7af}</UniqueIdentifier>
    </Filter>
    <Filter Include="src\cpp\util">
      <UniqueIdentifier>{fb5d9a64-20ca-5119-ed38-04a3cf94923d}</UniqueIdentifier>
    </Filter>
  </ItemGroup>
</Project>
<|MERGE_RESOLUTION|>--- conflicted
+++ resolved
@@ -85,282 +85,6 @@
     <ClCompile Include="$(SolutionDir)\..\src\cpp\util\time_cc.cc">
       <Filter>src\cpp\util</Filter>
     </ClCompile>
-<<<<<<< HEAD
-    <ClCompile Include="$(SolutionDir)\..\src\core\lib\channel\channel_args.c">
-      <Filter>src\core\lib\channel</Filter>
-    </ClCompile>
-    <ClCompile Include="$(SolutionDir)\..\src\core\lib\channel\channel_stack.c">
-      <Filter>src\core\lib\channel</Filter>
-    </ClCompile>
-    <ClCompile Include="$(SolutionDir)\..\src\core\lib\channel\channel_stack_builder.c">
-      <Filter>src\core\lib\channel</Filter>
-    </ClCompile>
-    <ClCompile Include="$(SolutionDir)\..\src\core\lib\channel\compress_filter.c">
-      <Filter>src\core\lib\channel</Filter>
-    </ClCompile>
-    <ClCompile Include="$(SolutionDir)\..\src\core\lib\channel\connected_channel.c">
-      <Filter>src\core\lib\channel</Filter>
-    </ClCompile>
-    <ClCompile Include="$(SolutionDir)\..\src\core\lib\channel\handshaker.c">
-      <Filter>src\core\lib\channel</Filter>
-    </ClCompile>
-    <ClCompile Include="$(SolutionDir)\..\src\core\lib\channel\http_client_filter.c">
-      <Filter>src\core\lib\channel</Filter>
-    </ClCompile>
-    <ClCompile Include="$(SolutionDir)\..\src\core\lib\channel\http_server_filter.c">
-      <Filter>src\core\lib\channel</Filter>
-    </ClCompile>
-    <ClCompile Include="$(SolutionDir)\..\src\core\lib\channel\message_size_filter.c">
-      <Filter>src\core\lib\channel</Filter>
-    </ClCompile>
-    <ClCompile Include="$(SolutionDir)\..\src\core\lib\compression\compression.c">
-      <Filter>src\core\lib\compression</Filter>
-    </ClCompile>
-    <ClCompile Include="$(SolutionDir)\..\src\core\lib\compression\message_compress.c">
-      <Filter>src\core\lib\compression</Filter>
-    </ClCompile>
-    <ClCompile Include="$(SolutionDir)\..\src\core\lib\debug\trace.c">
-      <Filter>src\core\lib\debug</Filter>
-    </ClCompile>
-    <ClCompile Include="$(SolutionDir)\..\src\core\lib\http\format_request.c">
-      <Filter>src\core\lib\http</Filter>
-    </ClCompile>
-    <ClCompile Include="$(SolutionDir)\..\src\core\lib\http\httpcli.c">
-      <Filter>src\core\lib\http</Filter>
-    </ClCompile>
-    <ClCompile Include="$(SolutionDir)\..\src\core\lib\http\parser.c">
-      <Filter>src\core\lib\http</Filter>
-    </ClCompile>
-    <ClCompile Include="$(SolutionDir)\..\src\core\lib\iomgr\closure.c">
-      <Filter>src\core\lib\iomgr</Filter>
-    </ClCompile>
-    <ClCompile Include="$(SolutionDir)\..\src\core\lib\iomgr\combiner.c">
-      <Filter>src\core\lib\iomgr</Filter>
-    </ClCompile>
-    <ClCompile Include="$(SolutionDir)\..\src\core\lib\iomgr\endpoint.c">
-      <Filter>src\core\lib\iomgr</Filter>
-    </ClCompile>
-    <ClCompile Include="$(SolutionDir)\..\src\core\lib\iomgr\endpoint_pair_posix.c">
-      <Filter>src\core\lib\iomgr</Filter>
-    </ClCompile>
-    <ClCompile Include="$(SolutionDir)\..\src\core\lib\iomgr\endpoint_pair_windows.c">
-      <Filter>src\core\lib\iomgr</Filter>
-    </ClCompile>
-    <ClCompile Include="$(SolutionDir)\..\src\core\lib\iomgr\error.c">
-      <Filter>src\core\lib\iomgr</Filter>
-    </ClCompile>
-    <ClCompile Include="$(SolutionDir)\..\src\core\lib\iomgr\ev_epoll_linux.c">
-      <Filter>src\core\lib\iomgr</Filter>
-    </ClCompile>
-    <ClCompile Include="$(SolutionDir)\..\src\core\lib\iomgr\ev_poll_and_epoll_posix.c">
-      <Filter>src\core\lib\iomgr</Filter>
-    </ClCompile>
-    <ClCompile Include="$(SolutionDir)\..\src\core\lib\iomgr\ev_poll_posix.c">
-      <Filter>src\core\lib\iomgr</Filter>
-    </ClCompile>
-    <ClCompile Include="$(SolutionDir)\..\src\core\lib\iomgr\ev_posix.c">
-      <Filter>src\core\lib\iomgr</Filter>
-    </ClCompile>
-    <ClCompile Include="$(SolutionDir)\..\src\core\lib\iomgr\exec_ctx.c">
-      <Filter>src\core\lib\iomgr</Filter>
-    </ClCompile>
-    <ClCompile Include="$(SolutionDir)\..\src\core\lib\iomgr\executor.c">
-      <Filter>src\core\lib\iomgr</Filter>
-    </ClCompile>
-    <ClCompile Include="$(SolutionDir)\..\src\core\lib\iomgr\iocp_windows.c">
-      <Filter>src\core\lib\iomgr</Filter>
-    </ClCompile>
-    <ClCompile Include="$(SolutionDir)\..\src\core\lib\iomgr\iomgr.c">
-      <Filter>src\core\lib\iomgr</Filter>
-    </ClCompile>
-    <ClCompile Include="$(SolutionDir)\..\src\core\lib\iomgr\iomgr_posix.c">
-      <Filter>src\core\lib\iomgr</Filter>
-    </ClCompile>
-    <ClCompile Include="$(SolutionDir)\..\src\core\lib\iomgr\iomgr_windows.c">
-      <Filter>src\core\lib\iomgr</Filter>
-    </ClCompile>
-    <ClCompile Include="$(SolutionDir)\..\src\core\lib\iomgr\load_file.c">
-      <Filter>src\core\lib\iomgr</Filter>
-    </ClCompile>
-    <ClCompile Include="$(SolutionDir)\..\src\core\lib\iomgr\network_status_tracker.c">
-      <Filter>src\core\lib\iomgr</Filter>
-    </ClCompile>
-    <ClCompile Include="$(SolutionDir)\..\src\core\lib\iomgr\polling_entity.c">
-      <Filter>src\core\lib\iomgr</Filter>
-    </ClCompile>
-    <ClCompile Include="$(SolutionDir)\..\src\core\lib\iomgr\pollset_set_windows.c">
-      <Filter>src\core\lib\iomgr</Filter>
-    </ClCompile>
-    <ClCompile Include="$(SolutionDir)\..\src\core\lib\iomgr\pollset_windows.c">
-      <Filter>src\core\lib\iomgr</Filter>
-    </ClCompile>
-    <ClCompile Include="$(SolutionDir)\..\src\core\lib\iomgr\resolve_address_posix.c">
-      <Filter>src\core\lib\iomgr</Filter>
-    </ClCompile>
-    <ClCompile Include="$(SolutionDir)\..\src\core\lib\iomgr\resolve_address_windows.c">
-      <Filter>src\core\lib\iomgr</Filter>
-    </ClCompile>
-    <ClCompile Include="$(SolutionDir)\..\src\core\lib\iomgr\sockaddr_utils.c">
-      <Filter>src\core\lib\iomgr</Filter>
-    </ClCompile>
-    <ClCompile Include="$(SolutionDir)\..\src\core\lib\iomgr\socket_utils_common_posix.c">
-      <Filter>src\core\lib\iomgr</Filter>
-    </ClCompile>
-    <ClCompile Include="$(SolutionDir)\..\src\core\lib\iomgr\socket_utils_linux.c">
-      <Filter>src\core\lib\iomgr</Filter>
-    </ClCompile>
-    <ClCompile Include="$(SolutionDir)\..\src\core\lib\iomgr\socket_utils_posix.c">
-      <Filter>src\core\lib\iomgr</Filter>
-    </ClCompile>
-    <ClCompile Include="$(SolutionDir)\..\src\core\lib\iomgr\socket_windows.c">
-      <Filter>src\core\lib\iomgr</Filter>
-    </ClCompile>
-    <ClCompile Include="$(SolutionDir)\..\src\core\lib\iomgr\tcp_client_posix.c">
-      <Filter>src\core\lib\iomgr</Filter>
-    </ClCompile>
-    <ClCompile Include="$(SolutionDir)\..\src\core\lib\iomgr\tcp_client_windows.c">
-      <Filter>src\core\lib\iomgr</Filter>
-    </ClCompile>
-    <ClCompile Include="$(SolutionDir)\..\src\core\lib\iomgr\tcp_posix.c">
-      <Filter>src\core\lib\iomgr</Filter>
-    </ClCompile>
-    <ClCompile Include="$(SolutionDir)\..\src\core\lib\iomgr\tcp_server_posix.c">
-      <Filter>src\core\lib\iomgr</Filter>
-    </ClCompile>
-    <ClCompile Include="$(SolutionDir)\..\src\core\lib\iomgr\tcp_server_windows.c">
-      <Filter>src\core\lib\iomgr</Filter>
-    </ClCompile>
-    <ClCompile Include="$(SolutionDir)\..\src\core\lib\iomgr\tcp_windows.c">
-      <Filter>src\core\lib\iomgr</Filter>
-    </ClCompile>
-    <ClCompile Include="$(SolutionDir)\..\src\core\lib\iomgr\time_averaged_stats.c">
-      <Filter>src\core\lib\iomgr</Filter>
-    </ClCompile>
-    <ClCompile Include="$(SolutionDir)\..\src\core\lib\iomgr\timer.c">
-      <Filter>src\core\lib\iomgr</Filter>
-    </ClCompile>
-    <ClCompile Include="$(SolutionDir)\..\src\core\lib\iomgr\timer_heap.c">
-      <Filter>src\core\lib\iomgr</Filter>
-    </ClCompile>
-    <ClCompile Include="$(SolutionDir)\..\src\core\lib\iomgr\udp_server.c">
-      <Filter>src\core\lib\iomgr</Filter>
-    </ClCompile>
-    <ClCompile Include="$(SolutionDir)\..\src\core\lib\iomgr\unix_sockets_posix.c">
-      <Filter>src\core\lib\iomgr</Filter>
-    </ClCompile>
-    <ClCompile Include="$(SolutionDir)\..\src\core\lib\iomgr\unix_sockets_posix_noop.c">
-      <Filter>src\core\lib\iomgr</Filter>
-    </ClCompile>
-    <ClCompile Include="$(SolutionDir)\..\src\core\lib\iomgr\wakeup_fd_eventfd.c">
-      <Filter>src\core\lib\iomgr</Filter>
-    </ClCompile>
-    <ClCompile Include="$(SolutionDir)\..\src\core\lib\iomgr\wakeup_fd_nospecial.c">
-      <Filter>src\core\lib\iomgr</Filter>
-    </ClCompile>
-    <ClCompile Include="$(SolutionDir)\..\src\core\lib\iomgr\wakeup_fd_pipe.c">
-      <Filter>src\core\lib\iomgr</Filter>
-    </ClCompile>
-    <ClCompile Include="$(SolutionDir)\..\src\core\lib\iomgr\wakeup_fd_posix.c">
-      <Filter>src\core\lib\iomgr</Filter>
-    </ClCompile>
-    <ClCompile Include="$(SolutionDir)\..\src\core\lib\iomgr\workqueue_posix.c">
-      <Filter>src\core\lib\iomgr</Filter>
-    </ClCompile>
-    <ClCompile Include="$(SolutionDir)\..\src\core\lib\iomgr\workqueue_windows.c">
-      <Filter>src\core\lib\iomgr</Filter>
-    </ClCompile>
-    <ClCompile Include="$(SolutionDir)\..\src\core\lib\json\json.c">
-      <Filter>src\core\lib\json</Filter>
-    </ClCompile>
-    <ClCompile Include="$(SolutionDir)\..\src\core\lib\json\json_reader.c">
-      <Filter>src\core\lib\json</Filter>
-    </ClCompile>
-    <ClCompile Include="$(SolutionDir)\..\src\core\lib\json\json_string.c">
-      <Filter>src\core\lib\json</Filter>
-    </ClCompile>
-    <ClCompile Include="$(SolutionDir)\..\src\core\lib\json\json_writer.c">
-      <Filter>src\core\lib\json</Filter>
-    </ClCompile>
-    <ClCompile Include="$(SolutionDir)\..\src\core\lib\surface\alarm.c">
-      <Filter>src\core\lib\surface</Filter>
-    </ClCompile>
-    <ClCompile Include="$(SolutionDir)\..\src\core\lib\surface\api_trace.c">
-      <Filter>src\core\lib\surface</Filter>
-    </ClCompile>
-    <ClCompile Include="$(SolutionDir)\..\src\core\lib\surface\byte_buffer.c">
-      <Filter>src\core\lib\surface</Filter>
-    </ClCompile>
-    <ClCompile Include="$(SolutionDir)\..\src\core\lib\surface\byte_buffer_reader.c">
-      <Filter>src\core\lib\surface</Filter>
-    </ClCompile>
-    <ClCompile Include="$(SolutionDir)\..\src\core\lib\surface\call.c">
-      <Filter>src\core\lib\surface</Filter>
-    </ClCompile>
-    <ClCompile Include="$(SolutionDir)\..\src\core\lib\surface\call_details.c">
-      <Filter>src\core\lib\surface</Filter>
-    </ClCompile>
-    <ClCompile Include="$(SolutionDir)\..\src\core\lib\surface\call_log_batch.c">
-      <Filter>src\core\lib\surface</Filter>
-    </ClCompile>
-    <ClCompile Include="$(SolutionDir)\..\src\core\lib\surface\channel.c">
-      <Filter>src\core\lib\surface</Filter>
-    </ClCompile>
-    <ClCompile Include="$(SolutionDir)\..\src\core\lib\surface\channel_init.c">
-      <Filter>src\core\lib\surface</Filter>
-    </ClCompile>
-    <ClCompile Include="$(SolutionDir)\..\src\core\lib\surface\channel_ping.c">
-      <Filter>src\core\lib\surface</Filter>
-    </ClCompile>
-    <ClCompile Include="$(SolutionDir)\..\src\core\lib\surface\channel_stack_type.c">
-      <Filter>src\core\lib\surface</Filter>
-    </ClCompile>
-    <ClCompile Include="$(SolutionDir)\..\src\core\lib\surface\completion_queue.c">
-      <Filter>src\core\lib\surface</Filter>
-    </ClCompile>
-    <ClCompile Include="$(SolutionDir)\..\src\core\lib\surface\event_string.c">
-      <Filter>src\core\lib\surface</Filter>
-    </ClCompile>
-    <ClCompile Include="$(SolutionDir)\..\src\core\lib\surface\lame_client.c">
-      <Filter>src\core\lib\surface</Filter>
-    </ClCompile>
-    <ClCompile Include="$(SolutionDir)\..\src\core\lib\surface\metadata_array.c">
-      <Filter>src\core\lib\surface</Filter>
-    </ClCompile>
-    <ClCompile Include="$(SolutionDir)\..\src\core\lib\surface\server.c">
-      <Filter>src\core\lib\surface</Filter>
-    </ClCompile>
-    <ClCompile Include="$(SolutionDir)\..\src\core\lib\surface\validate_metadata.c">
-      <Filter>src\core\lib\surface</Filter>
-    </ClCompile>
-    <ClCompile Include="$(SolutionDir)\..\src\core\lib\surface\version.c">
-      <Filter>src\core\lib\surface</Filter>
-    </ClCompile>
-    <ClCompile Include="$(SolutionDir)\..\src\core\lib\transport\byte_stream.c">
-      <Filter>src\core\lib\transport</Filter>
-    </ClCompile>
-    <ClCompile Include="$(SolutionDir)\..\src\core\lib\transport\connectivity_state.c">
-      <Filter>src\core\lib\transport</Filter>
-    </ClCompile>
-    <ClCompile Include="$(SolutionDir)\..\src\core\lib\transport\metadata.c">
-      <Filter>src\core\lib\transport</Filter>
-    </ClCompile>
-    <ClCompile Include="$(SolutionDir)\..\src\core\lib\transport\metadata_batch.c">
-      <Filter>src\core\lib\transport</Filter>
-    </ClCompile>
-    <ClCompile Include="$(SolutionDir)\..\src\core\lib\transport\static_metadata.c">
-      <Filter>src\core\lib\transport</Filter>
-    </ClCompile>
-    <ClCompile Include="$(SolutionDir)\..\src\core\lib\transport\timeout_encoding.c">
-      <Filter>src\core\lib\transport</Filter>
-    </ClCompile>
-    <ClCompile Include="$(SolutionDir)\..\src\core\lib\transport\transport.c">
-      <Filter>src\core\lib\transport</Filter>
-    </ClCompile>
-    <ClCompile Include="$(SolutionDir)\..\src\core\lib\transport\transport_op_string.c">
-      <Filter>src\core\lib\transport</Filter>
-    </ClCompile>
-=======
->>>>>>> 4f13db3c
     <ClCompile Include="$(SolutionDir)\..\src\cpp\codegen\codegen_init.cc">
       <Filter>src\cpp\codegen</Filter>
     </ClCompile>
@@ -507,81 +231,6 @@
     <ClInclude Include="$(SolutionDir)\..\include\grpc++\support\time.h">
       <Filter>include\grpc++\support</Filter>
     </ClInclude>
-<<<<<<< HEAD
-    <ClInclude Include="$(SolutionDir)\..\include\grpc\byte_buffer.h">
-      <Filter>include\grpc</Filter>
-    </ClInclude>
-    <ClInclude Include="$(SolutionDir)\..\include\grpc\byte_buffer_reader.h">
-      <Filter>include\grpc</Filter>
-    </ClInclude>
-    <ClInclude Include="$(SolutionDir)\..\include\grpc\compression.h">
-      <Filter>include\grpc</Filter>
-    </ClInclude>
-    <ClInclude Include="$(SolutionDir)\..\include\grpc\grpc.h">
-      <Filter>include\grpc</Filter>
-    </ClInclude>
-    <ClInclude Include="$(SolutionDir)\..\include\grpc\grpc_posix.h">
-      <Filter>include\grpc</Filter>
-    </ClInclude>
-    <ClInclude Include="$(SolutionDir)\..\include\grpc\grpc_security_constants.h">
-      <Filter>include\grpc</Filter>
-    </ClInclude>
-    <ClInclude Include="$(SolutionDir)\..\include\grpc\status.h">
-      <Filter>include\grpc</Filter>
-    </ClInclude>
-    <ClInclude Include="$(SolutionDir)\..\include\grpc\impl\codegen\byte_buffer_reader.h">
-      <Filter>include\grpc\impl\codegen</Filter>
-    </ClInclude>
-    <ClInclude Include="$(SolutionDir)\..\include\grpc\impl\codegen\compression_types.h">
-      <Filter>include\grpc\impl\codegen</Filter>
-    </ClInclude>
-    <ClInclude Include="$(SolutionDir)\..\include\grpc\impl\codegen\connectivity_state.h">
-      <Filter>include\grpc\impl\codegen</Filter>
-    </ClInclude>
-    <ClInclude Include="$(SolutionDir)\..\include\grpc\impl\codegen\grpc_types.h">
-      <Filter>include\grpc\impl\codegen</Filter>
-    </ClInclude>
-    <ClInclude Include="$(SolutionDir)\..\include\grpc\impl\codegen\propagation_bits.h">
-      <Filter>include\grpc\impl\codegen</Filter>
-    </ClInclude>
-    <ClInclude Include="$(SolutionDir)\..\include\grpc\impl\codegen\status.h">
-      <Filter>include\grpc\impl\codegen</Filter>
-    </ClInclude>
-    <ClInclude Include="$(SolutionDir)\..\include\grpc\impl\codegen\atm.h">
-      <Filter>include\grpc\impl\codegen</Filter>
-    </ClInclude>
-    <ClInclude Include="$(SolutionDir)\..\include\grpc\impl\codegen\atm_gcc_atomic.h">
-      <Filter>include\grpc\impl\codegen</Filter>
-    </ClInclude>
-    <ClInclude Include="$(SolutionDir)\..\include\grpc\impl\codegen\atm_gcc_sync.h">
-      <Filter>include\grpc\impl\codegen</Filter>
-    </ClInclude>
-    <ClInclude Include="$(SolutionDir)\..\include\grpc\impl\codegen\atm_windows.h">
-      <Filter>include\grpc\impl\codegen</Filter>
-    </ClInclude>
-    <ClInclude Include="$(SolutionDir)\..\include\grpc\impl\codegen\gpr_types.h">
-      <Filter>include\grpc\impl\codegen</Filter>
-    </ClInclude>
-    <ClInclude Include="$(SolutionDir)\..\include\grpc\impl\codegen\port_platform.h">
-      <Filter>include\grpc\impl\codegen</Filter>
-    </ClInclude>
-    <ClInclude Include="$(SolutionDir)\..\include\grpc\impl\codegen\slice.h">
-      <Filter>include\grpc\impl\codegen</Filter>
-    </ClInclude>
-    <ClInclude Include="$(SolutionDir)\..\include\grpc\impl\codegen\sync.h">
-      <Filter>include\grpc\impl\codegen</Filter>
-    </ClInclude>
-    <ClInclude Include="$(SolutionDir)\..\include\grpc\impl\codegen\sync_generic.h">
-      <Filter>include\grpc\impl\codegen</Filter>
-    </ClInclude>
-    <ClInclude Include="$(SolutionDir)\..\include\grpc\impl\codegen\sync_posix.h">
-      <Filter>include\grpc\impl\codegen</Filter>
-    </ClInclude>
-    <ClInclude Include="$(SolutionDir)\..\include\grpc\impl\codegen\sync_windows.h">
-      <Filter>include\grpc\impl\codegen</Filter>
-    </ClInclude>
-=======
->>>>>>> 4f13db3c
     <ClInclude Include="$(SolutionDir)\..\include\grpc++\impl\codegen\async_stream.h">
       <Filter>include\grpc++\impl\codegen</Filter>
     </ClInclude>
@@ -675,7 +324,57 @@
     <ClInclude Include="$(SolutionDir)\..\include\grpc++\impl\codegen\time.h">
       <Filter>include\grpc++\impl\codegen</Filter>
     </ClInclude>
-<<<<<<< HEAD
+    <ClInclude Include="$(SolutionDir)\..\include\grpc\impl\codegen\byte_buffer_reader.h">
+      <Filter>include\grpc\impl\codegen</Filter>
+    </ClInclude>
+    <ClInclude Include="$(SolutionDir)\..\include\grpc\impl\codegen\compression_types.h">
+      <Filter>include\grpc\impl\codegen</Filter>
+    </ClInclude>
+    <ClInclude Include="$(SolutionDir)\..\include\grpc\impl\codegen\connectivity_state.h">
+      <Filter>include\grpc\impl\codegen</Filter>
+    </ClInclude>
+    <ClInclude Include="$(SolutionDir)\..\include\grpc\impl\codegen\grpc_types.h">
+      <Filter>include\grpc\impl\codegen</Filter>
+    </ClInclude>
+    <ClInclude Include="$(SolutionDir)\..\include\grpc\impl\codegen\propagation_bits.h">
+      <Filter>include\grpc\impl\codegen</Filter>
+    </ClInclude>
+    <ClInclude Include="$(SolutionDir)\..\include\grpc\impl\codegen\status.h">
+      <Filter>include\grpc\impl\codegen</Filter>
+    </ClInclude>
+    <ClInclude Include="$(SolutionDir)\..\include\grpc\impl\codegen\atm.h">
+      <Filter>include\grpc\impl\codegen</Filter>
+    </ClInclude>
+    <ClInclude Include="$(SolutionDir)\..\include\grpc\impl\codegen\atm_gcc_atomic.h">
+      <Filter>include\grpc\impl\codegen</Filter>
+    </ClInclude>
+    <ClInclude Include="$(SolutionDir)\..\include\grpc\impl\codegen\atm_gcc_sync.h">
+      <Filter>include\grpc\impl\codegen</Filter>
+    </ClInclude>
+    <ClInclude Include="$(SolutionDir)\..\include\grpc\impl\codegen\atm_windows.h">
+      <Filter>include\grpc\impl\codegen</Filter>
+    </ClInclude>
+    <ClInclude Include="$(SolutionDir)\..\include\grpc\impl\codegen\gpr_types.h">
+      <Filter>include\grpc\impl\codegen</Filter>
+    </ClInclude>
+    <ClInclude Include="$(SolutionDir)\..\include\grpc\impl\codegen\port_platform.h">
+      <Filter>include\grpc\impl\codegen</Filter>
+    </ClInclude>
+    <ClInclude Include="$(SolutionDir)\..\include\grpc\impl\codegen\slice.h">
+      <Filter>include\grpc\impl\codegen</Filter>
+    </ClInclude>
+    <ClInclude Include="$(SolutionDir)\..\include\grpc\impl\codegen\sync.h">
+      <Filter>include\grpc\impl\codegen</Filter>
+    </ClInclude>
+    <ClInclude Include="$(SolutionDir)\..\include\grpc\impl\codegen\sync_generic.h">
+      <Filter>include\grpc\impl\codegen</Filter>
+    </ClInclude>
+    <ClInclude Include="$(SolutionDir)\..\include\grpc\impl\codegen\sync_posix.h">
+      <Filter>include\grpc\impl\codegen</Filter>
+    </ClInclude>
+    <ClInclude Include="$(SolutionDir)\..\include\grpc\impl\codegen\sync_windows.h">
+      <Filter>include\grpc\impl\codegen</Filter>
+    </ClInclude>
   </ItemGroup>
   <ItemGroup>
     <ClInclude Include="$(SolutionDir)\..\src\cpp\client\create_channel_internal.h">
@@ -686,263 +385,6 @@
     </ClInclude>
     <ClInclude Include="$(SolutionDir)\..\src\cpp\server\dynamic_thread_pool.h">
       <Filter>src\cpp\server</Filter>
-    </ClInclude>
-    <ClInclude Include="$(SolutionDir)\..\src\cpp\server\thread_pool_interface.h">
-      <Filter>src\cpp\server</Filter>
-    </ClInclude>
-    <ClInclude Include="$(SolutionDir)\..\src\core\lib\channel\channel_args.h">
-      <Filter>src\core\lib\channel</Filter>
-    </ClInclude>
-    <ClInclude Include="$(SolutionDir)\..\src\core\lib\channel\channel_stack.h">
-      <Filter>src\core\lib\channel</Filter>
-    </ClInclude>
-    <ClInclude Include="$(SolutionDir)\..\src\core\lib\channel\channel_stack_builder.h">
-      <Filter>src\core\lib\channel</Filter>
-    </ClInclude>
-    <ClInclude Include="$(SolutionDir)\..\src\core\lib\channel\compress_filter.h">
-      <Filter>src\core\lib\channel</Filter>
-    </ClInclude>
-    <ClInclude Include="$(SolutionDir)\..\src\core\lib\channel\connected_channel.h">
-      <Filter>src\core\lib\channel</Filter>
-    </ClInclude>
-    <ClInclude Include="$(SolutionDir)\..\src\core\lib\channel\context.h">
-      <Filter>src\core\lib\channel</Filter>
-    </ClInclude>
-    <ClInclude Include="$(SolutionDir)\..\src\core\lib\channel\handshaker.h">
-      <Filter>src\core\lib\channel</Filter>
-    </ClInclude>
-    <ClInclude Include="$(SolutionDir)\..\src\core\lib\channel\http_client_filter.h">
-      <Filter>src\core\lib\channel</Filter>
-    </ClInclude>
-    <ClInclude Include="$(SolutionDir)\..\src\core\lib\channel\http_server_filter.h">
-      <Filter>src\core\lib\channel</Filter>
-    </ClInclude>
-    <ClInclude Include="$(SolutionDir)\..\src\core\lib\channel\message_size_filter.h">
-      <Filter>src\core\lib\channel</Filter>
-    </ClInclude>
-    <ClInclude Include="$(SolutionDir)\..\src\core\lib\compression\algorithm_metadata.h">
-      <Filter>src\core\lib\compression</Filter>
-    </ClInclude>
-    <ClInclude Include="$(SolutionDir)\..\src\core\lib\compression\message_compress.h">
-      <Filter>src\core\lib\compression</Filter>
-    </ClInclude>
-    <ClInclude Include="$(SolutionDir)\..\src\core\lib\debug\trace.h">
-      <Filter>src\core\lib\debug</Filter>
-    </ClInclude>
-    <ClInclude Include="$(SolutionDir)\..\src\core\lib\http\format_request.h">
-      <Filter>src\core\lib\http</Filter>
-    </ClInclude>
-    <ClInclude Include="$(SolutionDir)\..\src\core\lib\http\httpcli.h">
-      <Filter>src\core\lib\http</Filter>
-    </ClInclude>
-    <ClInclude Include="$(SolutionDir)\..\src\core\lib\http\parser.h">
-      <Filter>src\core\lib\http</Filter>
-    </ClInclude>
-    <ClInclude Include="$(SolutionDir)\..\src\core\lib\iomgr\closure.h">
-      <Filter>src\core\lib\iomgr</Filter>
-    </ClInclude>
-    <ClInclude Include="$(SolutionDir)\..\src\core\lib\iomgr\combiner.h">
-      <Filter>src\core\lib\iomgr</Filter>
-    </ClInclude>
-    <ClInclude Include="$(SolutionDir)\..\src\core\lib\iomgr\endpoint.h">
-      <Filter>src\core\lib\iomgr</Filter>
-    </ClInclude>
-    <ClInclude Include="$(SolutionDir)\..\src\core\lib\iomgr\endpoint_pair.h">
-      <Filter>src\core\lib\iomgr</Filter>
-    </ClInclude>
-    <ClInclude Include="$(SolutionDir)\..\src\core\lib\iomgr\error.h">
-      <Filter>src\core\lib\iomgr</Filter>
-    </ClInclude>
-    <ClInclude Include="$(SolutionDir)\..\src\core\lib\iomgr\ev_epoll_linux.h">
-      <Filter>src\core\lib\iomgr</Filter>
-    </ClInclude>
-    <ClInclude Include="$(SolutionDir)\..\src\core\lib\iomgr\ev_poll_and_epoll_posix.h">
-      <Filter>src\core\lib\iomgr</Filter>
-    </ClInclude>
-    <ClInclude Include="$(SolutionDir)\..\src\core\lib\iomgr\ev_poll_posix.h">
-      <Filter>src\core\lib\iomgr</Filter>
-    </ClInclude>
-    <ClInclude Include="$(SolutionDir)\..\src\core\lib\iomgr\ev_posix.h">
-      <Filter>src\core\lib\iomgr</Filter>
-    </ClInclude>
-    <ClInclude Include="$(SolutionDir)\..\src\core\lib\iomgr\exec_ctx.h">
-      <Filter>src\core\lib\iomgr</Filter>
-    </ClInclude>
-    <ClInclude Include="$(SolutionDir)\..\src\core\lib\iomgr\executor.h">
-      <Filter>src\core\lib\iomgr</Filter>
-    </ClInclude>
-    <ClInclude Include="$(SolutionDir)\..\src\core\lib\iomgr\iocp_windows.h">
-      <Filter>src\core\lib\iomgr</Filter>
-    </ClInclude>
-    <ClInclude Include="$(SolutionDir)\..\src\core\lib\iomgr\iomgr.h">
-      <Filter>src\core\lib\iomgr</Filter>
-    </ClInclude>
-    <ClInclude Include="$(SolutionDir)\..\src\core\lib\iomgr\iomgr_internal.h">
-      <Filter>src\core\lib\iomgr</Filter>
-    </ClInclude>
-    <ClInclude Include="$(SolutionDir)\..\src\core\lib\iomgr\iomgr_posix.h">
-      <Filter>src\core\lib\iomgr</Filter>
-    </ClInclude>
-    <ClInclude Include="$(SolutionDir)\..\src\core\lib\iomgr\load_file.h">
-      <Filter>src\core\lib\iomgr</Filter>
-    </ClInclude>
-    <ClInclude Include="$(SolutionDir)\..\src\core\lib\iomgr\network_status_tracker.h">
-      <Filter>src\core\lib\iomgr</Filter>
-    </ClInclude>
-    <ClInclude Include="$(SolutionDir)\..\src\core\lib\iomgr\polling_entity.h">
-      <Filter>src\core\lib\iomgr</Filter>
-    </ClInclude>
-    <ClInclude Include="$(SolutionDir)\..\src\core\lib\iomgr\pollset.h">
-      <Filter>src\core\lib\iomgr</Filter>
-    </ClInclude>
-    <ClInclude Include="$(SolutionDir)\..\src\core\lib\iomgr\pollset_set.h">
-      <Filter>src\core\lib\iomgr</Filter>
-    </ClInclude>
-    <ClInclude Include="$(SolutionDir)\..\src\core\lib\iomgr\pollset_set_windows.h">
-      <Filter>src\core\lib\iomgr</Filter>
-    </ClInclude>
-    <ClInclude Include="$(SolutionDir)\..\src\core\lib\iomgr\pollset_windows.h">
-      <Filter>src\core\lib\iomgr</Filter>
-    </ClInclude>
-    <ClInclude Include="$(SolutionDir)\..\src\core\lib\iomgr\resolve_address.h">
-      <Filter>src\core\lib\iomgr</Filter>
-    </ClInclude>
-    <ClInclude Include="$(SolutionDir)\..\src\core\lib\iomgr\sockaddr.h">
-      <Filter>src\core\lib\iomgr</Filter>
-    </ClInclude>
-    <ClInclude Include="$(SolutionDir)\..\src\core\lib\iomgr\sockaddr_posix.h">
-      <Filter>src\core\lib\iomgr</Filter>
-    </ClInclude>
-    <ClInclude Include="$(SolutionDir)\..\src\core\lib\iomgr\sockaddr_utils.h">
-      <Filter>src\core\lib\iomgr</Filter>
-    </ClInclude>
-    <ClInclude Include="$(SolutionDir)\..\src\core\lib\iomgr\sockaddr_windows.h">
-      <Filter>src\core\lib\iomgr</Filter>
-    </ClInclude>
-    <ClInclude Include="$(SolutionDir)\..\src\core\lib\iomgr\socket_utils_posix.h">
-      <Filter>src\core\lib\iomgr</Filter>
-    </ClInclude>
-    <ClInclude Include="$(SolutionDir)\..\src\core\lib\iomgr\socket_windows.h">
-      <Filter>src\core\lib\iomgr</Filter>
-    </ClInclude>
-    <ClInclude Include="$(SolutionDir)\..\src\core\lib\iomgr\tcp_client.h">
-      <Filter>src\core\lib\iomgr</Filter>
-    </ClInclude>
-    <ClInclude Include="$(SolutionDir)\..\src\core\lib\iomgr\tcp_posix.h">
-      <Filter>src\core\lib\iomgr</Filter>
-    </ClInclude>
-    <ClInclude Include="$(SolutionDir)\..\src\core\lib\iomgr\tcp_server.h">
-      <Filter>src\core\lib\iomgr</Filter>
-    </ClInclude>
-    <ClInclude Include="$(SolutionDir)\..\src\core\lib\iomgr\tcp_windows.h">
-      <Filter>src\core\lib\iomgr</Filter>
-    </ClInclude>
-    <ClInclude Include="$(SolutionDir)\..\src\core\lib\iomgr\time_averaged_stats.h">
-      <Filter>src\core\lib\iomgr</Filter>
-    </ClInclude>
-    <ClInclude Include="$(SolutionDir)\..\src\core\lib\iomgr\timer.h">
-      <Filter>src\core\lib\iomgr</Filter>
-    </ClInclude>
-    <ClInclude Include="$(SolutionDir)\..\src\core\lib\iomgr\timer_heap.h">
-      <Filter>src\core\lib\iomgr</Filter>
-    </ClInclude>
-    <ClInclude Include="$(SolutionDir)\..\src\core\lib\iomgr\udp_server.h">
-      <Filter>src\core\lib\iomgr</Filter>
-    </ClInclude>
-    <ClInclude Include="$(SolutionDir)\..\src\core\lib\iomgr\unix_sockets_posix.h">
-      <Filter>src\core\lib\iomgr</Filter>
-    </ClInclude>
-    <ClInclude Include="$(SolutionDir)\..\src\core\lib\iomgr\wakeup_fd_pipe.h">
-      <Filter>src\core\lib\iomgr</Filter>
-    </ClInclude>
-    <ClInclude Include="$(SolutionDir)\..\src\core\lib\iomgr\wakeup_fd_posix.h">
-      <Filter>src\core\lib\iomgr</Filter>
-    </ClInclude>
-    <ClInclude Include="$(SolutionDir)\..\src\core\lib\iomgr\workqueue.h">
-      <Filter>src\core\lib\iomgr</Filter>
-    </ClInclude>
-    <ClInclude Include="$(SolutionDir)\..\src\core\lib\iomgr\workqueue_posix.h">
-      <Filter>src\core\lib\iomgr</Filter>
-=======
-    <ClInclude Include="$(SolutionDir)\..\include\grpc\impl\codegen\byte_buffer.h">
-      <Filter>include\grpc\impl\codegen</Filter>
->>>>>>> 4f13db3c
-    </ClInclude>
-    <ClInclude Include="$(SolutionDir)\..\include\grpc\impl\codegen\byte_buffer_reader.h">
-      <Filter>include\grpc\impl\codegen</Filter>
-    </ClInclude>
-    <ClInclude Include="$(SolutionDir)\..\include\grpc\impl\codegen\compression_types.h">
-      <Filter>include\grpc\impl\codegen</Filter>
-    </ClInclude>
-    <ClInclude Include="$(SolutionDir)\..\include\grpc\impl\codegen\connectivity_state.h">
-      <Filter>include\grpc\impl\codegen</Filter>
-    </ClInclude>
-    <ClInclude Include="$(SolutionDir)\..\include\grpc\impl\codegen\grpc_types.h">
-      <Filter>include\grpc\impl\codegen</Filter>
-    </ClInclude>
-    <ClInclude Include="$(SolutionDir)\..\include\grpc\impl\codegen\propagation_bits.h">
-      <Filter>include\grpc\impl\codegen</Filter>
-    </ClInclude>
-    <ClInclude Include="$(SolutionDir)\..\include\grpc\impl\codegen\status.h">
-      <Filter>include\grpc\impl\codegen</Filter>
-    </ClInclude>
-    <ClInclude Include="$(SolutionDir)\..\include\grpc\impl\codegen\alloc.h">
-      <Filter>include\grpc\impl\codegen</Filter>
-    </ClInclude>
-    <ClInclude Include="$(SolutionDir)\..\include\grpc\impl\codegen\atm.h">
-      <Filter>include\grpc\impl\codegen</Filter>
-    </ClInclude>
-    <ClInclude Include="$(SolutionDir)\..\include\grpc\impl\codegen\atm_gcc_atomic.h">
-      <Filter>include\grpc\impl\codegen</Filter>
-    </ClInclude>
-    <ClInclude Include="$(SolutionDir)\..\include\grpc\impl\codegen\atm_gcc_sync.h">
-      <Filter>include\grpc\impl\codegen</Filter>
-    </ClInclude>
-    <ClInclude Include="$(SolutionDir)\..\include\grpc\impl\codegen\atm_windows.h">
-      <Filter>include\grpc\impl\codegen</Filter>
-    </ClInclude>
-    <ClInclude Include="$(SolutionDir)\..\include\grpc\impl\codegen\log.h">
-      <Filter>include\grpc\impl\codegen</Filter>
-    </ClInclude>
-    <ClInclude Include="$(SolutionDir)\..\include\grpc\impl\codegen\port_platform.h">
-      <Filter>include\grpc\impl\codegen</Filter>
-    </ClInclude>
-    <ClInclude Include="$(SolutionDir)\..\include\grpc\impl\codegen\slice.h">
-      <Filter>include\grpc\impl\codegen</Filter>
-    </ClInclude>
-    <ClInclude Include="$(SolutionDir)\..\include\grpc\impl\codegen\slice_buffer.h">
-      <Filter>include\grpc\impl\codegen</Filter>
-    </ClInclude>
-    <ClInclude Include="$(SolutionDir)\..\include\grpc\impl\codegen\sync.h">
-      <Filter>include\grpc\impl\codegen</Filter>
-    </ClInclude>
-    <ClInclude Include="$(SolutionDir)\..\include\grpc\impl\codegen\sync_generic.h">
-      <Filter>include\grpc\impl\codegen</Filter>
-    </ClInclude>
-    <ClInclude Include="$(SolutionDir)\..\include\grpc\impl\codegen\sync_posix.h">
-      <Filter>include\grpc\impl\codegen</Filter>
-    </ClInclude>
-    <ClInclude Include="$(SolutionDir)\..\include\grpc\impl\codegen\sync_windows.h">
-      <Filter>include\grpc\impl\codegen</Filter>
-    </ClInclude>
-    <ClInclude Include="$(SolutionDir)\..\include\grpc\impl\codegen\time.h">
-      <Filter>include\grpc\impl\codegen</Filter>
-    </ClInclude>
-  </ItemGroup>
-  <ItemGroup>
-    <ClInclude Include="$(SolutionDir)\..\src\cpp\client\create_channel_internal.h">
-      <Filter>src\cpp\client</Filter>
-    </ClInclude>
-<<<<<<< HEAD
-    <ClInclude Include="$(SolutionDir)\..\src\core\lib\transport\timeout_encoding.h">
-      <Filter>src\core\lib\transport</Filter>
-    </ClInclude>
-    <ClInclude Include="$(SolutionDir)\..\src\core\lib\transport\transport.h">
-      <Filter>src\core\lib\transport</Filter>
-=======
-    <ClInclude Include="$(SolutionDir)\..\src\cpp\server\dynamic_thread_pool.h">
-      <Filter>src\cpp\server</Filter>
->>>>>>> 4f13db3c
     </ClInclude>
     <ClInclude Include="$(SolutionDir)\..\src\cpp\server\thread_pool_interface.h">
       <Filter>src\cpp\server</Filter>
