--- conflicted
+++ resolved
@@ -350,11 +350,7 @@
     <ClInclude Include="$(SolutionDir)\..\src\core\lib\iomgr\wakeup_fd_pipe.h" />
     <ClInclude Include="$(SolutionDir)\..\src\core\lib\iomgr\wakeup_fd_posix.h" />
     <ClInclude Include="$(SolutionDir)\..\src\core\lib\iomgr\workqueue.h" />
-<<<<<<< HEAD
-    <ClInclude Include="$(SolutionDir)\..\src\core\lib\iomgr\workqueue_posix.h" />
     <ClInclude Include="$(SolutionDir)\..\src\core\lib\iomgr\workqueue_uv.h" />
-=======
->>>>>>> ee167049
     <ClInclude Include="$(SolutionDir)\..\src\core\lib\iomgr\workqueue_windows.h" />
     <ClInclude Include="$(SolutionDir)\..\src\core\lib\json\json.h" />
     <ClInclude Include="$(SolutionDir)\..\src\core\lib\json\json_common.h" />
@@ -586,13 +582,8 @@
     </ClCompile>
     <ClCompile Include="$(SolutionDir)\..\src\core\lib\iomgr\wakeup_fd_posix.c">
     </ClCompile>
-<<<<<<< HEAD
-    <ClCompile Include="$(SolutionDir)\..\src\core\lib\iomgr\workqueue_posix.c">
-    </ClCompile>
     <ClCompile Include="$(SolutionDir)\..\src\core\lib\iomgr\workqueue_uv.c">
     </ClCompile>
-=======
->>>>>>> ee167049
     <ClCompile Include="$(SolutionDir)\..\src\core\lib\iomgr\workqueue_windows.c">
     </ClCompile>
     <ClCompile Include="$(SolutionDir)\..\src\core\lib\json\json.c">
