# Copyright 2017 gRPC authors.
#
# Licensed under the Apache License, Version 2.0 (the "License");
# you may not use this file except in compliance with the License.
# You may obtain a copy of the License at
#
#     http://www.apache.org/licenses/LICENSE-2.0
#
# Unless required by applicable law or agreed to in writing, software
# distributed under the License is distributed on an "AS IS" BASIS,
# WITHOUT WARRANTIES OR CONDITIONS OF ANY KIND, either express or implied.
# See the License for the specific language governing permissions and
# limitations under the License.

if("${gRPC_ZLIB_PROVIDER}" STREQUAL "module")
  if(NOT ZLIB_ROOT_DIR)
    set(ZLIB_ROOT_DIR ${CMAKE_CURRENT_SOURCE_DIR}/third_party/zlib)
  endif()
  if(EXISTS "${ZLIB_ROOT_DIR}/CMakeLists.txt")
    # TODO(jtattermusch): workaround for https://github.com/madler/zlib/issues/218
    include_directories("${ZLIB_ROOT_DIR}")
    add_subdirectory(${ZLIB_ROOT_DIR} third_party/zlib)

    if(TARGET zlibstatic)
      set(_gRPC_ZLIB_LIBRARIES zlibstatic)
      set(_gRPC_ZLIB_INCLUDE_DIR "${ZLIB_ROOT_DIR}" "${CMAKE_CURRENT_BINARY_DIR}/third_party/zlib")
    endif()
  else()
      message(WARNING "gRPC_ZLIB_PROVIDER is \"module\" but ZLIB_ROOT_DIR is wrong")
  endif()
  if(gRPC_INSTALL)
    message(WARNING "gRPC_INSTALL will be forced to FALSE because gRPC_ZLIB_PROVIDER is \"module\"")
    set(gRPC_INSTALL FALSE)
  endif()
elseif("${gRPC_ZLIB_PROVIDER}" STREQUAL "package")
  find_package(ZLIB REQUIRED)
<<<<<<< HEAD
  
  if(TARGET ZLIB::ZLIB)
    set(_gRPC_ZLIB_LIBRARIES ZLIB::ZLIB)
  else()
    set(_gRPC_ZLIB_LIBRARIES ${ZLIB_LIBRARIES})
  endif()
  
=======
  set(_gRPC_ZLIB_LIBRARIES ${ZLIB_LIBRARIES})
  set(_gRPC_ZLIB_INCLUDE_DIR ${ZLIB_INCLUDE_DIRS})
>>>>>>> bb2f7e28
  set(_gRPC_FIND_ZLIB "if(NOT ZLIB_FOUND)\n  find_package(ZLIB)\nendif()")
endif()<|MERGE_RESOLUTION|>--- conflicted
+++ resolved
@@ -34,17 +34,12 @@
   endif()
 elseif("${gRPC_ZLIB_PROVIDER}" STREQUAL "package")
   find_package(ZLIB REQUIRED)
-<<<<<<< HEAD
-  
+
   if(TARGET ZLIB::ZLIB)
     set(_gRPC_ZLIB_LIBRARIES ZLIB::ZLIB)
   else()
     set(_gRPC_ZLIB_LIBRARIES ${ZLIB_LIBRARIES})
   endif()
-  
-=======
-  set(_gRPC_ZLIB_LIBRARIES ${ZLIB_LIBRARIES})
   set(_gRPC_ZLIB_INCLUDE_DIR ${ZLIB_INCLUDE_DIRS})
->>>>>>> bb2f7e28
   set(_gRPC_FIND_ZLIB "if(NOT ZLIB_FOUND)\n  find_package(ZLIB)\nendif()")
 endif()