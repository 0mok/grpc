

[
  {
    "deps": [
      "gpr", 
      "gpr_test_util", 
      "grpc", 
      "grpc_test_util"
    ], 
    "headers": [], 
    "language": "c", 
    "name": "alarm_heap_test", 
    "src": [
      "test/core/iomgr/alarm_heap_test.c"
    ]
  }, 
  {
    "deps": [
      "gpr", 
      "gpr_test_util", 
      "grpc", 
      "grpc_test_util"
    ], 
    "headers": [], 
    "language": "c", 
    "name": "alarm_list_test", 
    "src": [
      "test/core/iomgr/alarm_list_test.c"
    ]
  }, 
  {
    "deps": [
      "gpr", 
      "gpr_test_util", 
      "grpc", 
      "grpc_test_util"
    ], 
    "headers": [], 
    "language": "c", 
    "name": "alarm_test", 
    "src": [
      "test/core/iomgr/alarm_test.c"
    ]
  }, 
  {
    "deps": [
      "gpr", 
      "gpr_test_util", 
      "grpc", 
      "grpc_test_util"
    ], 
    "headers": [], 
    "language": "c", 
    "name": "alpn_test", 
    "src": [
      "test/core/transport/chttp2/alpn_test.c"
    ]
  }, 
  {
    "deps": [
      "gpr", 
      "gpr_test_util", 
      "grpc", 
      "grpc_test_util"
    ], 
    "headers": [], 
    "language": "c", 
    "name": "bin_encoder_test", 
    "src": [
      "test/core/transport/chttp2/bin_encoder_test.c"
    ]
  }, 
  {
    "deps": [
      "gpr", 
      "gpr_test_util", 
      "grpc", 
      "grpc_test_util"
    ], 
    "headers": [], 
    "language": "c", 
    "name": "chttp2_status_conversion_test", 
    "src": [
      "test/core/transport/chttp2/status_conversion_test.c"
    ]
  }, 
  {
    "deps": [
      "gpr", 
      "gpr_test_util", 
      "grpc", 
      "grpc_test_util"
    ], 
    "headers": [], 
    "language": "c", 
    "name": "chttp2_stream_encoder_test", 
    "src": [
      "test/core/transport/chttp2/stream_encoder_test.c"
    ]
  }, 
  {
    "deps": [
      "gpr", 
      "gpr_test_util", 
      "grpc", 
      "grpc_test_util"
    ], 
    "headers": [], 
    "language": "c", 
    "name": "chttp2_stream_map_test", 
    "src": [
      "test/core/transport/chttp2/stream_map_test.c"
    ]
  }, 
  {
    "deps": [
      "gpr", 
      "gpr_test_util", 
      "grpc", 
      "grpc_test_util"
    ], 
    "headers": [], 
    "language": "c", 
    "name": "compression_test", 
    "src": [
      "test/core/compression/compression_test.c"
    ]
  }, 
  {
    "deps": [
      "gpr", 
      "gpr_test_util", 
      "grpc", 
      "grpc_test_util"
    ], 
    "headers": [], 
    "language": "c", 
    "name": "dualstack_socket_test", 
    "src": [
      "test/core/end2end/dualstack_socket_test.c"
    ]
  }, 
  {
    "deps": [
      "gpr", 
      "gpr_test_util", 
      "grpc", 
      "grpc_test_util"
    ], 
    "headers": [], 
    "language": "c", 
    "name": "fd_conservation_posix_test", 
    "src": [
      "test/core/iomgr/fd_conservation_posix_test.c"
    ]
  }, 
  {
    "deps": [
      "gpr", 
      "gpr_test_util", 
      "grpc", 
      "grpc_test_util"
    ], 
    "headers": [], 
    "language": "c", 
    "name": "fd_posix_test", 
    "src": [
      "test/core/iomgr/fd_posix_test.c"
    ]
  }, 
  {
    "deps": [
      "gpr", 
      "gpr_test_util", 
      "grpc", 
      "grpc_test_util"
    ], 
    "headers": [], 
    "language": "c", 
    "name": "fling_client", 
    "src": [
      "test/core/fling/client.c"
    ]
  }, 
  {
    "deps": [
      "gpr", 
      "gpr_test_util", 
      "grpc", 
      "grpc_test_util"
    ], 
    "headers": [], 
    "language": "c", 
    "name": "fling_server", 
    "src": [
      "test/core/fling/server.c"
    ]
  }, 
  {
    "deps": [
      "gpr", 
      "gpr_test_util", 
      "grpc", 
      "grpc_test_util"
    ], 
    "headers": [], 
    "language": "c", 
    "name": "fling_stream_test", 
    "src": [
      "test/core/fling/fling_stream_test.c"
    ]
  }, 
  {
    "deps": [
      "gpr", 
      "gpr_test_util", 
      "grpc", 
      "grpc_test_util"
    ], 
    "headers": [], 
    "language": "c", 
    "name": "fling_test", 
    "src": [
      "test/core/fling/fling_test.c"
    ]
  }, 
  {
    "deps": [
      "gpr", 
      "grpc"
    ], 
    "headers": [], 
    "language": "c", 
    "name": "gen_hpack_tables", 
    "src": [
      "tools/codegen/core/gen_hpack_tables.c"
    ]
  }, 
  {
    "deps": [], 
    "headers": [], 
    "language": "c", 
    "name": "gen_legal_metadata_characters", 
    "src": [
      "tools/codegen/core/gen_legal_metadata_characters.c"
    ]
  }, 
  {
    "deps": [
      "gpr", 
      "gpr_test_util"
    ], 
    "headers": [], 
    "language": "c", 
    "name": "gpr_cmdline_test", 
    "src": [
      "test/core/support/cmdline_test.c"
    ]
  }, 
  {
    "deps": [
      "gpr", 
      "gpr_test_util"
    ], 
    "headers": [], 
    "language": "c", 
    "name": "gpr_env_test", 
    "src": [
      "test/core/support/env_test.c"
    ]
  }, 
  {
    "deps": [
      "gpr", 
      "gpr_test_util"
    ], 
    "headers": [], 
    "language": "c", 
    "name": "gpr_file_test", 
    "src": [
      "test/core/support/file_test.c"
    ]
  }, 
  {
    "deps": [
      "gpr", 
      "gpr_test_util"
    ], 
    "headers": [], 
    "language": "c", 
    "name": "gpr_histogram_test", 
    "src": [
      "test/core/support/histogram_test.c"
    ]
  }, 
  {
    "deps": [
      "gpr", 
      "gpr_test_util"
    ], 
    "headers": [], 
    "language": "c", 
    "name": "gpr_host_port_test", 
    "src": [
      "test/core/support/host_port_test.c"
    ]
  }, 
  {
    "deps": [
      "gpr", 
      "gpr_test_util"
    ], 
    "headers": [], 
    "language": "c", 
    "name": "gpr_log_test", 
    "src": [
      "test/core/support/log_test.c"
    ]
  }, 
  {
    "deps": [
      "gpr", 
      "gpr_test_util"
    ], 
    "headers": [], 
    "language": "c", 
    "name": "gpr_slice_buffer_test", 
    "src": [
      "test/core/support/slice_buffer_test.c"
    ]
  }, 
  {
    "deps": [
      "gpr", 
      "gpr_test_util"
    ], 
    "headers": [], 
    "language": "c", 
    "name": "gpr_slice_test", 
    "src": [
      "test/core/support/slice_test.c"
    ]
  }, 
  {
    "deps": [
      "gpr", 
      "gpr_test_util"
    ], 
    "headers": [], 
    "language": "c", 
    "name": "gpr_stack_lockfree_test", 
    "src": [
      "test/core/support/stack_lockfree_test.c"
    ]
  }, 
  {
    "deps": [
      "gpr", 
      "gpr_test_util"
    ], 
    "headers": [], 
    "language": "c", 
    "name": "gpr_string_test", 
    "src": [
      "test/core/support/string_test.c"
    ]
  }, 
  {
    "deps": [
      "gpr", 
      "gpr_test_util"
    ], 
    "headers": [], 
    "language": "c", 
    "name": "gpr_sync_test", 
    "src": [
      "test/core/support/sync_test.c"
    ]
  }, 
  {
    "deps": [
      "gpr", 
      "gpr_test_util"
    ], 
    "headers": [], 
    "language": "c", 
    "name": "gpr_thd_test", 
    "src": [
      "test/core/support/thd_test.c"
    ]
  }, 
  {
    "deps": [
      "gpr", 
      "gpr_test_util"
    ], 
    "headers": [], 
    "language": "c", 
    "name": "gpr_time_test", 
    "src": [
      "test/core/support/time_test.c"
    ]
  }, 
  {
    "deps": [
      "gpr", 
      "gpr_test_util"
    ], 
    "headers": [], 
    "language": "c", 
    "name": "gpr_tls_test", 
    "src": [
      "test/core/support/tls_test.c"
    ]
  }, 
  {
    "deps": [
      "gpr", 
      "gpr_test_util"
    ], 
    "headers": [], 
    "language": "c", 
    "name": "gpr_useful_test", 
    "src": [
      "test/core/support/useful_test.c"
    ]
  }, 
  {
    "deps": [
      "gpr", 
      "gpr_test_util", 
      "grpc", 
      "grpc_test_util"
    ], 
    "headers": [], 
    "language": "c", 
    "name": "grpc_auth_context_test", 
    "src": [
      "test/core/security/auth_context_test.c"
    ]
  }, 
  {
    "deps": [
      "gpr", 
      "gpr_test_util", 
      "grpc", 
      "grpc_test_util"
    ], 
    "headers": [], 
    "language": "c", 
    "name": "grpc_base64_test", 
    "src": [
      "test/core/security/base64_test.c"
    ]
  }, 
  {
    "deps": [
      "gpr", 
      "gpr_test_util", 
      "grpc", 
      "grpc_test_util"
    ], 
    "headers": [], 
    "language": "c", 
    "name": "grpc_byte_buffer_reader_test", 
    "src": [
      "test/core/surface/byte_buffer_reader_test.c"
    ]
  }, 
  {
    "deps": [
      "gpr", 
      "gpr_test_util", 
      "grpc", 
      "grpc_test_util"
    ], 
    "headers": [], 
    "language": "c", 
    "name": "grpc_channel_args_test", 
    "src": [
      "test/core/channel/channel_args_test.c"
    ]
  }, 
  {
    "deps": [
      "gpr", 
      "gpr_test_util", 
      "grpc", 
      "grpc_test_util"
    ], 
    "headers": [], 
    "language": "c", 
    "name": "grpc_channel_stack_test", 
    "src": [
      "test/core/channel/channel_stack_test.c"
    ]
  }, 
  {
    "deps": [
      "gpr", 
      "gpr_test_util", 
      "grpc", 
      "grpc_test_util"
    ], 
    "headers": [], 
    "language": "c", 
    "name": "grpc_completion_queue_test", 
    "src": [
      "test/core/surface/completion_queue_test.c"
    ]
  }, 
  {
    "deps": [
      "gpr", 
      "gpr_test_util", 
      "grpc", 
      "grpc_test_util"
    ], 
    "headers": [], 
    "language": "c", 
    "name": "grpc_create_jwt", 
    "src": [
      "test/core/security/create_jwt.c"
    ]
  }, 
  {
    "deps": [
      "gpr", 
      "gpr_test_util", 
      "grpc", 
      "grpc_test_util"
    ], 
    "headers": [], 
    "language": "c", 
    "name": "grpc_credentials_test", 
    "src": [
      "test/core/security/credentials_test.c"
    ]
  }, 
  {
    "deps": [
      "gpr", 
      "gpr_test_util", 
      "grpc", 
      "grpc_test_util"
    ], 
    "headers": [], 
    "language": "c", 
    "name": "grpc_fetch_oauth2", 
    "src": [
      "test/core/security/fetch_oauth2.c"
    ]
  }, 
  {
    "deps": [
      "gpr", 
      "gpr_test_util", 
      "grpc", 
      "grpc_test_util"
    ], 
    "headers": [], 
    "language": "c", 
    "name": "grpc_json_token_test", 
    "src": [
      "test/core/security/json_token_test.c"
    ]
  }, 
  {
    "deps": [
      "gpr", 
      "gpr_test_util", 
      "grpc", 
      "grpc_test_util"
    ], 
    "headers": [], 
    "language": "c", 
    "name": "grpc_jwt_verifier_test", 
    "src": [
      "test/core/security/jwt_verifier_test.c"
    ]
  }, 
  {
    "deps": [
      "gpr", 
      "gpr_test_util", 
      "grpc", 
      "grpc_test_util"
    ], 
    "headers": [], 
    "language": "c", 
    "name": "grpc_print_google_default_creds_token", 
    "src": [
      "test/core/security/print_google_default_creds_token.c"
    ]
  }, 
  {
    "deps": [
      "gpr", 
      "gpr_test_util", 
      "grpc", 
      "grpc_test_util"
    ], 
    "headers": [], 
    "language": "c", 
    "name": "grpc_security_connector_test", 
    "src": [
      "test/core/security/security_connector_test.c"
    ]
  }, 
  {
    "deps": [
      "gpr", 
      "gpr_test_util", 
      "grpc", 
      "grpc_test_util"
    ], 
    "headers": [], 
    "language": "c", 
    "name": "grpc_stream_op_test", 
    "src": [
      "test/core/transport/stream_op_test.c"
    ]
  }, 
  {
    "deps": [
      "gpr", 
      "gpr_test_util", 
      "grpc", 
      "grpc_test_util"
    ], 
    "headers": [], 
    "language": "c", 
    "name": "grpc_verify_jwt", 
    "src": [
      "test/core/security/verify_jwt.c"
    ]
  }, 
  {
    "deps": [
      "gpr", 
      "gpr_test_util", 
      "grpc", 
      "grpc_test_util"
    ], 
    "headers": [], 
    "language": "c", 
    "name": "hpack_parser_test", 
    "src": [
      "test/core/transport/chttp2/hpack_parser_test.c"
    ]
  }, 
  {
    "deps": [
      "gpr", 
      "gpr_test_util", 
      "grpc", 
      "grpc_test_util"
    ], 
    "headers": [], 
    "language": "c", 
    "name": "hpack_table_test", 
    "src": [
      "test/core/transport/chttp2/hpack_table_test.c"
    ]
  }, 
  {
    "deps": [
      "gpr", 
      "gpr_test_util", 
      "grpc", 
      "grpc_test_util"
    ], 
    "headers": [], 
    "language": "c", 
    "name": "httpcli_format_request_test", 
    "src": [
      "test/core/httpcli/format_request_test.c"
    ]
  }, 
  {
    "deps": [
      "gpr", 
      "gpr_test_util", 
      "grpc", 
      "grpc_test_util"
    ], 
    "headers": [], 
    "language": "c", 
    "name": "httpcli_parser_test", 
    "src": [
      "test/core/httpcli/parser_test.c"
    ]
  }, 
  {
    "deps": [
      "gpr", 
      "gpr_test_util", 
      "grpc", 
      "grpc_test_util"
    ], 
    "headers": [], 
    "language": "c", 
    "name": "httpcli_test", 
    "src": [
      "test/core/httpcli/httpcli_test.c"
    ]
  }, 
  {
    "deps": [
      "gpr", 
      "grpc"
    ], 
    "headers": [], 
    "language": "c", 
    "name": "json_rewrite", 
    "src": [
      "test/core/json/json_rewrite.c"
    ]
  }, 
  {
    "deps": [
      "gpr", 
      "gpr_test_util", 
      "grpc", 
      "grpc_test_util"
    ], 
    "headers": [], 
    "language": "c", 
    "name": "json_rewrite_test", 
    "src": [
      "test/core/json/json_rewrite_test.c"
    ]
  }, 
  {
    "deps": [
      "gpr", 
      "gpr_test_util", 
      "grpc", 
      "grpc_test_util"
    ], 
    "headers": [], 
    "language": "c", 
    "name": "json_test", 
    "src": [
      "test/core/json/json_test.c"
    ]
  }, 
  {
    "deps": [
      "gpr", 
      "gpr_test_util", 
      "grpc", 
      "grpc_test_util"
    ], 
    "headers": [], 
    "language": "c", 
    "name": "lame_client_test", 
    "src": [
      "test/core/surface/lame_client_test.c"
    ]
  }, 
  {
    "deps": [
      "gpr", 
      "gpr_test_util", 
      "grpc", 
      "grpc_test_util"
    ], 
    "headers": [], 
    "language": "c", 
    "name": "low_level_ping_pong_benchmark", 
    "src": [
      "test/core/network_benchmarks/low_level_ping_pong.c"
    ]
  }, 
  {
    "deps": [
      "gpr", 
      "gpr_test_util", 
      "grpc", 
      "grpc_test_util"
    ], 
    "headers": [], 
    "language": "c", 
    "name": "message_compress_test", 
    "src": [
      "test/core/compression/message_compress_test.c"
    ]
  }, 
  {
    "deps": [
      "gpr", 
      "gpr_test_util", 
      "grpc", 
      "grpc_test_util"
    ], 
    "headers": [], 
    "language": "c", 
    "name": "multi_init_test", 
    "src": [
      "test/core/surface/multi_init_test.c"
    ]
  }, 
  {
    "deps": [
      "gpr", 
      "gpr_test_util", 
      "grpc", 
      "grpc_test_util"
    ], 
    "headers": [], 
    "language": "c", 
    "name": "multiple_server_queues_test", 
    "src": [
      "test/core/end2end/multiple_server_queues_test.c"
    ]
  }, 
  {
    "deps": [
      "gpr", 
      "gpr_test_util"
    ], 
    "headers": [], 
    "language": "c", 
    "name": "murmur_hash_test", 
    "src": [
      "test/core/support/murmur_hash_test.c"
    ]
  }, 
  {
    "deps": [
      "gpr", 
      "gpr_test_util", 
      "grpc", 
      "grpc_test_util"
    ], 
    "headers": [], 
    "language": "c", 
    "name": "no_server_test", 
    "src": [
      "test/core/end2end/no_server_test.c"
    ]
  }, 
  {
    "deps": [
      "gpr", 
      "gpr_test_util", 
      "grpc", 
      "grpc_test_util"
    ], 
    "headers": [], 
    "language": "c", 
    "name": "resolve_address_test", 
    "src": [
      "test/core/iomgr/resolve_address_test.c"
    ]
  }, 
  {
    "deps": [
      "gpr", 
      "gpr_test_util", 
      "grpc", 
      "grpc_test_util"
    ], 
    "headers": [], 
    "language": "c", 
    "name": "secure_endpoint_test", 
    "src": [
      "test/core/security/secure_endpoint_test.c"
    ]
  }, 
  {
    "deps": [
      "gpr", 
      "gpr_test_util", 
      "grpc", 
      "grpc_test_util"
    ], 
    "headers": [], 
    "language": "c", 
    "name": "sockaddr_utils_test", 
    "src": [
      "test/core/iomgr/sockaddr_utils_test.c"
    ]
  }, 
  {
    "deps": [
      "gpr", 
      "gpr_test_util", 
      "grpc", 
      "grpc_test_util"
    ], 
    "headers": [], 
    "language": "c", 
    "name": "tcp_client_posix_test", 
    "src": [
      "test/core/iomgr/tcp_client_posix_test.c"
    ]
  }, 
  {
    "deps": [
      "gpr", 
      "gpr_test_util", 
      "grpc", 
      "grpc_test_util"
    ], 
    "headers": [], 
    "language": "c", 
    "name": "tcp_posix_test", 
    "src": [
      "test/core/iomgr/tcp_posix_test.c"
    ]
  }, 
  {
    "deps": [
      "gpr", 
      "gpr_test_util", 
      "grpc", 
      "grpc_test_util"
    ], 
    "headers": [], 
    "language": "c", 
    "name": "tcp_server_posix_test", 
    "src": [
      "test/core/iomgr/tcp_server_posix_test.c"
    ]
  }, 
  {
    "deps": [
      "gpr", 
      "gpr_test_util", 
      "grpc", 
      "grpc_test_util"
    ], 
    "headers": [], 
    "language": "c", 
    "name": "time_averaged_stats_test", 
    "src": [
      "test/core/iomgr/time_averaged_stats_test.c"
    ]
  }, 
  {
    "deps": [
      "gpr", 
      "gpr_test_util", 
      "grpc", 
      "grpc_test_util"
    ], 
    "headers": [], 
    "language": "c", 
    "name": "timeout_encoding_test", 
    "src": [
      "test/core/transport/chttp2/timeout_encoding_test.c"
    ]
  }, 
  {
    "deps": [
      "gpr", 
      "gpr_test_util", 
      "grpc", 
      "grpc_test_util"
    ], 
    "headers": [], 
    "language": "c", 
    "name": "timers_test", 
    "src": [
      "test/core/profiling/timers_test.c"
    ]
  }, 
  {
    "deps": [
      "gpr", 
      "gpr_test_util", 
      "grpc", 
      "grpc_test_util"
    ], 
    "headers": [], 
    "language": "c", 
    "name": "transport_metadata_test", 
    "src": [
      "test/core/transport/metadata_test.c"
    ]
  }, 
  {
    "deps": [
      "gpr", 
      "gpr_test_util", 
      "grpc", 
      "grpc_test_util"
    ], 
    "headers": [], 
    "language": "c", 
    "name": "transport_security_test", 
    "src": [
      "test/core/tsi/transport_security_test.c"
    ]
  }, 
  {
    "deps": [
      "gpr", 
      "gpr_test_util", 
      "grpc", 
      "grpc_test_util"
    ], 
    "headers": [], 
    "language": "c", 
    "name": "udp_server_test", 
    "src": [
      "test/core/iomgr/udp_server_test.c"
    ]
  }, 
  {
    "deps": [
      "gpr", 
      "gpr_test_util", 
      "grpc", 
      "grpc_test_util"
    ], 
    "headers": [], 
    "language": "c", 
    "name": "uri_parser_test", 
    "src": [
      "test/core/client_config/uri_parser_test.c"
    ]
  }, 
  {
    "deps": [
      "gpr", 
      "gpr_test_util", 
      "grpc", 
      "grpc++", 
      "grpc++_test_util", 
      "grpc_test_util"
    ], 
    "headers": [], 
    "language": "c++", 
    "name": "async_end2end_test", 
    "src": [
      "test/cpp/end2end/async_end2end_test.cc"
    ]
  }, 
  {
    "deps": [
      "gpr", 
      "gpr_test_util", 
      "grpc", 
      "grpc++", 
      "grpc++_test_util", 
      "grpc_test_util", 
      "qps"
    ], 
    "headers": [], 
    "language": "c++", 
    "name": "async_streaming_ping_pong_test", 
    "src": [
      "test/cpp/qps/async_streaming_ping_pong_test.cc"
    ]
  }, 
  {
    "deps": [
      "gpr", 
      "gpr_test_util", 
      "grpc", 
      "grpc++", 
      "grpc++_test_util", 
      "grpc_test_util", 
      "qps"
    ], 
    "headers": [], 
    "language": "c++", 
    "name": "async_unary_ping_pong_test", 
    "src": [
      "test/cpp/qps/async_unary_ping_pong_test.cc"
    ]
  }, 
  {
    "deps": [
      "gpr", 
      "gpr_test_util", 
      "grpc", 
      "grpc++", 
      "grpc++_test_util", 
      "grpc_test_util"
    ], 
    "headers": [], 
    "language": "c++", 
    "name": "auth_property_iterator_test", 
    "src": [
      "test/cpp/common/auth_property_iterator_test.cc"
    ]
  }, 
  {
    "deps": [
      "gpr", 
      "grpc", 
      "grpc++"
    ], 
    "headers": [], 
    "language": "c++", 
    "name": "channel_arguments_test", 
    "src": [
      "test/cpp/client/channel_arguments_test.cc"
    ]
  }, 
  {
    "deps": [
      "gpr", 
      "gpr_test_util", 
      "grpc", 
      "grpc++", 
      "grpc++_test_util", 
      "grpc_test_util"
    ], 
    "headers": [], 
    "language": "c++", 
    "name": "cli_call_test", 
    "src": [
      "test/cpp/util/cli_call_test.cc"
    ]
  }, 
  {
    "deps": [
      "gpr", 
      "gpr_test_util", 
      "grpc", 
      "grpc++", 
      "grpc++_test_util", 
      "grpc_test_util"
    ], 
    "headers": [], 
    "language": "c++", 
    "name": "client_crash_test", 
    "src": [
      "test/cpp/end2end/client_crash_test.cc"
    ]
  }, 
  {
    "deps": [
      "gpr", 
      "gpr_test_util", 
      "grpc", 
      "grpc++", 
      "grpc++_test_util", 
      "grpc_test_util"
    ], 
    "headers": [], 
    "language": "c++", 
    "name": "client_crash_test_server", 
    "src": [
      "test/cpp/end2end/client_crash_test_server.cc"
    ]
  }, 
  {
    "deps": [
      "gpr", 
      "grpc", 
      "grpc++"
    ], 
    "headers": [], 
    "language": "c++", 
    "name": "credentials_test", 
    "src": [
      "test/cpp/client/credentials_test.cc"
    ]
  }, 
  {
    "deps": [
      "gpr", 
      "gpr_test_util", 
      "grpc", 
      "grpc++", 
      "grpc_test_util"
    ], 
    "headers": [], 
    "language": "c++", 
    "name": "cxx_byte_buffer_test", 
    "src": [
      "test/cpp/util/byte_buffer_test.cc"
    ]
  }, 
  {
    "deps": [
      "gpr", 
      "gpr_test_util", 
      "grpc", 
      "grpc++", 
      "grpc_test_util"
    ], 
    "headers": [], 
    "language": "c++", 
    "name": "cxx_slice_test", 
    "src": [
      "test/cpp/util/slice_test.cc"
    ]
  }, 
  {
    "deps": [
      "grpc++"
    ], 
    "headers": [], 
    "language": "c++", 
    "name": "cxx_string_ref_test", 
    "src": [
      "test/cpp/util/string_ref_test.cc"
    ]
  }, 
  {
    "deps": [
      "gpr", 
      "gpr_test_util", 
      "grpc", 
      "grpc++", 
      "grpc_test_util"
    ], 
    "headers": [], 
    "language": "c++", 
    "name": "cxx_time_test", 
    "src": [
      "test/cpp/util/time_test.cc"
    ]
  }, 
  {
    "deps": [
      "gpr", 
      "gpr_test_util", 
      "grpc", 
      "grpc++", 
      "grpc++_test_util", 
      "grpc_test_util"
    ], 
    "headers": [], 
    "language": "c++", 
    "name": "end2end_test", 
    "src": [
      "test/cpp/end2end/end2end_test.cc"
    ]
  }, 
  {
    "deps": [
      "gpr", 
      "gpr_test_util", 
      "grpc", 
      "grpc++", 
      "grpc++_test_util", 
      "grpc_test_util"
    ], 
    "headers": [], 
    "language": "c++", 
    "name": "generic_end2end_test", 
    "src": [
      "test/cpp/end2end/generic_end2end_test.cc"
    ]
  }, 
  {
    "deps": [
      "gpr", 
      "gpr_test_util", 
      "grpc", 
      "grpc++", 
      "grpc++_test_config", 
      "grpc++_test_util", 
      "grpc_test_util"
    ], 
    "headers": [], 
    "language": "c++", 
    "name": "grpc_cli", 
    "src": [
      "test/cpp/util/grpc_cli.cc"
    ]
  }, 
  {
    "deps": [
      "grpc_plugin_support"
    ], 
    "headers": [], 
    "language": "c++", 
    "name": "grpc_cpp_plugin", 
    "src": [
      "src/compiler/cpp_plugin.cc"
    ]
  }, 
  {
    "deps": [
      "grpc_plugin_support"
    ], 
    "headers": [], 
    "language": "c++", 
    "name": "grpc_csharp_plugin", 
    "src": [
      "src/compiler/csharp_plugin.cc"
    ]
  }, 
  {
    "deps": [
      "grpc_plugin_support"
    ], 
    "headers": [], 
    "language": "c++", 
    "name": "grpc_objective_c_plugin", 
    "src": [
      "src/compiler/objective_c_plugin.cc"
    ]
  }, 
  {
    "deps": [
      "grpc_plugin_support"
    ], 
    "headers": [], 
    "language": "c++", 
    "name": "grpc_python_plugin", 
    "src": [
      "src/compiler/python_plugin.cc"
    ]
  }, 
  {
    "deps": [
      "grpc_plugin_support"
    ], 
    "headers": [], 
    "language": "c++", 
    "name": "grpc_ruby_plugin", 
    "src": [
      "src/compiler/ruby_plugin.cc"
    ]
  }, 
  {
    "deps": [
      "gpr", 
      "gpr_test_util", 
      "grpc", 
      "grpc++", 
      "grpc++_test_config", 
      "grpc++_test_util", 
      "grpc_test_util", 
      "interop_client_helper", 
      "interop_client_main"
    ], 
    "headers": [], 
    "language": "c++", 
    "name": "interop_client", 
    "src": []
  }, 
  {
    "deps": [
      "gpr", 
      "gpr_test_util", 
      "grpc", 
      "grpc++", 
      "grpc++_test_config", 
      "grpc++_test_util", 
      "grpc_test_util", 
      "interop_server_helper", 
      "interop_server_main"
    ], 
    "headers": [], 
    "language": "c++", 
    "name": "interop_server", 
    "src": []
  }, 
  {
    "deps": [
      "gpr", 
      "gpr_test_util", 
      "grpc", 
      "grpc_test_util"
    ], 
    "headers": [], 
    "language": "c++", 
    "name": "interop_test", 
    "src": [
      "test/cpp/interop/interop_test.cc"
    ]
  }, 
  {
    "deps": [
      "gpr", 
      "gpr_test_util", 
      "grpc", 
      "grpc++", 
      "grpc++_test_util", 
      "grpc_test_util"
    ], 
    "headers": [], 
    "language": "c++", 
    "name": "mock_test", 
    "src": [
      "test/cpp/end2end/mock_test.cc"
    ]
  }, 
  {
    "deps": [
      "gpr", 
      "gpr_test_util", 
      "grpc", 
      "grpc++", 
      "grpc++_test_config", 
      "grpc++_test_util", 
      "grpc_test_util", 
      "qps"
    ], 
    "headers": [], 
    "language": "c++", 
    "name": "qps_driver", 
    "src": [
      "test/cpp/qps/qps_driver.cc"
    ]
  }, 
  {
    "deps": [
      "gpr", 
      "gpr_test_util", 
      "grpc", 
      "grpc++", 
      "grpc++_test_util", 
      "grpc_test_util", 
      "qps"
    ], 
    "headers": [], 
    "language": "c++", 
    "name": "qps_interarrival_test", 
    "src": [
      "test/cpp/qps/qps_interarrival_test.cc"
    ]
  }, 
  {
    "deps": [
      "gpr", 
      "gpr_test_util", 
      "grpc", 
      "grpc++", 
      "grpc++_test_config", 
      "grpc++_test_util", 
      "grpc_test_util", 
      "qps"
    ], 
    "headers": [], 
    "language": "c++", 
    "name": "qps_openloop_test", 
    "src": [
      "test/cpp/qps/qps_openloop_test.cc"
    ]
  }, 
  {
    "deps": [
      "gpr", 
      "gpr_test_util", 
      "grpc", 
      "grpc++", 
      "grpc++_test_config", 
      "grpc++_test_util", 
      "grpc_test_util", 
      "qps"
    ], 
    "headers": [], 
    "language": "c++", 
    "name": "qps_test", 
    "src": [
      "test/cpp/qps/qps_test.cc"
    ]
  }, 
  {
    "deps": [
      "gpr", 
      "gpr_test_util", 
      "grpc", 
      "grpc++", 
      "grpc++_test_config", 
      "grpc++_test_util", 
      "grpc_test_util", 
      "qps"
    ], 
    "headers": [
      "test/cpp/qps/client.h", 
      "test/cpp/qps/server.h"
    ], 
    "language": "c++", 
    "name": "qps_worker", 
    "src": [
      "test/cpp/qps/client.h", 
      "test/cpp/qps/server.h", 
      "test/cpp/qps/worker.cc"
    ]
  }, 
  {
    "deps": [
      "gpr", 
      "gpr_test_util", 
      "grpc", 
      "grpc++", 
      "grpc++_test_config", 
      "grpc++_test_util", 
      "grpc_test_util"
    ], 
    "headers": [
      "test/proto/empty.grpc.pb.h", 
      "test/proto/empty.pb.h", 
      "test/proto/messages.grpc.pb.h", 
      "test/proto/messages.pb.h", 
      "test/proto/test.grpc.pb.h", 
      "test/proto/test.pb.h"
    ], 
    "language": "c++", 
    "name": "reconnect_interop_client", 
    "src": [
      "test/cpp/interop/reconnect_interop_client.cc"
    ]
  }, 
  {
    "deps": [
      "gpr", 
      "gpr_test_util", 
      "grpc", 
      "grpc++", 
      "grpc++_test_config", 
      "grpc++_test_util", 
      "grpc_test_util", 
      "reconnect_server"
    ], 
    "headers": [
      "test/proto/empty.grpc.pb.h", 
      "test/proto/empty.pb.h", 
      "test/proto/messages.grpc.pb.h", 
      "test/proto/messages.pb.h", 
      "test/proto/test.grpc.pb.h", 
      "test/proto/test.pb.h"
    ], 
    "language": "c++", 
    "name": "reconnect_interop_server", 
    "src": [
      "test/cpp/interop/reconnect_interop_server.cc"
    ]
  }, 
  {
    "deps": [
      "gpr", 
      "gpr_test_util", 
      "grpc", 
      "grpc++", 
      "grpc++_test_util", 
      "grpc_test_util"
    ], 
    "headers": [], 
    "language": "c++", 
    "name": "secure_auth_context_test", 
    "src": [
      "test/cpp/common/secure_auth_context_test.cc"
    ]
  }, 
  {
    "deps": [
      "gpr", 
      "gpr_test_util", 
      "grpc", 
      "grpc++", 
      "grpc++_test_util", 
      "grpc_test_util"
    ], 
    "headers": [], 
    "language": "c++", 
    "name": "server_crash_test", 
    "src": [
      "test/cpp/end2end/server_crash_test.cc"
    ]
  }, 
  {
    "deps": [
      "gpr", 
      "gpr_test_util", 
      "grpc", 
      "grpc++", 
      "grpc++_test_util", 
      "grpc_test_util"
    ], 
    "headers": [], 
    "language": "c++", 
    "name": "server_crash_test_client", 
    "src": [
      "test/cpp/end2end/server_crash_test_client.cc"
    ]
  }, 
  {
    "deps": [
      "gpr", 
      "gpr_test_util", 
      "grpc", 
      "grpc++", 
      "grpc++_test_util", 
      "grpc_test_util"
    ], 
    "headers": [], 
    "language": "c++", 
    "name": "shutdown_test", 
    "src": [
      "test/cpp/end2end/shutdown_test.cc"
    ]
  }, 
  {
    "deps": [
      "gpr", 
      "gpr_test_util", 
      "grpc", 
      "grpc++", 
      "grpc_test_util"
    ], 
    "headers": [], 
    "language": "c++", 
    "name": "status_test", 
    "src": [
      "test/cpp/util/status_test.cc"
    ]
  }, 
  {
    "deps": [
      "gpr", 
      "gpr_test_util", 
      "grpc", 
      "grpc++", 
      "grpc++_test_util", 
      "grpc_test_util", 
      "qps"
    ], 
    "headers": [], 
    "language": "c++", 
    "name": "sync_streaming_ping_pong_test", 
    "src": [
      "test/cpp/qps/sync_streaming_ping_pong_test.cc"
    ]
  }, 
  {
    "deps": [
      "gpr", 
      "gpr_test_util", 
      "grpc", 
      "grpc++", 
      "grpc++_test_util", 
      "grpc_test_util", 
      "qps"
    ], 
    "headers": [], 
    "language": "c++", 
    "name": "sync_unary_ping_pong_test", 
    "src": [
      "test/cpp/qps/sync_unary_ping_pong_test.cc"
    ]
  }, 
  {
    "deps": [
      "gpr", 
      "gpr_test_util", 
      "grpc", 
      "grpc++", 
      "grpc++_test_util", 
      "grpc_test_util"
    ], 
    "headers": [], 
    "language": "c++", 
    "name": "thread_stress_test", 
    "src": [
      "test/cpp/end2end/thread_stress_test.cc"
    ]
  }, 
  {
    "deps": [
      "gpr", 
      "gpr_test_util", 
      "grpc", 
      "grpc++", 
      "grpc++_test_util", 
      "grpc_test_util", 
      "grpc_zookeeper"
    ], 
    "headers": [], 
    "language": "c++", 
    "name": "zookeeper_test", 
    "src": [
      "test/cpp/end2end/zookeeper_test.cc"
    ]
  }, 
  {
    "deps": [
      "end2end_certs", 
      "end2end_fixture_chttp2_fake_security", 
      "end2end_test_bad_hostname", 
      "gpr", 
      "gpr_test_util", 
      "grpc", 
      "grpc_test_util"
    ], 
    "headers": [], 
    "language": "c", 
    "name": "chttp2_fake_security_bad_hostname_test", 
    "src": []
  }, 
  {
    "deps": [
      "end2end_certs", 
      "end2end_fixture_chttp2_fake_security", 
      "end2end_test_cancel_after_accept", 
      "gpr", 
      "gpr_test_util", 
      "grpc", 
      "grpc_test_util"
    ], 
    "headers": [], 
    "language": "c", 
    "name": "chttp2_fake_security_cancel_after_accept_test", 
    "src": []
  }, 
  {
    "deps": [
      "end2end_certs", 
      "end2end_fixture_chttp2_fake_security", 
      "end2end_test_cancel_after_accept_and_writes_closed", 
      "gpr", 
      "gpr_test_util", 
      "grpc", 
      "grpc_test_util"
    ], 
    "headers": [], 
    "language": "c", 
    "name": "chttp2_fake_security_cancel_after_accept_and_writes_closed_test", 
    "src": []
  }, 
  {
    "deps": [
      "end2end_certs", 
      "end2end_fixture_chttp2_fake_security", 
      "end2end_test_cancel_after_invoke", 
      "gpr", 
      "gpr_test_util", 
      "grpc", 
      "grpc_test_util"
    ], 
    "headers": [], 
    "language": "c", 
    "name": "chttp2_fake_security_cancel_after_invoke_test", 
    "src": []
  }, 
  {
    "deps": [
      "end2end_certs", 
      "end2end_fixture_chttp2_fake_security", 
      "end2end_test_cancel_before_invoke", 
      "gpr", 
      "gpr_test_util", 
      "grpc", 
      "grpc_test_util"
    ], 
    "headers": [], 
    "language": "c", 
    "name": "chttp2_fake_security_cancel_before_invoke_test", 
    "src": []
  }, 
  {
    "deps": [
      "end2end_certs", 
      "end2end_fixture_chttp2_fake_security", 
      "end2end_test_cancel_in_a_vacuum", 
      "gpr", 
      "gpr_test_util", 
      "grpc", 
      "grpc_test_util"
    ], 
    "headers": [], 
    "language": "c", 
    "name": "chttp2_fake_security_cancel_in_a_vacuum_test", 
    "src": []
  }, 
  {
    "deps": [
      "end2end_certs", 
      "end2end_fixture_chttp2_fake_security", 
      "end2end_test_census_simple_request", 
      "gpr", 
      "gpr_test_util", 
      "grpc", 
      "grpc_test_util"
    ], 
    "headers": [], 
    "language": "c", 
    "name": "chttp2_fake_security_census_simple_request_test", 
    "src": []
  }, 
  {
    "deps": [
      "end2end_certs", 
      "end2end_fixture_chttp2_fake_security", 
      "end2end_test_channel_connectivity", 
      "gpr", 
      "gpr_test_util", 
      "grpc", 
      "grpc_test_util"
    ], 
    "headers": [], 
    "language": "c", 
    "name": "chttp2_fake_security_channel_connectivity_test", 
    "src": []
  }, 
  {
    "deps": [
      "end2end_certs", 
      "end2end_fixture_chttp2_fake_security", 
      "end2end_test_default_host", 
      "gpr", 
      "gpr_test_util", 
      "grpc", 
      "grpc_test_util"
    ], 
    "headers": [], 
    "language": "c", 
    "name": "chttp2_fake_security_default_host_test", 
    "src": []
  }, 
  {
    "deps": [
      "end2end_certs", 
      "end2end_fixture_chttp2_fake_security", 
      "end2end_test_disappearing_server", 
      "gpr", 
      "gpr_test_util", 
      "grpc", 
      "grpc_test_util"
    ], 
    "headers": [], 
    "language": "c", 
    "name": "chttp2_fake_security_disappearing_server_test", 
    "src": []
  }, 
  {
    "deps": [
      "end2end_certs", 
      "end2end_fixture_chttp2_fake_security", 
      "end2end_test_early_server_shutdown_finishes_inflight_calls", 
      "gpr", 
      "gpr_test_util", 
      "grpc", 
      "grpc_test_util"
    ], 
    "headers": [], 
    "language": "c", 
    "name": "chttp2_fake_security_early_server_shutdown_finishes_inflight_calls_test", 
    "src": []
  }, 
  {
    "deps": [
      "end2end_certs", 
      "end2end_fixture_chttp2_fake_security", 
      "end2end_test_early_server_shutdown_finishes_tags", 
      "gpr", 
      "gpr_test_util", 
      "grpc", 
      "grpc_test_util"
    ], 
    "headers": [], 
    "language": "c", 
    "name": "chttp2_fake_security_early_server_shutdown_finishes_tags_test", 
    "src": []
  }, 
  {
    "deps": [
      "end2end_certs", 
      "end2end_fixture_chttp2_fake_security", 
      "end2end_test_empty_batch", 
      "gpr", 
      "gpr_test_util", 
      "grpc", 
      "grpc_test_util"
    ], 
    "headers": [], 
    "language": "c", 
    "name": "chttp2_fake_security_empty_batch_test", 
    "src": []
  }, 
  {
    "deps": [
      "end2end_certs", 
      "end2end_fixture_chttp2_fake_security", 
      "end2end_test_graceful_server_shutdown", 
      "gpr", 
      "gpr_test_util", 
      "grpc", 
      "grpc_test_util"
    ], 
    "headers": [], 
    "language": "c", 
    "name": "chttp2_fake_security_graceful_server_shutdown_test", 
    "src": []
  }, 
  {
    "deps": [
      "end2end_certs", 
      "end2end_fixture_chttp2_fake_security", 
      "end2end_test_invoke_large_request", 
      "gpr", 
      "gpr_test_util", 
      "grpc", 
      "grpc_test_util"
    ], 
    "headers": [], 
    "language": "c", 
    "name": "chttp2_fake_security_invoke_large_request_test", 
    "src": []
  }, 
  {
    "deps": [
      "end2end_certs", 
      "end2end_fixture_chttp2_fake_security", 
      "end2end_test_max_concurrent_streams", 
      "gpr", 
      "gpr_test_util", 
      "grpc", 
      "grpc_test_util"
    ], 
    "headers": [], 
    "language": "c", 
    "name": "chttp2_fake_security_max_concurrent_streams_test", 
    "src": []
  }, 
  {
    "deps": [
      "end2end_certs", 
      "end2end_fixture_chttp2_fake_security", 
      "end2end_test_max_message_length", 
      "gpr", 
      "gpr_test_util", 
      "grpc", 
      "grpc_test_util"
    ], 
    "headers": [], 
    "language": "c", 
    "name": "chttp2_fake_security_max_message_length_test", 
    "src": []
  }, 
  {
    "deps": [
      "end2end_certs", 
      "end2end_fixture_chttp2_fake_security", 
      "end2end_test_no_op", 
      "gpr", 
      "gpr_test_util", 
      "grpc", 
      "grpc_test_util"
    ], 
    "headers": [], 
    "language": "c", 
    "name": "chttp2_fake_security_no_op_test", 
    "src": []
  }, 
  {
    "deps": [
      "end2end_certs", 
      "end2end_fixture_chttp2_fake_security", 
      "end2end_test_ping_pong_streaming", 
      "gpr", 
      "gpr_test_util", 
      "grpc", 
      "grpc_test_util"
    ], 
    "headers": [], 
    "language": "c", 
    "name": "chttp2_fake_security_ping_pong_streaming_test", 
    "src": []
  }, 
  {
    "deps": [
      "end2end_certs", 
      "end2end_fixture_chttp2_fake_security", 
      "end2end_test_registered_call", 
      "gpr", 
      "gpr_test_util", 
      "grpc", 
      "grpc_test_util"
    ], 
    "headers": [], 
    "language": "c", 
    "name": "chttp2_fake_security_registered_call_test", 
    "src": []
  }, 
  {
    "deps": [
      "end2end_certs", 
      "end2end_fixture_chttp2_fake_security", 
      "end2end_test_request_response_with_binary_metadata_and_payload", 
      "gpr", 
      "gpr_test_util", 
      "grpc", 
      "grpc_test_util"
    ], 
    "headers": [], 
    "language": "c", 
    "name": "chttp2_fake_security_request_response_with_binary_metadata_and_payload_test", 
    "src": []
  }, 
  {
    "deps": [
      "end2end_certs", 
      "end2end_fixture_chttp2_fake_security", 
      "end2end_test_request_response_with_metadata_and_payload", 
      "gpr", 
      "gpr_test_util", 
      "grpc", 
      "grpc_test_util"
    ], 
    "headers": [], 
    "language": "c", 
    "name": "chttp2_fake_security_request_response_with_metadata_and_payload_test", 
    "src": []
  }, 
  {
    "deps": [
      "end2end_certs", 
      "end2end_fixture_chttp2_fake_security", 
      "end2end_test_request_response_with_payload", 
      "gpr", 
      "gpr_test_util", 
      "grpc", 
      "grpc_test_util"
    ], 
    "headers": [], 
    "language": "c", 
    "name": "chttp2_fake_security_request_response_with_payload_test", 
    "src": []
  }, 
  {
    "deps": [
      "end2end_certs", 
      "end2end_fixture_chttp2_fake_security", 
      "end2end_test_request_response_with_payload_and_call_creds", 
      "gpr", 
      "gpr_test_util", 
      "grpc", 
      "grpc_test_util"
    ], 
    "headers": [], 
    "language": "c", 
    "name": "chttp2_fake_security_request_response_with_payload_and_call_creds_test", 
    "src": []
  }, 
  {
    "deps": [
      "end2end_certs", 
      "end2end_fixture_chttp2_fake_security", 
      "end2end_test_request_response_with_trailing_metadata_and_payload", 
      "gpr", 
      "gpr_test_util", 
      "grpc", 
      "grpc_test_util"
    ], 
    "headers": [], 
    "language": "c", 
    "name": "chttp2_fake_security_request_response_with_trailing_metadata_and_payload_test", 
    "src": []
  }, 
  {
    "deps": [
      "end2end_certs", 
      "end2end_fixture_chttp2_fake_security", 
      "end2end_test_request_with_compressed_payload", 
      "gpr", 
      "gpr_test_util", 
      "grpc", 
      "grpc_test_util"
    ], 
    "headers": [], 
    "language": "c", 
    "name": "chttp2_fake_security_request_with_compressed_payload_test", 
    "src": []
  }, 
  {
    "deps": [
      "end2end_certs", 
      "end2end_fixture_chttp2_fake_security", 
      "end2end_test_request_with_flags", 
      "gpr", 
      "gpr_test_util", 
      "grpc", 
      "grpc_test_util"
    ], 
    "headers": [], 
    "language": "c", 
    "name": "chttp2_fake_security_request_with_flags_test", 
    "src": []
  }, 
  {
    "deps": [
      "end2end_certs", 
      "end2end_fixture_chttp2_fake_security", 
      "end2end_test_request_with_large_metadata", 
      "gpr", 
      "gpr_test_util", 
      "grpc", 
      "grpc_test_util"
    ], 
    "headers": [], 
    "language": "c", 
    "name": "chttp2_fake_security_request_with_large_metadata_test", 
    "src": []
  }, 
  {
    "deps": [
      "end2end_certs", 
      "end2end_fixture_chttp2_fake_security", 
      "end2end_test_request_with_payload", 
      "gpr", 
      "gpr_test_util", 
      "grpc", 
      "grpc_test_util"
    ], 
    "headers": [], 
    "language": "c", 
    "name": "chttp2_fake_security_request_with_payload_test", 
    "src": []
  }, 
  {
    "deps": [
      "end2end_certs", 
      "end2end_fixture_chttp2_fake_security", 
      "end2end_test_server_finishes_request", 
      "gpr", 
      "gpr_test_util", 
      "grpc", 
      "grpc_test_util"
    ], 
    "headers": [], 
    "language": "c", 
    "name": "chttp2_fake_security_server_finishes_request_test", 
    "src": []
  }, 
  {
    "deps": [
      "end2end_certs", 
      "end2end_fixture_chttp2_fake_security", 
      "end2end_test_simple_delayed_request", 
      "gpr", 
      "gpr_test_util", 
      "grpc", 
      "grpc_test_util"
    ], 
    "headers": [], 
    "language": "c", 
    "name": "chttp2_fake_security_simple_delayed_request_test", 
    "src": []
  }, 
  {
    "deps": [
      "end2end_certs", 
      "end2end_fixture_chttp2_fake_security", 
      "end2end_test_simple_request", 
      "gpr", 
      "gpr_test_util", 
      "grpc", 
      "grpc_test_util"
    ], 
    "headers": [], 
    "language": "c", 
    "name": "chttp2_fake_security_simple_request_test", 
    "src": []
  }, 
  {
    "deps": [
      "end2end_certs", 
      "end2end_fixture_chttp2_fake_security", 
      "end2end_test_simple_request_with_high_initial_sequence_number", 
      "gpr", 
      "gpr_test_util", 
      "grpc", 
      "grpc_test_util"
    ], 
    "headers": [], 
    "language": "c", 
    "name": "chttp2_fake_security_simple_request_with_high_initial_sequence_number_test", 
    "src": []
  }, 
  {
    "deps": [
      "end2end_certs", 
      "end2end_fixture_chttp2_fullstack", 
      "end2end_test_bad_hostname", 
      "gpr", 
      "gpr_test_util", 
      "grpc", 
      "grpc_test_util"
    ], 
    "headers": [], 
    "language": "c", 
    "name": "chttp2_fullstack_bad_hostname_test", 
    "src": []
  }, 
  {
    "deps": [
      "end2end_certs", 
      "end2end_fixture_chttp2_fullstack", 
      "end2end_test_cancel_after_accept", 
      "gpr", 
      "gpr_test_util", 
      "grpc", 
      "grpc_test_util"
    ], 
    "headers": [], 
    "language": "c", 
    "name": "chttp2_fullstack_cancel_after_accept_test", 
    "src": []
  }, 
  {
    "deps": [
      "end2end_certs", 
      "end2end_fixture_chttp2_fullstack", 
      "end2end_test_cancel_after_accept_and_writes_closed", 
      "gpr", 
      "gpr_test_util", 
      "grpc", 
      "grpc_test_util"
    ], 
    "headers": [], 
    "language": "c", 
    "name": "chttp2_fullstack_cancel_after_accept_and_writes_closed_test", 
    "src": []
  }, 
  {
    "deps": [
      "end2end_certs", 
      "end2end_fixture_chttp2_fullstack", 
      "end2end_test_cancel_after_invoke", 
      "gpr", 
      "gpr_test_util", 
      "grpc", 
      "grpc_test_util"
    ], 
    "headers": [], 
    "language": "c", 
    "name": "chttp2_fullstack_cancel_after_invoke_test", 
    "src": []
  }, 
  {
    "deps": [
      "end2end_certs", 
      "end2end_fixture_chttp2_fullstack", 
      "end2end_test_cancel_before_invoke", 
      "gpr", 
      "gpr_test_util", 
      "grpc", 
      "grpc_test_util"
    ], 
    "headers": [], 
    "language": "c", 
    "name": "chttp2_fullstack_cancel_before_invoke_test", 
    "src": []
  }, 
  {
    "deps": [
      "end2end_certs", 
      "end2end_fixture_chttp2_fullstack", 
      "end2end_test_cancel_in_a_vacuum", 
      "gpr", 
      "gpr_test_util", 
      "grpc", 
      "grpc_test_util"
    ], 
    "headers": [], 
    "language": "c", 
    "name": "chttp2_fullstack_cancel_in_a_vacuum_test", 
    "src": []
  }, 
  {
    "deps": [
      "end2end_certs", 
      "end2end_fixture_chttp2_fullstack", 
      "end2end_test_census_simple_request", 
      "gpr", 
      "gpr_test_util", 
      "grpc", 
      "grpc_test_util"
    ], 
    "headers": [], 
    "language": "c", 
    "name": "chttp2_fullstack_census_simple_request_test", 
    "src": []
  }, 
  {
    "deps": [
      "end2end_certs", 
      "end2end_fixture_chttp2_fullstack", 
      "end2end_test_channel_connectivity", 
      "gpr", 
      "gpr_test_util", 
      "grpc", 
      "grpc_test_util"
    ], 
    "headers": [], 
    "language": "c", 
    "name": "chttp2_fullstack_channel_connectivity_test", 
    "src": []
  }, 
  {
    "deps": [
      "end2end_certs", 
      "end2end_fixture_chttp2_fullstack", 
      "end2end_test_default_host", 
      "gpr", 
      "gpr_test_util", 
      "grpc", 
      "grpc_test_util"
    ], 
    "headers": [], 
    "language": "c", 
    "name": "chttp2_fullstack_default_host_test", 
    "src": []
  }, 
  {
    "deps": [
      "end2end_certs", 
      "end2end_fixture_chttp2_fullstack", 
      "end2end_test_disappearing_server", 
      "gpr", 
      "gpr_test_util", 
      "grpc", 
      "grpc_test_util"
    ], 
    "headers": [], 
    "language": "c", 
    "name": "chttp2_fullstack_disappearing_server_test", 
    "src": []
  }, 
  {
    "deps": [
      "end2end_certs", 
      "end2end_fixture_chttp2_fullstack", 
      "end2end_test_early_server_shutdown_finishes_inflight_calls", 
      "gpr", 
      "gpr_test_util", 
      "grpc", 
      "grpc_test_util"
    ], 
    "headers": [], 
    "language": "c", 
    "name": "chttp2_fullstack_early_server_shutdown_finishes_inflight_calls_test", 
    "src": []
  }, 
  {
    "deps": [
      "end2end_certs", 
      "end2end_fixture_chttp2_fullstack", 
      "end2end_test_early_server_shutdown_finishes_tags", 
      "gpr", 
      "gpr_test_util", 
      "grpc", 
      "grpc_test_util"
    ], 
    "headers": [], 
    "language": "c", 
    "name": "chttp2_fullstack_early_server_shutdown_finishes_tags_test", 
    "src": []
  }, 
  {
    "deps": [
      "end2end_certs", 
      "end2end_fixture_chttp2_fullstack", 
      "end2end_test_empty_batch", 
      "gpr", 
      "gpr_test_util", 
      "grpc", 
      "grpc_test_util"
    ], 
    "headers": [], 
    "language": "c", 
    "name": "chttp2_fullstack_empty_batch_test", 
    "src": []
  }, 
  {
    "deps": [
      "end2end_certs", 
      "end2end_fixture_chttp2_fullstack", 
      "end2end_test_graceful_server_shutdown", 
      "gpr", 
      "gpr_test_util", 
      "grpc", 
      "grpc_test_util"
    ], 
    "headers": [], 
    "language": "c", 
    "name": "chttp2_fullstack_graceful_server_shutdown_test", 
    "src": []
  }, 
  {
    "deps": [
      "end2end_certs", 
      "end2end_fixture_chttp2_fullstack", 
      "end2end_test_invoke_large_request", 
      "gpr", 
      "gpr_test_util", 
      "grpc", 
      "grpc_test_util"
    ], 
    "headers": [], 
    "language": "c", 
    "name": "chttp2_fullstack_invoke_large_request_test", 
    "src": []
  }, 
  {
    "deps": [
      "end2end_certs", 
      "end2end_fixture_chttp2_fullstack", 
      "end2end_test_max_concurrent_streams", 
      "gpr", 
      "gpr_test_util", 
      "grpc", 
      "grpc_test_util"
    ], 
    "headers": [], 
    "language": "c", 
    "name": "chttp2_fullstack_max_concurrent_streams_test", 
    "src": []
  }, 
  {
    "deps": [
      "end2end_certs", 
      "end2end_fixture_chttp2_fullstack", 
      "end2end_test_max_message_length", 
      "gpr", 
      "gpr_test_util", 
      "grpc", 
      "grpc_test_util"
    ], 
    "headers": [], 
    "language": "c", 
    "name": "chttp2_fullstack_max_message_length_test", 
    "src": []
  }, 
  {
    "deps": [
      "end2end_certs", 
      "end2end_fixture_chttp2_fullstack", 
      "end2end_test_no_op", 
      "gpr", 
      "gpr_test_util", 
      "grpc", 
      "grpc_test_util"
    ], 
    "headers": [], 
    "language": "c", 
    "name": "chttp2_fullstack_no_op_test", 
    "src": []
  }, 
  {
    "deps": [
      "end2end_certs", 
      "end2end_fixture_chttp2_fullstack", 
      "end2end_test_ping_pong_streaming", 
      "gpr", 
      "gpr_test_util", 
      "grpc", 
      "grpc_test_util"
    ], 
    "headers": [], 
    "language": "c", 
    "name": "chttp2_fullstack_ping_pong_streaming_test", 
    "src": []
  }, 
  {
    "deps": [
      "end2end_certs", 
      "end2end_fixture_chttp2_fullstack", 
      "end2end_test_registered_call", 
      "gpr", 
      "gpr_test_util", 
      "grpc", 
      "grpc_test_util"
    ], 
    "headers": [], 
    "language": "c", 
    "name": "chttp2_fullstack_registered_call_test", 
    "src": []
  }, 
  {
    "deps": [
      "end2end_certs", 
      "end2end_fixture_chttp2_fullstack", 
      "end2end_test_request_response_with_binary_metadata_and_payload", 
      "gpr", 
      "gpr_test_util", 
      "grpc", 
      "grpc_test_util"
    ], 
    "headers": [], 
    "language": "c", 
    "name": "chttp2_fullstack_request_response_with_binary_metadata_and_payload_test", 
    "src": []
  }, 
  {
    "deps": [
      "end2end_certs", 
      "end2end_fixture_chttp2_fullstack", 
      "end2end_test_request_response_with_metadata_and_payload", 
      "gpr", 
      "gpr_test_util", 
      "grpc", 
      "grpc_test_util"
    ], 
    "headers": [], 
    "language": "c", 
    "name": "chttp2_fullstack_request_response_with_metadata_and_payload_test", 
    "src": []
  }, 
  {
    "deps": [
      "end2end_certs", 
      "end2end_fixture_chttp2_fullstack", 
      "end2end_test_request_response_with_payload", 
      "gpr", 
      "gpr_test_util", 
      "grpc", 
      "grpc_test_util"
    ], 
    "headers": [], 
    "language": "c", 
    "name": "chttp2_fullstack_request_response_with_payload_test", 
    "src": []
  }, 
  {
    "deps": [
      "end2end_certs", 
      "end2end_fixture_chttp2_fullstack", 
      "end2end_test_request_response_with_payload_and_call_creds", 
      "gpr", 
      "gpr_test_util", 
      "grpc", 
      "grpc_test_util"
    ], 
    "headers": [], 
    "language": "c", 
    "name": "chttp2_fullstack_request_response_with_payload_and_call_creds_test", 
    "src": []
  }, 
  {
    "deps": [
      "end2end_certs", 
      "end2end_fixture_chttp2_fullstack", 
      "end2end_test_request_response_with_trailing_metadata_and_payload", 
      "gpr", 
      "gpr_test_util", 
      "grpc", 
      "grpc_test_util"
    ], 
    "headers": [], 
    "language": "c", 
    "name": "chttp2_fullstack_request_response_with_trailing_metadata_and_payload_test", 
    "src": []
  }, 
  {
    "deps": [
      "end2end_certs", 
      "end2end_fixture_chttp2_fullstack", 
      "end2end_test_request_with_compressed_payload", 
      "gpr", 
      "gpr_test_util", 
      "grpc", 
      "grpc_test_util"
    ], 
    "headers": [], 
    "language": "c", 
    "name": "chttp2_fullstack_request_with_compressed_payload_test", 
    "src": []
  }, 
  {
    "deps": [
      "end2end_certs", 
      "end2end_fixture_chttp2_fullstack", 
      "end2end_test_request_with_flags", 
      "gpr", 
      "gpr_test_util", 
      "grpc", 
      "grpc_test_util"
    ], 
    "headers": [], 
    "language": "c", 
    "name": "chttp2_fullstack_request_with_flags_test", 
    "src": []
  }, 
  {
    "deps": [
      "end2end_certs", 
      "end2end_fixture_chttp2_fullstack", 
      "end2end_test_request_with_large_metadata", 
      "gpr", 
      "gpr_test_util", 
      "grpc", 
      "grpc_test_util"
    ], 
    "headers": [], 
    "language": "c", 
    "name": "chttp2_fullstack_request_with_large_metadata_test", 
    "src": []
  }, 
  {
    "deps": [
      "end2end_certs", 
      "end2end_fixture_chttp2_fullstack", 
      "end2end_test_request_with_payload", 
      "gpr", 
      "gpr_test_util", 
      "grpc", 
      "grpc_test_util"
    ], 
    "headers": [], 
    "language": "c", 
    "name": "chttp2_fullstack_request_with_payload_test", 
    "src": []
  }, 
  {
    "deps": [
      "end2end_certs", 
      "end2end_fixture_chttp2_fullstack", 
      "end2end_test_server_finishes_request", 
      "gpr", 
      "gpr_test_util", 
      "grpc", 
      "grpc_test_util"
    ], 
    "headers": [], 
    "language": "c", 
    "name": "chttp2_fullstack_server_finishes_request_test", 
    "src": []
  }, 
  {
    "deps": [
      "end2end_certs", 
      "end2end_fixture_chttp2_fullstack", 
      "end2end_test_simple_delayed_request", 
      "gpr", 
      "gpr_test_util", 
      "grpc", 
      "grpc_test_util"
    ], 
    "headers": [], 
    "language": "c", 
    "name": "chttp2_fullstack_simple_delayed_request_test", 
    "src": []
  }, 
  {
    "deps": [
      "end2end_certs", 
      "end2end_fixture_chttp2_fullstack", 
      "end2end_test_simple_request", 
      "gpr", 
      "gpr_test_util", 
      "grpc", 
      "grpc_test_util"
    ], 
    "headers": [], 
    "language": "c", 
    "name": "chttp2_fullstack_simple_request_test", 
    "src": []
  }, 
  {
    "deps": [
      "end2end_certs", 
      "end2end_fixture_chttp2_fullstack", 
      "end2end_test_simple_request_with_high_initial_sequence_number", 
      "gpr", 
      "gpr_test_util", 
      "grpc", 
      "grpc_test_util"
    ], 
    "headers": [], 
    "language": "c", 
    "name": "chttp2_fullstack_simple_request_with_high_initial_sequence_number_test", 
    "src": []
  }, 
  {
    "deps": [
      "end2end_certs", 
      "end2end_fixture_chttp2_fullstack_compression", 
      "end2end_test_bad_hostname", 
      "gpr", 
      "gpr_test_util", 
      "grpc", 
      "grpc_test_util"
    ], 
    "headers": [], 
    "language": "c", 
    "name": "chttp2_fullstack_compression_bad_hostname_test", 
    "src": []
  }, 
  {
    "deps": [
      "end2end_certs", 
      "end2end_fixture_chttp2_fullstack_compression", 
      "end2end_test_cancel_after_accept", 
      "gpr", 
      "gpr_test_util", 
      "grpc", 
      "grpc_test_util"
    ], 
    "headers": [], 
    "language": "c", 
    "name": "chttp2_fullstack_compression_cancel_after_accept_test", 
    "src": []
  }, 
  {
    "deps": [
      "end2end_certs", 
      "end2end_fixture_chttp2_fullstack_compression", 
      "end2end_test_cancel_after_accept_and_writes_closed", 
      "gpr", 
      "gpr_test_util", 
      "grpc", 
      "grpc_test_util"
    ], 
    "headers": [], 
    "language": "c", 
    "name": "chttp2_fullstack_compression_cancel_after_accept_and_writes_closed_test", 
    "src": []
  }, 
  {
    "deps": [
      "end2end_certs", 
      "end2end_fixture_chttp2_fullstack_compression", 
      "end2end_test_cancel_after_invoke", 
      "gpr", 
      "gpr_test_util", 
      "grpc", 
      "grpc_test_util"
    ], 
    "headers": [], 
    "language": "c", 
    "name": "chttp2_fullstack_compression_cancel_after_invoke_test", 
    "src": []
  }, 
  {
    "deps": [
      "end2end_certs", 
      "end2end_fixture_chttp2_fullstack_compression", 
      "end2end_test_cancel_before_invoke", 
      "gpr", 
      "gpr_test_util", 
      "grpc", 
      "grpc_test_util"
    ], 
    "headers": [], 
    "language": "c", 
    "name": "chttp2_fullstack_compression_cancel_before_invoke_test", 
    "src": []
  }, 
  {
    "deps": [
      "end2end_certs", 
      "end2end_fixture_chttp2_fullstack_compression", 
      "end2end_test_cancel_in_a_vacuum", 
      "gpr", 
      "gpr_test_util", 
      "grpc", 
      "grpc_test_util"
    ], 
    "headers": [], 
    "language": "c", 
    "name": "chttp2_fullstack_compression_cancel_in_a_vacuum_test", 
    "src": []
  }, 
  {
    "deps": [
      "end2end_certs", 
      "end2end_fixture_chttp2_fullstack_compression", 
      "end2end_test_census_simple_request", 
      "gpr", 
      "gpr_test_util", 
      "grpc", 
      "grpc_test_util"
    ], 
    "headers": [], 
    "language": "c", 
    "name": "chttp2_fullstack_compression_census_simple_request_test", 
    "src": []
  }, 
  {
    "deps": [
      "end2end_certs", 
      "end2end_fixture_chttp2_fullstack_compression", 
      "end2end_test_channel_connectivity", 
      "gpr", 
      "gpr_test_util", 
      "grpc", 
      "grpc_test_util"
    ], 
    "headers": [], 
    "language": "c", 
    "name": "chttp2_fullstack_compression_channel_connectivity_test", 
    "src": []
  }, 
  {
    "deps": [
      "end2end_certs", 
      "end2end_fixture_chttp2_fullstack_compression", 
      "end2end_test_default_host", 
      "gpr", 
      "gpr_test_util", 
      "grpc", 
      "grpc_test_util"
    ], 
    "headers": [], 
    "language": "c", 
    "name": "chttp2_fullstack_compression_default_host_test", 
    "src": []
  }, 
  {
    "deps": [
      "end2end_certs", 
      "end2end_fixture_chttp2_fullstack_compression", 
      "end2end_test_disappearing_server", 
      "gpr", 
      "gpr_test_util", 
      "grpc", 
      "grpc_test_util"
    ], 
    "headers": [], 
    "language": "c", 
    "name": "chttp2_fullstack_compression_disappearing_server_test", 
    "src": []
  }, 
  {
    "deps": [
      "end2end_certs", 
      "end2end_fixture_chttp2_fullstack_compression", 
      "end2end_test_early_server_shutdown_finishes_inflight_calls", 
      "gpr", 
      "gpr_test_util", 
      "grpc", 
      "grpc_test_util"
    ], 
    "headers": [], 
    "language": "c", 
    "name": "chttp2_fullstack_compression_early_server_shutdown_finishes_inflight_calls_test", 
    "src": []
  }, 
  {
    "deps": [
      "end2end_certs", 
      "end2end_fixture_chttp2_fullstack_compression", 
      "end2end_test_early_server_shutdown_finishes_tags", 
      "gpr", 
      "gpr_test_util", 
      "grpc", 
      "grpc_test_util"
    ], 
    "headers": [], 
    "language": "c", 
    "name": "chttp2_fullstack_compression_early_server_shutdown_finishes_tags_test", 
    "src": []
  }, 
  {
    "deps": [
      "end2end_certs", 
      "end2end_fixture_chttp2_fullstack_compression", 
      "end2end_test_empty_batch", 
      "gpr", 
      "gpr_test_util", 
      "grpc", 
      "grpc_test_util"
    ], 
    "headers": [], 
    "language": "c", 
    "name": "chttp2_fullstack_compression_empty_batch_test", 
    "src": []
  }, 
  {
    "deps": [
      "end2end_certs", 
      "end2end_fixture_chttp2_fullstack_compression", 
      "end2end_test_graceful_server_shutdown", 
      "gpr", 
      "gpr_test_util", 
      "grpc", 
      "grpc_test_util"
    ], 
    "headers": [], 
    "language": "c", 
    "name": "chttp2_fullstack_compression_graceful_server_shutdown_test", 
    "src": []
  }, 
  {
    "deps": [
      "end2end_certs", 
      "end2end_fixture_chttp2_fullstack_compression", 
      "end2end_test_invoke_large_request", 
      "gpr", 
      "gpr_test_util", 
      "grpc", 
      "grpc_test_util"
    ], 
    "headers": [], 
    "language": "c", 
    "name": "chttp2_fullstack_compression_invoke_large_request_test", 
    "src": []
  }, 
  {
    "deps": [
      "end2end_certs", 
      "end2end_fixture_chttp2_fullstack_compression", 
      "end2end_test_max_concurrent_streams", 
      "gpr", 
      "gpr_test_util", 
      "grpc", 
      "grpc_test_util"
    ], 
    "headers": [], 
    "language": "c", 
    "name": "chttp2_fullstack_compression_max_concurrent_streams_test", 
    "src": []
  }, 
  {
    "deps": [
      "end2end_certs", 
      "end2end_fixture_chttp2_fullstack_compression", 
      "end2end_test_max_message_length", 
      "gpr", 
      "gpr_test_util", 
      "grpc", 
      "grpc_test_util"
    ], 
    "headers": [], 
    "language": "c", 
    "name": "chttp2_fullstack_compression_max_message_length_test", 
    "src": []
  }, 
  {
    "deps": [
      "end2end_certs", 
      "end2end_fixture_chttp2_fullstack_compression", 
      "end2end_test_no_op", 
      "gpr", 
      "gpr_test_util", 
      "grpc", 
      "grpc_test_util"
    ], 
    "headers": [], 
    "language": "c", 
    "name": "chttp2_fullstack_compression_no_op_test", 
    "src": []
  }, 
  {
    "deps": [
      "end2end_certs", 
      "end2end_fixture_chttp2_fullstack_compression", 
      "end2end_test_ping_pong_streaming", 
      "gpr", 
      "gpr_test_util", 
      "grpc", 
      "grpc_test_util"
    ], 
    "headers": [], 
    "language": "c", 
    "name": "chttp2_fullstack_compression_ping_pong_streaming_test", 
    "src": []
  }, 
  {
    "deps": [
      "end2end_certs", 
      "end2end_fixture_chttp2_fullstack_compression", 
      "end2end_test_registered_call", 
      "gpr", 
      "gpr_test_util", 
      "grpc", 
      "grpc_test_util"
    ], 
    "headers": [], 
    "language": "c", 
    "name": "chttp2_fullstack_compression_registered_call_test", 
    "src": []
  }, 
  {
    "deps": [
      "end2end_certs", 
      "end2end_fixture_chttp2_fullstack_compression", 
      "end2end_test_request_response_with_binary_metadata_and_payload", 
      "gpr", 
      "gpr_test_util", 
      "grpc", 
      "grpc_test_util"
    ], 
    "headers": [], 
    "language": "c", 
    "name": "chttp2_fullstack_compression_request_response_with_binary_metadata_and_payload_test", 
    "src": []
  }, 
  {
    "deps": [
      "end2end_certs", 
      "end2end_fixture_chttp2_fullstack_compression", 
      "end2end_test_request_response_with_metadata_and_payload", 
      "gpr", 
      "gpr_test_util", 
      "grpc", 
      "grpc_test_util"
    ], 
    "headers": [], 
    "language": "c", 
    "name": "chttp2_fullstack_compression_request_response_with_metadata_and_payload_test", 
    "src": []
  }, 
  {
    "deps": [
      "end2end_certs", 
      "end2end_fixture_chttp2_fullstack_compression", 
      "end2end_test_request_response_with_payload", 
      "gpr", 
      "gpr_test_util", 
      "grpc", 
      "grpc_test_util"
    ], 
    "headers": [], 
    "language": "c", 
    "name": "chttp2_fullstack_compression_request_response_with_payload_test", 
    "src": []
  }, 
  {
    "deps": [
      "end2end_certs", 
      "end2end_fixture_chttp2_fullstack_compression", 
      "end2end_test_request_response_with_payload_and_call_creds", 
      "gpr", 
      "gpr_test_util", 
      "grpc", 
      "grpc_test_util"
    ], 
    "headers": [], 
    "language": "c", 
    "name": "chttp2_fullstack_compression_request_response_with_payload_and_call_creds_test", 
    "src": []
  }, 
  {
    "deps": [
      "end2end_certs", 
      "end2end_fixture_chttp2_fullstack_compression", 
      "end2end_test_request_response_with_trailing_metadata_and_payload", 
      "gpr", 
      "gpr_test_util", 
      "grpc", 
      "grpc_test_util"
    ], 
    "headers": [], 
    "language": "c", 
    "name": "chttp2_fullstack_compression_request_response_with_trailing_metadata_and_payload_test", 
    "src": []
  }, 
  {
    "deps": [
      "end2end_certs", 
      "end2end_fixture_chttp2_fullstack_compression", 
      "end2end_test_request_with_compressed_payload", 
      "gpr", 
      "gpr_test_util", 
      "grpc", 
      "grpc_test_util"
    ], 
    "headers": [], 
    "language": "c", 
    "name": "chttp2_fullstack_compression_request_with_compressed_payload_test", 
    "src": []
  }, 
  {
    "deps": [
      "end2end_certs", 
      "end2end_fixture_chttp2_fullstack_compression", 
      "end2end_test_request_with_flags", 
      "gpr", 
      "gpr_test_util", 
      "grpc", 
      "grpc_test_util"
    ], 
    "headers": [], 
    "language": "c", 
    "name": "chttp2_fullstack_compression_request_with_flags_test", 
    "src": []
  }, 
  {
    "deps": [
      "end2end_certs", 
      "end2end_fixture_chttp2_fullstack_compression", 
      "end2end_test_request_with_large_metadata", 
      "gpr", 
      "gpr_test_util", 
      "grpc", 
      "grpc_test_util"
    ], 
    "headers": [], 
    "language": "c", 
    "name": "chttp2_fullstack_compression_request_with_large_metadata_test", 
    "src": []
  }, 
  {
    "deps": [
      "end2end_certs", 
      "end2end_fixture_chttp2_fullstack_compression", 
      "end2end_test_request_with_payload", 
      "gpr", 
      "gpr_test_util", 
      "grpc", 
      "grpc_test_util"
    ], 
    "headers": [], 
    "language": "c", 
    "name": "chttp2_fullstack_compression_request_with_payload_test", 
    "src": []
  }, 
  {
    "deps": [
      "end2end_certs", 
      "end2end_fixture_chttp2_fullstack_compression", 
      "end2end_test_server_finishes_request", 
      "gpr", 
      "gpr_test_util", 
      "grpc", 
      "grpc_test_util"
    ], 
    "headers": [], 
    "language": "c", 
    "name": "chttp2_fullstack_compression_server_finishes_request_test", 
    "src": []
  }, 
  {
    "deps": [
      "end2end_certs", 
      "end2end_fixture_chttp2_fullstack_compression", 
      "end2end_test_simple_delayed_request", 
      "gpr", 
      "gpr_test_util", 
      "grpc", 
      "grpc_test_util"
    ], 
    "headers": [], 
    "language": "c", 
    "name": "chttp2_fullstack_compression_simple_delayed_request_test", 
    "src": []
  }, 
  {
    "deps": [
      "end2end_certs", 
      "end2end_fixture_chttp2_fullstack_compression", 
      "end2end_test_simple_request", 
      "gpr", 
      "gpr_test_util", 
      "grpc", 
      "grpc_test_util"
    ], 
    "headers": [], 
    "language": "c", 
    "name": "chttp2_fullstack_compression_simple_request_test", 
    "src": []
  }, 
  {
    "deps": [
      "end2end_certs", 
      "end2end_fixture_chttp2_fullstack_compression", 
      "end2end_test_simple_request_with_high_initial_sequence_number", 
      "gpr", 
      "gpr_test_util", 
      "grpc", 
      "grpc_test_util"
    ], 
    "headers": [], 
    "language": "c", 
    "name": "chttp2_fullstack_compression_simple_request_with_high_initial_sequence_number_test", 
    "src": []
  }, 
  {
    "deps": [
      "end2end_certs", 
      "end2end_fixture_chttp2_fullstack_uds_posix", 
      "end2end_test_bad_hostname", 
      "gpr", 
      "gpr_test_util", 
      "grpc", 
      "grpc_test_util"
    ], 
    "headers": [], 
    "language": "c", 
    "name": "chttp2_fullstack_uds_posix_bad_hostname_test", 
    "src": []
  }, 
  {
    "deps": [
      "end2end_certs", 
      "end2end_fixture_chttp2_fullstack_uds_posix", 
      "end2end_test_cancel_after_accept", 
      "gpr", 
      "gpr_test_util", 
      "grpc", 
      "grpc_test_util"
    ], 
    "headers": [], 
    "language": "c", 
    "name": "chttp2_fullstack_uds_posix_cancel_after_accept_test", 
    "src": []
  }, 
  {
    "deps": [
      "end2end_certs", 
      "end2end_fixture_chttp2_fullstack_uds_posix", 
      "end2end_test_cancel_after_accept_and_writes_closed", 
      "gpr", 
      "gpr_test_util", 
      "grpc", 
      "grpc_test_util"
    ], 
    "headers": [], 
    "language": "c", 
    "name": "chttp2_fullstack_uds_posix_cancel_after_accept_and_writes_closed_test", 
    "src": []
  }, 
  {
    "deps": [
      "end2end_certs", 
      "end2end_fixture_chttp2_fullstack_uds_posix", 
      "end2end_test_cancel_after_invoke", 
      "gpr", 
      "gpr_test_util", 
      "grpc", 
      "grpc_test_util"
    ], 
    "headers": [], 
    "language": "c", 
    "name": "chttp2_fullstack_uds_posix_cancel_after_invoke_test", 
    "src": []
  }, 
  {
    "deps": [
      "end2end_certs", 
      "end2end_fixture_chttp2_fullstack_uds_posix", 
      "end2end_test_cancel_before_invoke", 
      "gpr", 
      "gpr_test_util", 
      "grpc", 
      "grpc_test_util"
    ], 
    "headers": [], 
    "language": "c", 
    "name": "chttp2_fullstack_uds_posix_cancel_before_invoke_test", 
    "src": []
  }, 
  {
    "deps": [
      "end2end_certs", 
      "end2end_fixture_chttp2_fullstack_uds_posix", 
      "end2end_test_cancel_in_a_vacuum", 
      "gpr", 
      "gpr_test_util", 
      "grpc", 
      "grpc_test_util"
    ], 
    "headers": [], 
    "language": "c", 
    "name": "chttp2_fullstack_uds_posix_cancel_in_a_vacuum_test", 
    "src": []
  }, 
  {
    "deps": [
      "end2end_certs", 
      "end2end_fixture_chttp2_fullstack_uds_posix", 
      "end2end_test_census_simple_request", 
      "gpr", 
      "gpr_test_util", 
      "grpc", 
      "grpc_test_util"
    ], 
    "headers": [], 
    "language": "c", 
    "name": "chttp2_fullstack_uds_posix_census_simple_request_test", 
    "src": []
  }, 
  {
    "deps": [
      "end2end_certs", 
      "end2end_fixture_chttp2_fullstack_uds_posix", 
      "end2end_test_channel_connectivity", 
      "gpr", 
      "gpr_test_util", 
      "grpc", 
      "grpc_test_util"
    ], 
    "headers": [], 
    "language": "c", 
    "name": "chttp2_fullstack_uds_posix_channel_connectivity_test", 
    "src": []
  }, 
  {
    "deps": [
      "end2end_certs", 
      "end2end_fixture_chttp2_fullstack_uds_posix", 
      "end2end_test_disappearing_server", 
      "gpr", 
      "gpr_test_util", 
      "grpc", 
      "grpc_test_util"
    ], 
    "headers": [], 
    "language": "c", 
    "name": "chttp2_fullstack_uds_posix_disappearing_server_test", 
    "src": []
  }, 
  {
    "deps": [
      "end2end_certs", 
      "end2end_fixture_chttp2_fullstack_uds_posix", 
      "end2end_test_early_server_shutdown_finishes_inflight_calls", 
      "gpr", 
      "gpr_test_util", 
      "grpc", 
      "grpc_test_util"
    ], 
    "headers": [], 
    "language": "c", 
    "name": "chttp2_fullstack_uds_posix_early_server_shutdown_finishes_inflight_calls_test", 
    "src": []
  }, 
  {
    "deps": [
      "end2end_certs", 
      "end2end_fixture_chttp2_fullstack_uds_posix", 
      "end2end_test_early_server_shutdown_finishes_tags", 
      "gpr", 
      "gpr_test_util", 
      "grpc", 
      "grpc_test_util"
    ], 
    "headers": [], 
    "language": "c", 
    "name": "chttp2_fullstack_uds_posix_early_server_shutdown_finishes_tags_test", 
    "src": []
  }, 
  {
    "deps": [
      "end2end_certs", 
      "end2end_fixture_chttp2_fullstack_uds_posix", 
      "end2end_test_empty_batch", 
      "gpr", 
      "gpr_test_util", 
      "grpc", 
      "grpc_test_util"
    ], 
    "headers": [], 
    "language": "c", 
    "name": "chttp2_fullstack_uds_posix_empty_batch_test", 
    "src": []
  }, 
  {
    "deps": [
      "end2end_certs", 
      "end2end_fixture_chttp2_fullstack_uds_posix", 
      "end2end_test_graceful_server_shutdown", 
      "gpr", 
      "gpr_test_util", 
      "grpc", 
      "grpc_test_util"
    ], 
    "headers": [], 
    "language": "c", 
    "name": "chttp2_fullstack_uds_posix_graceful_server_shutdown_test", 
    "src": []
  }, 
  {
    "deps": [
      "end2end_certs", 
      "end2end_fixture_chttp2_fullstack_uds_posix", 
      "end2end_test_invoke_large_request", 
      "gpr", 
      "gpr_test_util", 
      "grpc", 
      "grpc_test_util"
    ], 
    "headers": [], 
    "language": "c", 
    "name": "chttp2_fullstack_uds_posix_invoke_large_request_test", 
    "src": []
  }, 
  {
    "deps": [
      "end2end_certs", 
      "end2end_fixture_chttp2_fullstack_uds_posix", 
      "end2end_test_max_concurrent_streams", 
      "gpr", 
      "gpr_test_util", 
      "grpc", 
      "grpc_test_util"
    ], 
    "headers": [], 
    "language": "c", 
    "name": "chttp2_fullstack_uds_posix_max_concurrent_streams_test", 
    "src": []
  }, 
  {
    "deps": [
      "end2end_certs", 
      "end2end_fixture_chttp2_fullstack_uds_posix", 
      "end2end_test_max_message_length", 
      "gpr", 
      "gpr_test_util", 
      "grpc", 
      "grpc_test_util"
    ], 
    "headers": [], 
    "language": "c", 
    "name": "chttp2_fullstack_uds_posix_max_message_length_test", 
    "src": []
  }, 
  {
    "deps": [
      "end2end_certs", 
      "end2end_fixture_chttp2_fullstack_uds_posix", 
      "end2end_test_no_op", 
      "gpr", 
      "gpr_test_util", 
      "grpc", 
      "grpc_test_util"
    ], 
    "headers": [], 
    "language": "c", 
    "name": "chttp2_fullstack_uds_posix_no_op_test", 
    "src": []
  }, 
  {
    "deps": [
      "end2end_certs", 
      "end2end_fixture_chttp2_fullstack_uds_posix", 
      "end2end_test_ping_pong_streaming", 
      "gpr", 
      "gpr_test_util", 
      "grpc", 
      "grpc_test_util"
    ], 
    "headers": [], 
    "language": "c", 
    "name": "chttp2_fullstack_uds_posix_ping_pong_streaming_test", 
    "src": []
  }, 
  {
    "deps": [
      "end2end_certs", 
      "end2end_fixture_chttp2_fullstack_uds_posix", 
      "end2end_test_registered_call", 
      "gpr", 
      "gpr_test_util", 
      "grpc", 
      "grpc_test_util"
    ], 
    "headers": [], 
    "language": "c", 
    "name": "chttp2_fullstack_uds_posix_registered_call_test", 
    "src": []
  }, 
  {
    "deps": [
      "end2end_certs", 
      "end2end_fixture_chttp2_fullstack_uds_posix", 
      "end2end_test_request_response_with_binary_metadata_and_payload", 
      "gpr", 
      "gpr_test_util", 
      "grpc", 
      "grpc_test_util"
    ], 
    "headers": [], 
    "language": "c", 
    "name": "chttp2_fullstack_uds_posix_request_response_with_binary_metadata_and_payload_test", 
    "src": []
  }, 
  {
    "deps": [
      "end2end_certs", 
      "end2end_fixture_chttp2_fullstack_uds_posix", 
      "end2end_test_request_response_with_metadata_and_payload", 
      "gpr", 
      "gpr_test_util", 
      "grpc", 
      "grpc_test_util"
    ], 
    "headers": [], 
    "language": "c", 
    "name": "chttp2_fullstack_uds_posix_request_response_with_metadata_and_payload_test", 
    "src": []
  }, 
  {
    "deps": [
      "end2end_certs", 
      "end2end_fixture_chttp2_fullstack_uds_posix", 
      "end2end_test_request_response_with_payload", 
      "gpr", 
      "gpr_test_util", 
      "grpc", 
      "grpc_test_util"
    ], 
    "headers": [], 
    "language": "c", 
    "name": "chttp2_fullstack_uds_posix_request_response_with_payload_test", 
    "src": []
  }, 
  {
    "deps": [
      "end2end_certs", 
      "end2end_fixture_chttp2_fullstack_uds_posix", 
      "end2end_test_request_response_with_payload_and_call_creds", 
      "gpr", 
      "gpr_test_util", 
      "grpc", 
      "grpc_test_util"
    ], 
    "headers": [], 
    "language": "c", 
    "name": "chttp2_fullstack_uds_posix_request_response_with_payload_and_call_creds_test", 
    "src": []
  }, 
  {
    "deps": [
      "end2end_certs", 
      "end2end_fixture_chttp2_fullstack_uds_posix", 
      "end2end_test_request_response_with_trailing_metadata_and_payload", 
      "gpr", 
      "gpr_test_util", 
      "grpc", 
      "grpc_test_util"
    ], 
    "headers": [], 
    "language": "c", 
    "name": "chttp2_fullstack_uds_posix_request_response_with_trailing_metadata_and_payload_test", 
    "src": []
  }, 
  {
    "deps": [
      "end2end_certs", 
      "end2end_fixture_chttp2_fullstack_uds_posix", 
      "end2end_test_request_with_compressed_payload", 
      "gpr", 
      "gpr_test_util", 
      "grpc", 
      "grpc_test_util"
    ], 
    "headers": [], 
    "language": "c", 
    "name": "chttp2_fullstack_uds_posix_request_with_compressed_payload_test", 
    "src": []
  }, 
  {
    "deps": [
      "end2end_certs", 
      "end2end_fixture_chttp2_fullstack_uds_posix", 
      "end2end_test_request_with_flags", 
      "gpr", 
      "gpr_test_util", 
      "grpc", 
      "grpc_test_util"
    ], 
    "headers": [], 
    "language": "c", 
    "name": "chttp2_fullstack_uds_posix_request_with_flags_test", 
    "src": []
  }, 
  {
    "deps": [
      "end2end_certs", 
      "end2end_fixture_chttp2_fullstack_uds_posix", 
      "end2end_test_request_with_large_metadata", 
      "gpr", 
      "gpr_test_util", 
      "grpc", 
      "grpc_test_util"
    ], 
    "headers": [], 
    "language": "c", 
    "name": "chttp2_fullstack_uds_posix_request_with_large_metadata_test", 
    "src": []
  }, 
  {
    "deps": [
      "end2end_certs", 
      "end2end_fixture_chttp2_fullstack_uds_posix", 
      "end2end_test_request_with_payload", 
      "gpr", 
      "gpr_test_util", 
      "grpc", 
      "grpc_test_util"
    ], 
    "headers": [], 
    "language": "c", 
    "name": "chttp2_fullstack_uds_posix_request_with_payload_test", 
    "src": []
  }, 
  {
    "deps": [
      "end2end_certs", 
      "end2end_fixture_chttp2_fullstack_uds_posix", 
      "end2end_test_server_finishes_request", 
      "gpr", 
      "gpr_test_util", 
      "grpc", 
      "grpc_test_util"
    ], 
    "headers": [], 
    "language": "c", 
    "name": "chttp2_fullstack_uds_posix_server_finishes_request_test", 
    "src": []
  }, 
  {
    "deps": [
      "end2end_certs", 
      "end2end_fixture_chttp2_fullstack_uds_posix", 
      "end2end_test_simple_delayed_request", 
      "gpr", 
      "gpr_test_util", 
      "grpc", 
      "grpc_test_util"
    ], 
    "headers": [], 
    "language": "c", 
    "name": "chttp2_fullstack_uds_posix_simple_delayed_request_test", 
    "src": []
  }, 
  {
    "deps": [
      "end2end_certs", 
      "end2end_fixture_chttp2_fullstack_uds_posix", 
      "end2end_test_simple_request", 
      "gpr", 
      "gpr_test_util", 
      "grpc", 
      "grpc_test_util"
    ], 
    "headers": [], 
    "language": "c", 
    "name": "chttp2_fullstack_uds_posix_simple_request_test", 
    "src": []
  }, 
  {
    "deps": [
      "end2end_certs", 
      "end2end_fixture_chttp2_fullstack_uds_posix", 
      "end2end_test_simple_request_with_high_initial_sequence_number", 
      "gpr", 
      "gpr_test_util", 
      "grpc", 
      "grpc_test_util"
    ], 
    "headers": [], 
    "language": "c", 
    "name": "chttp2_fullstack_uds_posix_simple_request_with_high_initial_sequence_number_test", 
    "src": []
  }, 
  {
    "deps": [
      "end2end_certs", 
      "end2end_fixture_chttp2_fullstack_uds_posix_with_poll", 
      "end2end_test_bad_hostname", 
      "gpr", 
      "gpr_test_util", 
      "grpc", 
      "grpc_test_util"
    ], 
    "headers": [], 
    "language": "c", 
    "name": "chttp2_fullstack_uds_posix_with_poll_bad_hostname_test", 
    "src": []
  }, 
  {
    "deps": [
      "end2end_certs", 
      "end2end_fixture_chttp2_fullstack_uds_posix_with_poll", 
      "end2end_test_cancel_after_accept", 
      "gpr", 
      "gpr_test_util", 
      "grpc", 
      "grpc_test_util"
    ], 
    "headers": [], 
    "language": "c", 
    "name": "chttp2_fullstack_uds_posix_with_poll_cancel_after_accept_test", 
    "src": []
  }, 
  {
    "deps": [
      "end2end_certs", 
      "end2end_fixture_chttp2_fullstack_uds_posix_with_poll", 
      "end2end_test_cancel_after_accept_and_writes_closed", 
      "gpr", 
      "gpr_test_util", 
      "grpc", 
      "grpc_test_util"
    ], 
    "headers": [], 
    "language": "c", 
    "name": "chttp2_fullstack_uds_posix_with_poll_cancel_after_accept_and_writes_closed_test", 
    "src": []
  }, 
  {
    "deps": [
      "end2end_certs", 
      "end2end_fixture_chttp2_fullstack_uds_posix_with_poll", 
      "end2end_test_cancel_after_invoke", 
      "gpr", 
      "gpr_test_util", 
      "grpc", 
      "grpc_test_util"
    ], 
    "headers": [], 
    "language": "c", 
    "name": "chttp2_fullstack_uds_posix_with_poll_cancel_after_invoke_test", 
    "src": []
  }, 
  {
    "deps": [
      "end2end_certs", 
      "end2end_fixture_chttp2_fullstack_uds_posix_with_poll", 
      "end2end_test_cancel_before_invoke", 
      "gpr", 
      "gpr_test_util", 
      "grpc", 
      "grpc_test_util"
    ], 
    "headers": [], 
    "language": "c", 
    "name": "chttp2_fullstack_uds_posix_with_poll_cancel_before_invoke_test", 
    "src": []
  }, 
  {
    "deps": [
      "end2end_certs", 
      "end2end_fixture_chttp2_fullstack_uds_posix_with_poll", 
      "end2end_test_cancel_in_a_vacuum", 
      "gpr", 
      "gpr_test_util", 
      "grpc", 
      "grpc_test_util"
    ], 
    "headers": [], 
    "language": "c", 
    "name": "chttp2_fullstack_uds_posix_with_poll_cancel_in_a_vacuum_test", 
    "src": []
  }, 
  {
    "deps": [
      "end2end_certs", 
      "end2end_fixture_chttp2_fullstack_uds_posix_with_poll", 
      "end2end_test_census_simple_request", 
      "gpr", 
      "gpr_test_util", 
      "grpc", 
      "grpc_test_util"
    ], 
    "headers": [], 
    "language": "c", 
    "name": "chttp2_fullstack_uds_posix_with_poll_census_simple_request_test", 
    "src": []
  }, 
  {
    "deps": [
      "end2end_certs", 
      "end2end_fixture_chttp2_fullstack_uds_posix_with_poll", 
      "end2end_test_channel_connectivity", 
      "gpr", 
      "gpr_test_util", 
      "grpc", 
      "grpc_test_util"
    ], 
    "headers": [], 
    "language": "c", 
    "name": "chttp2_fullstack_uds_posix_with_poll_channel_connectivity_test", 
    "src": []
  }, 
  {
    "deps": [
      "end2end_certs", 
      "end2end_fixture_chttp2_fullstack_uds_posix_with_poll", 
      "end2end_test_disappearing_server", 
      "gpr", 
      "gpr_test_util", 
      "grpc", 
      "grpc_test_util"
    ], 
    "headers": [], 
    "language": "c", 
    "name": "chttp2_fullstack_uds_posix_with_poll_disappearing_server_test", 
    "src": []
  }, 
  {
    "deps": [
      "end2end_certs", 
      "end2end_fixture_chttp2_fullstack_uds_posix_with_poll", 
      "end2end_test_early_server_shutdown_finishes_inflight_calls", 
      "gpr", 
      "gpr_test_util", 
      "grpc", 
      "grpc_test_util"
    ], 
    "headers": [], 
    "language": "c", 
    "name": "chttp2_fullstack_uds_posix_with_poll_early_server_shutdown_finishes_inflight_calls_test", 
    "src": []
  }, 
  {
    "deps": [
      "end2end_certs", 
      "end2end_fixture_chttp2_fullstack_uds_posix_with_poll", 
      "end2end_test_early_server_shutdown_finishes_tags", 
      "gpr", 
      "gpr_test_util", 
      "grpc", 
      "grpc_test_util"
    ], 
    "headers": [], 
    "language": "c", 
    "name": "chttp2_fullstack_uds_posix_with_poll_early_server_shutdown_finishes_tags_test", 
    "src": []
  }, 
  {
    "deps": [
      "end2end_certs", 
      "end2end_fixture_chttp2_fullstack_uds_posix_with_poll", 
      "end2end_test_empty_batch", 
      "gpr", 
      "gpr_test_util", 
      "grpc", 
      "grpc_test_util"
    ], 
    "headers": [], 
    "language": "c", 
    "name": "chttp2_fullstack_uds_posix_with_poll_empty_batch_test", 
    "src": []
  }, 
  {
    "deps": [
      "end2end_certs", 
      "end2end_fixture_chttp2_fullstack_uds_posix_with_poll", 
      "end2end_test_graceful_server_shutdown", 
      "gpr", 
      "gpr_test_util", 
      "grpc", 
      "grpc_test_util"
    ], 
    "headers": [], 
    "language": "c", 
    "name": "chttp2_fullstack_uds_posix_with_poll_graceful_server_shutdown_test", 
    "src": []
  }, 
  {
    "deps": [
      "end2end_certs", 
      "end2end_fixture_chttp2_fullstack_uds_posix_with_poll", 
      "end2end_test_invoke_large_request", 
      "gpr", 
      "gpr_test_util", 
      "grpc", 
      "grpc_test_util"
    ], 
    "headers": [], 
    "language": "c", 
    "name": "chttp2_fullstack_uds_posix_with_poll_invoke_large_request_test", 
    "src": []
  }, 
  {
    "deps": [
      "end2end_certs", 
      "end2end_fixture_chttp2_fullstack_uds_posix_with_poll", 
      "end2end_test_max_concurrent_streams", 
      "gpr", 
      "gpr_test_util", 
      "grpc", 
      "grpc_test_util"
    ], 
    "headers": [], 
    "language": "c", 
    "name": "chttp2_fullstack_uds_posix_with_poll_max_concurrent_streams_test", 
    "src": []
  }, 
  {
    "deps": [
      "end2end_certs", 
      "end2end_fixture_chttp2_fullstack_uds_posix_with_poll", 
      "end2end_test_max_message_length", 
      "gpr", 
      "gpr_test_util", 
      "grpc", 
      "grpc_test_util"
    ], 
    "headers": [], 
    "language": "c", 
    "name": "chttp2_fullstack_uds_posix_with_poll_max_message_length_test", 
    "src": []
  }, 
  {
    "deps": [
      "end2end_certs", 
      "end2end_fixture_chttp2_fullstack_uds_posix_with_poll", 
      "end2end_test_no_op", 
      "gpr", 
      "gpr_test_util", 
      "grpc", 
      "grpc_test_util"
    ], 
    "headers": [], 
    "language": "c", 
    "name": "chttp2_fullstack_uds_posix_with_poll_no_op_test", 
    "src": []
  }, 
  {
    "deps": [
      "end2end_certs", 
      "end2end_fixture_chttp2_fullstack_uds_posix_with_poll", 
      "end2end_test_ping_pong_streaming", 
      "gpr", 
      "gpr_test_util", 
      "grpc", 
      "grpc_test_util"
    ], 
    "headers": [], 
    "language": "c", 
    "name": "chttp2_fullstack_uds_posix_with_poll_ping_pong_streaming_test", 
    "src": []
  }, 
  {
    "deps": [
      "end2end_certs", 
      "end2end_fixture_chttp2_fullstack_uds_posix_with_poll", 
      "end2end_test_registered_call", 
      "gpr", 
      "gpr_test_util", 
      "grpc", 
      "grpc_test_util"
    ], 
    "headers": [], 
    "language": "c", 
    "name": "chttp2_fullstack_uds_posix_with_poll_registered_call_test", 
    "src": []
  }, 
  {
    "deps": [
      "end2end_certs", 
      "end2end_fixture_chttp2_fullstack_uds_posix_with_poll", 
      "end2end_test_request_response_with_binary_metadata_and_payload", 
      "gpr", 
      "gpr_test_util", 
      "grpc", 
      "grpc_test_util"
    ], 
    "headers": [], 
    "language": "c", 
    "name": "chttp2_fullstack_uds_posix_with_poll_request_response_with_binary_metadata_and_payload_test", 
    "src": []
  }, 
  {
    "deps": [
      "end2end_certs", 
      "end2end_fixture_chttp2_fullstack_uds_posix_with_poll", 
      "end2end_test_request_response_with_metadata_and_payload", 
      "gpr", 
      "gpr_test_util", 
      "grpc", 
      "grpc_test_util"
    ], 
    "headers": [], 
    "language": "c", 
    "name": "chttp2_fullstack_uds_posix_with_poll_request_response_with_metadata_and_payload_test", 
    "src": []
  }, 
  {
    "deps": [
      "end2end_certs", 
      "end2end_fixture_chttp2_fullstack_uds_posix_with_poll", 
      "end2end_test_request_response_with_payload", 
      "gpr", 
      "gpr_test_util", 
      "grpc", 
      "grpc_test_util"
    ], 
    "headers": [], 
    "language": "c", 
    "name": "chttp2_fullstack_uds_posix_with_poll_request_response_with_payload_test", 
    "src": []
  }, 
  {
    "deps": [
      "end2end_certs", 
      "end2end_fixture_chttp2_fullstack_uds_posix_with_poll", 
      "end2end_test_request_response_with_payload_and_call_creds", 
      "gpr", 
      "gpr_test_util", 
      "grpc", 
      "grpc_test_util"
    ], 
    "headers": [], 
    "language": "c", 
    "name": "chttp2_fullstack_uds_posix_with_poll_request_response_with_payload_and_call_creds_test", 
    "src": []
  }, 
  {
    "deps": [
      "end2end_certs", 
      "end2end_fixture_chttp2_fullstack_uds_posix_with_poll", 
      "end2end_test_request_response_with_trailing_metadata_and_payload", 
      "gpr", 
      "gpr_test_util", 
      "grpc", 
      "grpc_test_util"
    ], 
    "headers": [], 
    "language": "c", 
    "name": "chttp2_fullstack_uds_posix_with_poll_request_response_with_trailing_metadata_and_payload_test", 
    "src": []
  }, 
  {
    "deps": [
      "end2end_certs", 
      "end2end_fixture_chttp2_fullstack_uds_posix_with_poll", 
      "end2end_test_request_with_compressed_payload", 
      "gpr", 
      "gpr_test_util", 
      "grpc", 
      "grpc_test_util"
    ], 
    "headers": [], 
    "language": "c", 
    "name": "chttp2_fullstack_uds_posix_with_poll_request_with_compressed_payload_test", 
    "src": []
  }, 
  {
    "deps": [
      "end2end_certs", 
      "end2end_fixture_chttp2_fullstack_uds_posix_with_poll", 
      "end2end_test_request_with_flags", 
      "gpr", 
      "gpr_test_util", 
      "grpc", 
      "grpc_test_util"
    ], 
    "headers": [], 
    "language": "c", 
    "name": "chttp2_fullstack_uds_posix_with_poll_request_with_flags_test", 
    "src": []
  }, 
  {
    "deps": [
      "end2end_certs", 
      "end2end_fixture_chttp2_fullstack_uds_posix_with_poll", 
      "end2end_test_request_with_large_metadata", 
      "gpr", 
      "gpr_test_util", 
      "grpc", 
      "grpc_test_util"
    ], 
    "headers": [], 
    "language": "c", 
    "name": "chttp2_fullstack_uds_posix_with_poll_request_with_large_metadata_test", 
    "src": []
  }, 
  {
    "deps": [
      "end2end_certs", 
      "end2end_fixture_chttp2_fullstack_uds_posix_with_poll", 
      "end2end_test_request_with_payload", 
      "gpr", 
      "gpr_test_util", 
      "grpc", 
      "grpc_test_util"
    ], 
    "headers": [], 
    "language": "c", 
    "name": "chttp2_fullstack_uds_posix_with_poll_request_with_payload_test", 
    "src": []
  }, 
  {
    "deps": [
      "end2end_certs", 
      "end2end_fixture_chttp2_fullstack_uds_posix_with_poll", 
      "end2end_test_server_finishes_request", 
      "gpr", 
      "gpr_test_util", 
      "grpc", 
      "grpc_test_util"
    ], 
    "headers": [], 
    "language": "c", 
    "name": "chttp2_fullstack_uds_posix_with_poll_server_finishes_request_test", 
    "src": []
  }, 
  {
    "deps": [
      "end2end_certs", 
      "end2end_fixture_chttp2_fullstack_uds_posix_with_poll", 
      "end2end_test_simple_delayed_request", 
      "gpr", 
      "gpr_test_util", 
      "grpc", 
      "grpc_test_util"
    ], 
    "headers": [], 
    "language": "c", 
    "name": "chttp2_fullstack_uds_posix_with_poll_simple_delayed_request_test", 
    "src": []
  }, 
  {
    "deps": [
      "end2end_certs", 
      "end2end_fixture_chttp2_fullstack_uds_posix_with_poll", 
      "end2end_test_simple_request", 
      "gpr", 
      "gpr_test_util", 
      "grpc", 
      "grpc_test_util"
    ], 
    "headers": [], 
    "language": "c", 
    "name": "chttp2_fullstack_uds_posix_with_poll_simple_request_test", 
    "src": []
  }, 
  {
    "deps": [
      "end2end_certs", 
      "end2end_fixture_chttp2_fullstack_uds_posix_with_poll", 
      "end2end_test_simple_request_with_high_initial_sequence_number", 
      "gpr", 
      "gpr_test_util", 
      "grpc", 
      "grpc_test_util"
    ], 
    "headers": [], 
    "language": "c", 
    "name": "chttp2_fullstack_uds_posix_with_poll_simple_request_with_high_initial_sequence_number_test", 
    "src": []
  }, 
  {
    "deps": [
      "end2end_certs", 
      "end2end_fixture_chttp2_fullstack_with_poll", 
      "end2end_test_bad_hostname", 
      "gpr", 
      "gpr_test_util", 
      "grpc", 
      "grpc_test_util"
    ], 
    "headers": [], 
    "language": "c", 
    "name": "chttp2_fullstack_with_poll_bad_hostname_test", 
    "src": []
  }, 
  {
    "deps": [
      "end2end_certs", 
      "end2end_fixture_chttp2_fullstack_with_poll", 
      "end2end_test_cancel_after_accept", 
      "gpr", 
      "gpr_test_util", 
      "grpc", 
      "grpc_test_util"
    ], 
    "headers": [], 
    "language": "c", 
    "name": "chttp2_fullstack_with_poll_cancel_after_accept_test", 
    "src": []
  }, 
  {
    "deps": [
      "end2end_certs", 
      "end2end_fixture_chttp2_fullstack_with_poll", 
      "end2end_test_cancel_after_accept_and_writes_closed", 
      "gpr", 
      "gpr_test_util", 
      "grpc", 
      "grpc_test_util"
    ], 
    "headers": [], 
    "language": "c", 
    "name": "chttp2_fullstack_with_poll_cancel_after_accept_and_writes_closed_test", 
    "src": []
  }, 
  {
    "deps": [
      "end2end_certs", 
      "end2end_fixture_chttp2_fullstack_with_poll", 
      "end2end_test_cancel_after_invoke", 
      "gpr", 
      "gpr_test_util", 
      "grpc", 
      "grpc_test_util"
    ], 
    "headers": [], 
    "language": "c", 
    "name": "chttp2_fullstack_with_poll_cancel_after_invoke_test", 
    "src": []
  }, 
  {
    "deps": [
      "end2end_certs", 
      "end2end_fixture_chttp2_fullstack_with_poll", 
      "end2end_test_cancel_before_invoke", 
      "gpr", 
      "gpr_test_util", 
      "grpc", 
      "grpc_test_util"
    ], 
    "headers": [], 
    "language": "c", 
    "name": "chttp2_fullstack_with_poll_cancel_before_invoke_test", 
    "src": []
  }, 
  {
    "deps": [
      "end2end_certs", 
      "end2end_fixture_chttp2_fullstack_with_poll", 
      "end2end_test_cancel_in_a_vacuum", 
      "gpr", 
      "gpr_test_util", 
      "grpc", 
      "grpc_test_util"
    ], 
    "headers": [], 
    "language": "c", 
    "name": "chttp2_fullstack_with_poll_cancel_in_a_vacuum_test", 
    "src": []
  }, 
  {
    "deps": [
      "end2end_certs", 
      "end2end_fixture_chttp2_fullstack_with_poll", 
      "end2end_test_census_simple_request", 
      "gpr", 
      "gpr_test_util", 
      "grpc", 
      "grpc_test_util"
    ], 
    "headers": [], 
    "language": "c", 
    "name": "chttp2_fullstack_with_poll_census_simple_request_test", 
    "src": []
  }, 
  {
    "deps": [
      "end2end_certs", 
      "end2end_fixture_chttp2_fullstack_with_poll", 
      "end2end_test_channel_connectivity", 
      "gpr", 
      "gpr_test_util", 
      "grpc", 
      "grpc_test_util"
    ], 
    "headers": [], 
    "language": "c", 
    "name": "chttp2_fullstack_with_poll_channel_connectivity_test", 
    "src": []
  }, 
  {
    "deps": [
      "end2end_certs", 
      "end2end_fixture_chttp2_fullstack_with_poll", 
      "end2end_test_default_host", 
      "gpr", 
      "gpr_test_util", 
      "grpc", 
      "grpc_test_util"
    ], 
    "headers": [], 
    "language": "c", 
    "name": "chttp2_fullstack_with_poll_default_host_test", 
    "src": []
  }, 
  {
    "deps": [
      "end2end_certs", 
      "end2end_fixture_chttp2_fullstack_with_poll", 
      "end2end_test_disappearing_server", 
      "gpr", 
      "gpr_test_util", 
      "grpc", 
      "grpc_test_util"
    ], 
    "headers": [], 
    "language": "c", 
    "name": "chttp2_fullstack_with_poll_disappearing_server_test", 
    "src": []
  }, 
  {
    "deps": [
      "end2end_certs", 
      "end2end_fixture_chttp2_fullstack_with_poll", 
      "end2end_test_early_server_shutdown_finishes_inflight_calls", 
      "gpr", 
      "gpr_test_util", 
      "grpc", 
      "grpc_test_util"
    ], 
    "headers": [], 
    "language": "c", 
    "name": "chttp2_fullstack_with_poll_early_server_shutdown_finishes_inflight_calls_test", 
    "src": []
  }, 
  {
    "deps": [
      "end2end_certs", 
      "end2end_fixture_chttp2_fullstack_with_poll", 
      "end2end_test_early_server_shutdown_finishes_tags", 
      "gpr", 
      "gpr_test_util", 
      "grpc", 
      "grpc_test_util"
    ], 
    "headers": [], 
    "language": "c", 
    "name": "chttp2_fullstack_with_poll_early_server_shutdown_finishes_tags_test", 
    "src": []
  }, 
  {
    "deps": [
      "end2end_certs", 
      "end2end_fixture_chttp2_fullstack_with_poll", 
      "end2end_test_empty_batch", 
      "gpr", 
      "gpr_test_util", 
      "grpc", 
      "grpc_test_util"
    ], 
    "headers": [], 
    "language": "c", 
    "name": "chttp2_fullstack_with_poll_empty_batch_test", 
    "src": []
  }, 
  {
    "deps": [
      "end2end_certs", 
      "end2end_fixture_chttp2_fullstack_with_poll", 
      "end2end_test_graceful_server_shutdown", 
      "gpr", 
      "gpr_test_util", 
      "grpc", 
      "grpc_test_util"
    ], 
    "headers": [], 
    "language": "c", 
    "name": "chttp2_fullstack_with_poll_graceful_server_shutdown_test", 
    "src": []
  }, 
  {
    "deps": [
      "end2end_certs", 
      "end2end_fixture_chttp2_fullstack_with_poll", 
      "end2end_test_invoke_large_request", 
      "gpr", 
      "gpr_test_util", 
      "grpc", 
      "grpc_test_util"
    ], 
    "headers": [], 
    "language": "c", 
    "name": "chttp2_fullstack_with_poll_invoke_large_request_test", 
    "src": []
  }, 
  {
    "deps": [
      "end2end_certs", 
      "end2end_fixture_chttp2_fullstack_with_poll", 
      "end2end_test_max_concurrent_streams", 
      "gpr", 
      "gpr_test_util", 
      "grpc", 
      "grpc_test_util"
    ], 
    "headers": [], 
    "language": "c", 
    "name": "chttp2_fullstack_with_poll_max_concurrent_streams_test", 
    "src": []
  }, 
  {
    "deps": [
      "end2end_certs", 
      "end2end_fixture_chttp2_fullstack_with_poll", 
      "end2end_test_max_message_length", 
      "gpr", 
      "gpr_test_util", 
      "grpc", 
      "grpc_test_util"
    ], 
    "headers": [], 
    "language": "c", 
    "name": "chttp2_fullstack_with_poll_max_message_length_test", 
    "src": []
  }, 
  {
    "deps": [
      "end2end_certs", 
      "end2end_fixture_chttp2_fullstack_with_poll", 
      "end2end_test_no_op", 
      "gpr", 
      "gpr_test_util", 
      "grpc", 
      "grpc_test_util"
    ], 
    "headers": [], 
    "language": "c", 
    "name": "chttp2_fullstack_with_poll_no_op_test", 
    "src": []
  }, 
  {
    "deps": [
      "end2end_certs", 
      "end2end_fixture_chttp2_fullstack_with_poll", 
      "end2end_test_ping_pong_streaming", 
      "gpr", 
      "gpr_test_util", 
      "grpc", 
      "grpc_test_util"
    ], 
    "headers": [], 
    "language": "c", 
    "name": "chttp2_fullstack_with_poll_ping_pong_streaming_test", 
    "src": []
  }, 
  {
    "deps": [
      "end2end_certs", 
      "end2end_fixture_chttp2_fullstack_with_poll", 
      "end2end_test_registered_call", 
      "gpr", 
      "gpr_test_util", 
      "grpc", 
      "grpc_test_util"
    ], 
    "headers": [], 
    "language": "c", 
    "name": "chttp2_fullstack_with_poll_registered_call_test", 
    "src": []
  }, 
  {
    "deps": [
      "end2end_certs", 
      "end2end_fixture_chttp2_fullstack_with_poll", 
      "end2end_test_request_response_with_binary_metadata_and_payload", 
      "gpr", 
      "gpr_test_util", 
      "grpc", 
      "grpc_test_util"
    ], 
    "headers": [], 
    "language": "c", 
    "name": "chttp2_fullstack_with_poll_request_response_with_binary_metadata_and_payload_test", 
    "src": []
  }, 
  {
    "deps": [
      "end2end_certs", 
      "end2end_fixture_chttp2_fullstack_with_poll", 
      "end2end_test_request_response_with_metadata_and_payload", 
      "gpr", 
      "gpr_test_util", 
      "grpc", 
      "grpc_test_util"
    ], 
    "headers": [], 
    "language": "c", 
    "name": "chttp2_fullstack_with_poll_request_response_with_metadata_and_payload_test", 
    "src": []
  }, 
  {
    "deps": [
      "end2end_certs", 
      "end2end_fixture_chttp2_fullstack_with_poll", 
      "end2end_test_request_response_with_payload", 
      "gpr", 
      "gpr_test_util", 
      "grpc", 
      "grpc_test_util"
    ], 
    "headers": [], 
    "language": "c", 
    "name": "chttp2_fullstack_with_poll_request_response_with_payload_test", 
    "src": []
  }, 
  {
    "deps": [
      "end2end_certs", 
      "end2end_fixture_chttp2_fullstack_with_poll", 
      "end2end_test_request_response_with_payload_and_call_creds", 
      "gpr", 
      "gpr_test_util", 
      "grpc", 
      "grpc_test_util"
    ], 
    "headers": [], 
    "language": "c", 
    "name": "chttp2_fullstack_with_poll_request_response_with_payload_and_call_creds_test", 
    "src": []
  }, 
  {
    "deps": [
      "end2end_certs", 
      "end2end_fixture_chttp2_fullstack_with_poll", 
      "end2end_test_request_response_with_trailing_metadata_and_payload", 
      "gpr", 
      "gpr_test_util", 
      "grpc", 
      "grpc_test_util"
    ], 
    "headers": [], 
    "language": "c", 
    "name": "chttp2_fullstack_with_poll_request_response_with_trailing_metadata_and_payload_test", 
    "src": []
  }, 
  {
    "deps": [
      "end2end_certs", 
      "end2end_fixture_chttp2_fullstack_with_poll", 
      "end2end_test_request_with_compressed_payload", 
      "gpr", 
      "gpr_test_util", 
      "grpc", 
      "grpc_test_util"
    ], 
    "headers": [], 
    "language": "c", 
    "name": "chttp2_fullstack_with_poll_request_with_compressed_payload_test", 
    "src": []
  }, 
  {
    "deps": [
      "end2end_certs", 
      "end2end_fixture_chttp2_fullstack_with_poll", 
      "end2end_test_request_with_flags", 
      "gpr", 
      "gpr_test_util", 
      "grpc", 
      "grpc_test_util"
    ], 
    "headers": [], 
    "language": "c", 
    "name": "chttp2_fullstack_with_poll_request_with_flags_test", 
    "src": []
  }, 
  {
    "deps": [
      "end2end_certs", 
      "end2end_fixture_chttp2_fullstack_with_poll", 
      "end2end_test_request_with_large_metadata", 
      "gpr", 
      "gpr_test_util", 
      "grpc", 
      "grpc_test_util"
    ], 
    "headers": [], 
    "language": "c", 
    "name": "chttp2_fullstack_with_poll_request_with_large_metadata_test", 
    "src": []
  }, 
  {
    "deps": [
      "end2end_certs", 
      "end2end_fixture_chttp2_fullstack_with_poll", 
      "end2end_test_request_with_payload", 
      "gpr", 
      "gpr_test_util", 
      "grpc", 
      "grpc_test_util"
    ], 
    "headers": [], 
    "language": "c", 
    "name": "chttp2_fullstack_with_poll_request_with_payload_test", 
    "src": []
  }, 
  {
    "deps": [
      "end2end_certs", 
      "end2end_fixture_chttp2_fullstack_with_poll", 
      "end2end_test_server_finishes_request", 
      "gpr", 
      "gpr_test_util", 
      "grpc", 
      "grpc_test_util"
    ], 
    "headers": [], 
    "language": "c", 
    "name": "chttp2_fullstack_with_poll_server_finishes_request_test", 
    "src": []
  }, 
  {
    "deps": [
      "end2end_certs", 
      "end2end_fixture_chttp2_fullstack_with_poll", 
      "end2end_test_simple_delayed_request", 
      "gpr", 
      "gpr_test_util", 
      "grpc", 
      "grpc_test_util"
    ], 
    "headers": [], 
    "language": "c", 
    "name": "chttp2_fullstack_with_poll_simple_delayed_request_test", 
    "src": []
  }, 
  {
    "deps": [
      "end2end_certs", 
      "end2end_fixture_chttp2_fullstack_with_poll", 
      "end2end_test_simple_request", 
      "gpr", 
      "gpr_test_util", 
      "grpc", 
      "grpc_test_util"
    ], 
    "headers": [], 
    "language": "c", 
    "name": "chttp2_fullstack_with_poll_simple_request_test", 
    "src": []
  }, 
  {
    "deps": [
      "end2end_certs", 
      "end2end_fixture_chttp2_fullstack_with_poll", 
      "end2end_test_simple_request_with_high_initial_sequence_number", 
      "gpr", 
      "gpr_test_util", 
      "grpc", 
      "grpc_test_util"
    ], 
    "headers": [], 
    "language": "c", 
    "name": "chttp2_fullstack_with_poll_simple_request_with_high_initial_sequence_number_test", 
    "src": []
  }, 
  {
    "deps": [
      "end2end_certs", 
      "end2end_fixture_chttp2_fullstack_with_proxy", 
      "end2end_test_bad_hostname", 
      "gpr", 
      "gpr_test_util", 
      "grpc", 
      "grpc_test_util"
    ], 
    "headers": [], 
    "language": "c", 
    "name": "chttp2_fullstack_with_proxy_bad_hostname_test", 
    "src": []
  }, 
  {
    "deps": [
      "end2end_certs", 
      "end2end_fixture_chttp2_fullstack_with_proxy", 
      "end2end_test_cancel_after_accept", 
      "gpr", 
      "gpr_test_util", 
      "grpc", 
      "grpc_test_util"
    ], 
    "headers": [], 
    "language": "c", 
    "name": "chttp2_fullstack_with_proxy_cancel_after_accept_test", 
    "src": []
  }, 
  {
    "deps": [
      "end2end_certs", 
      "end2end_fixture_chttp2_fullstack_with_proxy", 
      "end2end_test_cancel_after_accept_and_writes_closed", 
      "gpr", 
      "gpr_test_util", 
      "grpc", 
      "grpc_test_util"
    ], 
    "headers": [], 
    "language": "c", 
    "name": "chttp2_fullstack_with_proxy_cancel_after_accept_and_writes_closed_test", 
    "src": []
  }, 
  {
    "deps": [
      "end2end_certs", 
      "end2end_fixture_chttp2_fullstack_with_proxy", 
      "end2end_test_cancel_after_invoke", 
      "gpr", 
      "gpr_test_util", 
      "grpc", 
      "grpc_test_util"
    ], 
    "headers": [], 
    "language": "c", 
    "name": "chttp2_fullstack_with_proxy_cancel_after_invoke_test", 
    "src": []
  }, 
  {
    "deps": [
      "end2end_certs", 
      "end2end_fixture_chttp2_fullstack_with_proxy", 
      "end2end_test_cancel_before_invoke", 
      "gpr", 
      "gpr_test_util", 
      "grpc", 
      "grpc_test_util"
    ], 
    "headers": [], 
    "language": "c", 
    "name": "chttp2_fullstack_with_proxy_cancel_before_invoke_test", 
    "src": []
  }, 
  {
    "deps": [
      "end2end_certs", 
      "end2end_fixture_chttp2_fullstack_with_proxy", 
      "end2end_test_cancel_in_a_vacuum", 
      "gpr", 
      "gpr_test_util", 
      "grpc", 
      "grpc_test_util"
    ], 
    "headers": [], 
    "language": "c", 
    "name": "chttp2_fullstack_with_proxy_cancel_in_a_vacuum_test", 
    "src": []
  }, 
  {
    "deps": [
      "end2end_certs", 
      "end2end_fixture_chttp2_fullstack_with_proxy", 
      "end2end_test_census_simple_request", 
      "gpr", 
      "gpr_test_util", 
      "grpc", 
      "grpc_test_util"
    ], 
    "headers": [], 
    "language": "c", 
    "name": "chttp2_fullstack_with_proxy_census_simple_request_test", 
    "src": []
  }, 
  {
    "deps": [
      "end2end_certs", 
      "end2end_fixture_chttp2_fullstack_with_proxy", 
      "end2end_test_default_host", 
      "gpr", 
      "gpr_test_util", 
      "grpc", 
      "grpc_test_util"
    ], 
    "headers": [], 
    "language": "c", 
    "name": "chttp2_fullstack_with_proxy_default_host_test", 
    "src": []
  }, 
  {
    "deps": [
      "end2end_certs", 
      "end2end_fixture_chttp2_fullstack_with_proxy", 
      "end2end_test_disappearing_server", 
      "gpr", 
      "gpr_test_util", 
      "grpc", 
      "grpc_test_util"
    ], 
    "headers": [], 
    "language": "c", 
    "name": "chttp2_fullstack_with_proxy_disappearing_server_test", 
    "src": []
  }, 
  {
    "deps": [
      "end2end_certs", 
      "end2end_fixture_chttp2_fullstack_with_proxy", 
      "end2end_test_early_server_shutdown_finishes_inflight_calls", 
      "gpr", 
      "gpr_test_util", 
      "grpc", 
      "grpc_test_util"
    ], 
    "headers": [], 
    "language": "c", 
    "name": "chttp2_fullstack_with_proxy_early_server_shutdown_finishes_inflight_calls_test", 
    "src": []
  }, 
  {
    "deps": [
      "end2end_certs", 
      "end2end_fixture_chttp2_fullstack_with_proxy", 
      "end2end_test_early_server_shutdown_finishes_tags", 
      "gpr", 
      "gpr_test_util", 
      "grpc", 
      "grpc_test_util"
    ], 
    "headers": [], 
    "language": "c", 
    "name": "chttp2_fullstack_with_proxy_early_server_shutdown_finishes_tags_test", 
    "src": []
  }, 
  {
    "deps": [
      "end2end_certs", 
      "end2end_fixture_chttp2_fullstack_with_proxy", 
      "end2end_test_empty_batch", 
      "gpr", 
      "gpr_test_util", 
      "grpc", 
      "grpc_test_util"
    ], 
    "headers": [], 
    "language": "c", 
    "name": "chttp2_fullstack_with_proxy_empty_batch_test", 
    "src": []
  }, 
  {
    "deps": [
      "end2end_certs", 
      "end2end_fixture_chttp2_fullstack_with_proxy", 
      "end2end_test_graceful_server_shutdown", 
      "gpr", 
      "gpr_test_util", 
      "grpc", 
      "grpc_test_util"
    ], 
    "headers": [], 
    "language": "c", 
    "name": "chttp2_fullstack_with_proxy_graceful_server_shutdown_test", 
    "src": []
  }, 
  {
    "deps": [
      "end2end_certs", 
      "end2end_fixture_chttp2_fullstack_with_proxy", 
      "end2end_test_invoke_large_request", 
      "gpr", 
      "gpr_test_util", 
      "grpc", 
      "grpc_test_util"
    ], 
    "headers": [], 
    "language": "c", 
    "name": "chttp2_fullstack_with_proxy_invoke_large_request_test", 
    "src": []
  }, 
  {
    "deps": [
      "end2end_certs", 
      "end2end_fixture_chttp2_fullstack_with_proxy", 
      "end2end_test_max_message_length", 
      "gpr", 
      "gpr_test_util", 
      "grpc", 
      "grpc_test_util"
    ], 
    "headers": [], 
    "language": "c", 
    "name": "chttp2_fullstack_with_proxy_max_message_length_test", 
    "src": []
  }, 
  {
    "deps": [
      "end2end_certs", 
      "end2end_fixture_chttp2_fullstack_with_proxy", 
      "end2end_test_no_op", 
      "gpr", 
      "gpr_test_util", 
      "grpc", 
      "grpc_test_util"
    ], 
    "headers": [], 
    "language": "c", 
    "name": "chttp2_fullstack_with_proxy_no_op_test", 
    "src": []
  }, 
  {
    "deps": [
      "end2end_certs", 
      "end2end_fixture_chttp2_fullstack_with_proxy", 
      "end2end_test_ping_pong_streaming", 
      "gpr", 
      "gpr_test_util", 
      "grpc", 
      "grpc_test_util"
    ], 
    "headers": [], 
    "language": "c", 
    "name": "chttp2_fullstack_with_proxy_ping_pong_streaming_test", 
    "src": []
  }, 
  {
    "deps": [
      "end2end_certs", 
      "end2end_fixture_chttp2_fullstack_with_proxy", 
      "end2end_test_registered_call", 
      "gpr", 
      "gpr_test_util", 
      "grpc", 
      "grpc_test_util"
    ], 
    "headers": [], 
    "language": "c", 
    "name": "chttp2_fullstack_with_proxy_registered_call_test", 
    "src": []
  }, 
  {
    "deps": [
      "end2end_certs", 
      "end2end_fixture_chttp2_fullstack_with_proxy", 
      "end2end_test_request_response_with_binary_metadata_and_payload", 
      "gpr", 
      "gpr_test_util", 
      "grpc", 
      "grpc_test_util"
    ], 
    "headers": [], 
    "language": "c", 
    "name": "chttp2_fullstack_with_proxy_request_response_with_binary_metadata_and_payload_test", 
    "src": []
  }, 
  {
    "deps": [
      "end2end_certs", 
      "end2end_fixture_chttp2_fullstack_with_proxy", 
      "end2end_test_request_response_with_metadata_and_payload", 
      "gpr", 
      "gpr_test_util", 
      "grpc", 
      "grpc_test_util"
    ], 
    "headers": [], 
    "language": "c", 
    "name": "chttp2_fullstack_with_proxy_request_response_with_metadata_and_payload_test", 
    "src": []
  }, 
  {
    "deps": [
      "end2end_certs", 
      "end2end_fixture_chttp2_fullstack_with_proxy", 
      "end2end_test_request_response_with_payload", 
      "gpr", 
      "gpr_test_util", 
      "grpc", 
      "grpc_test_util"
    ], 
    "headers": [], 
    "language": "c", 
    "name": "chttp2_fullstack_with_proxy_request_response_with_payload_test", 
    "src": []
  }, 
  {
    "deps": [
      "end2end_certs", 
      "end2end_fixture_chttp2_fullstack_with_proxy", 
      "end2end_test_request_response_with_payload_and_call_creds", 
      "gpr", 
      "gpr_test_util", 
      "grpc", 
      "grpc_test_util"
    ], 
    "headers": [], 
    "language": "c", 
    "name": "chttp2_fullstack_with_proxy_request_response_with_payload_and_call_creds_test", 
    "src": []
  }, 
  {
    "deps": [
      "end2end_certs", 
      "end2end_fixture_chttp2_fullstack_with_proxy", 
      "end2end_test_request_response_with_trailing_metadata_and_payload", 
      "gpr", 
      "gpr_test_util", 
      "grpc", 
      "grpc_test_util"
    ], 
    "headers": [], 
    "language": "c", 
    "name": "chttp2_fullstack_with_proxy_request_response_with_trailing_metadata_and_payload_test", 
    "src": []
  }, 
  {
    "deps": [
      "end2end_certs", 
      "end2end_fixture_chttp2_fullstack_with_proxy", 
      "end2end_test_request_with_large_metadata", 
      "gpr", 
      "gpr_test_util", 
      "grpc", 
      "grpc_test_util"
    ], 
    "headers": [], 
    "language": "c", 
    "name": "chttp2_fullstack_with_proxy_request_with_large_metadata_test", 
    "src": []
  }, 
  {
    "deps": [
      "end2end_certs", 
      "end2end_fixture_chttp2_fullstack_with_proxy", 
      "end2end_test_request_with_payload", 
      "gpr", 
      "gpr_test_util", 
      "grpc", 
      "grpc_test_util"
    ], 
    "headers": [], 
    "language": "c", 
    "name": "chttp2_fullstack_with_proxy_request_with_payload_test", 
    "src": []
  }, 
  {
    "deps": [
      "end2end_certs", 
      "end2end_fixture_chttp2_fullstack_with_proxy", 
      "end2end_test_server_finishes_request", 
      "gpr", 
      "gpr_test_util", 
      "grpc", 
      "grpc_test_util"
    ], 
    "headers": [], 
    "language": "c", 
    "name": "chttp2_fullstack_with_proxy_server_finishes_request_test", 
    "src": []
  }, 
  {
    "deps": [
      "end2end_certs", 
      "end2end_fixture_chttp2_fullstack_with_proxy", 
      "end2end_test_simple_delayed_request", 
      "gpr", 
      "gpr_test_util", 
      "grpc", 
      "grpc_test_util"
    ], 
    "headers": [], 
    "language": "c", 
    "name": "chttp2_fullstack_with_proxy_simple_delayed_request_test", 
    "src": []
  }, 
  {
    "deps": [
      "end2end_certs", 
      "end2end_fixture_chttp2_fullstack_with_proxy", 
      "end2end_test_simple_request", 
      "gpr", 
      "gpr_test_util", 
      "grpc", 
      "grpc_test_util"
    ], 
    "headers": [], 
    "language": "c", 
    "name": "chttp2_fullstack_with_proxy_simple_request_test", 
    "src": []
  }, 
  {
    "deps": [
      "end2end_certs", 
      "end2end_fixture_chttp2_fullstack_with_proxy", 
      "end2end_test_simple_request_with_high_initial_sequence_number", 
      "gpr", 
      "gpr_test_util", 
      "grpc", 
      "grpc_test_util"
    ], 
    "headers": [], 
    "language": "c", 
    "name": "chttp2_fullstack_with_proxy_simple_request_with_high_initial_sequence_number_test", 
    "src": []
  }, 
  {
    "deps": [
      "end2end_certs", 
      "end2end_fixture_chttp2_simple_ssl_fullstack", 
      "end2end_test_bad_hostname", 
      "gpr", 
      "gpr_test_util", 
      "grpc", 
      "grpc_test_util"
    ], 
    "headers": [], 
    "language": "c", 
    "name": "chttp2_simple_ssl_fullstack_bad_hostname_test", 
    "src": []
  }, 
  {
    "deps": [
      "end2end_certs", 
      "end2end_fixture_chttp2_simple_ssl_fullstack", 
      "end2end_test_cancel_after_accept", 
      "gpr", 
      "gpr_test_util", 
      "grpc", 
      "grpc_test_util"
    ], 
    "headers": [], 
    "language": "c", 
    "name": "chttp2_simple_ssl_fullstack_cancel_after_accept_test", 
    "src": []
  }, 
  {
    "deps": [
      "end2end_certs", 
      "end2end_fixture_chttp2_simple_ssl_fullstack", 
      "end2end_test_cancel_after_accept_and_writes_closed", 
      "gpr", 
      "gpr_test_util", 
      "grpc", 
      "grpc_test_util"
    ], 
    "headers": [], 
    "language": "c", 
    "name": "chttp2_simple_ssl_fullstack_cancel_after_accept_and_writes_closed_test", 
    "src": []
  }, 
  {
    "deps": [
      "end2end_certs", 
      "end2end_fixture_chttp2_simple_ssl_fullstack", 
      "end2end_test_cancel_after_invoke", 
      "gpr", 
      "gpr_test_util", 
      "grpc", 
      "grpc_test_util"
    ], 
    "headers": [], 
    "language": "c", 
    "name": "chttp2_simple_ssl_fullstack_cancel_after_invoke_test", 
    "src": []
  }, 
  {
    "deps": [
      "end2end_certs", 
      "end2end_fixture_chttp2_simple_ssl_fullstack", 
      "end2end_test_cancel_before_invoke", 
      "gpr", 
      "gpr_test_util", 
      "grpc", 
      "grpc_test_util"
    ], 
    "headers": [], 
    "language": "c", 
    "name": "chttp2_simple_ssl_fullstack_cancel_before_invoke_test", 
    "src": []
  }, 
  {
    "deps": [
      "end2end_certs", 
      "end2end_fixture_chttp2_simple_ssl_fullstack", 
      "end2end_test_cancel_in_a_vacuum", 
      "gpr", 
      "gpr_test_util", 
      "grpc", 
      "grpc_test_util"
    ], 
    "headers": [], 
    "language": "c", 
    "name": "chttp2_simple_ssl_fullstack_cancel_in_a_vacuum_test", 
    "src": []
  }, 
  {
    "deps": [
      "end2end_certs", 
      "end2end_fixture_chttp2_simple_ssl_fullstack", 
      "end2end_test_census_simple_request", 
      "gpr", 
      "gpr_test_util", 
      "grpc", 
      "grpc_test_util"
    ], 
    "headers": [], 
    "language": "c", 
    "name": "chttp2_simple_ssl_fullstack_census_simple_request_test", 
    "src": []
  }, 
  {
    "deps": [
      "end2end_certs", 
      "end2end_fixture_chttp2_simple_ssl_fullstack", 
      "end2end_test_channel_connectivity", 
      "gpr", 
      "gpr_test_util", 
      "grpc", 
      "grpc_test_util"
    ], 
    "headers": [], 
    "language": "c", 
    "name": "chttp2_simple_ssl_fullstack_channel_connectivity_test", 
    "src": []
  }, 
  {
    "deps": [
      "end2end_certs", 
      "end2end_fixture_chttp2_simple_ssl_fullstack", 
      "end2end_test_default_host", 
      "gpr", 
      "gpr_test_util", 
      "grpc", 
      "grpc_test_util"
    ], 
    "headers": [], 
    "language": "c", 
    "name": "chttp2_simple_ssl_fullstack_default_host_test", 
    "src": []
  }, 
  {
    "deps": [
      "end2end_certs", 
      "end2end_fixture_chttp2_simple_ssl_fullstack", 
      "end2end_test_disappearing_server", 
      "gpr", 
      "gpr_test_util", 
      "grpc", 
      "grpc_test_util"
    ], 
    "headers": [], 
    "language": "c", 
    "name": "chttp2_simple_ssl_fullstack_disappearing_server_test", 
    "src": []
  }, 
  {
    "deps": [
      "end2end_certs", 
      "end2end_fixture_chttp2_simple_ssl_fullstack", 
      "end2end_test_early_server_shutdown_finishes_inflight_calls", 
      "gpr", 
      "gpr_test_util", 
      "grpc", 
      "grpc_test_util"
    ], 
    "headers": [], 
    "language": "c", 
    "name": "chttp2_simple_ssl_fullstack_early_server_shutdown_finishes_inflight_calls_test", 
    "src": []
  }, 
  {
    "deps": [
      "end2end_certs", 
      "end2end_fixture_chttp2_simple_ssl_fullstack", 
      "end2end_test_early_server_shutdown_finishes_tags", 
      "gpr", 
      "gpr_test_util", 
      "grpc", 
      "grpc_test_util"
    ], 
    "headers": [], 
    "language": "c", 
    "name": "chttp2_simple_ssl_fullstack_early_server_shutdown_finishes_tags_test", 
    "src": []
  }, 
  {
    "deps": [
      "end2end_certs", 
      "end2end_fixture_chttp2_simple_ssl_fullstack", 
      "end2end_test_empty_batch", 
      "gpr", 
      "gpr_test_util", 
      "grpc", 
      "grpc_test_util"
    ], 
    "headers": [], 
    "language": "c", 
    "name": "chttp2_simple_ssl_fullstack_empty_batch_test", 
    "src": []
  }, 
  {
    "deps": [
      "end2end_certs", 
      "end2end_fixture_chttp2_simple_ssl_fullstack", 
      "end2end_test_graceful_server_shutdown", 
      "gpr", 
      "gpr_test_util", 
      "grpc", 
      "grpc_test_util"
    ], 
    "headers": [], 
    "language": "c", 
    "name": "chttp2_simple_ssl_fullstack_graceful_server_shutdown_test", 
    "src": []
  }, 
  {
    "deps": [
      "end2end_certs", 
      "end2end_fixture_chttp2_simple_ssl_fullstack", 
      "end2end_test_invoke_large_request", 
      "gpr", 
      "gpr_test_util", 
      "grpc", 
      "grpc_test_util"
    ], 
    "headers": [], 
    "language": "c", 
    "name": "chttp2_simple_ssl_fullstack_invoke_large_request_test", 
    "src": []
  }, 
  {
    "deps": [
      "end2end_certs", 
      "end2end_fixture_chttp2_simple_ssl_fullstack", 
      "end2end_test_max_concurrent_streams", 
      "gpr", 
      "gpr_test_util", 
      "grpc", 
      "grpc_test_util"
    ], 
    "headers": [], 
    "language": "c", 
    "name": "chttp2_simple_ssl_fullstack_max_concurrent_streams_test", 
    "src": []
  }, 
  {
    "deps": [
      "end2end_certs", 
      "end2end_fixture_chttp2_simple_ssl_fullstack", 
      "end2end_test_max_message_length", 
      "gpr", 
      "gpr_test_util", 
      "grpc", 
      "grpc_test_util"
    ], 
    "headers": [], 
    "language": "c", 
    "name": "chttp2_simple_ssl_fullstack_max_message_length_test", 
    "src": []
  }, 
  {
    "deps": [
      "end2end_certs", 
      "end2end_fixture_chttp2_simple_ssl_fullstack", 
      "end2end_test_no_op", 
      "gpr", 
      "gpr_test_util", 
      "grpc", 
      "grpc_test_util"
    ], 
    "headers": [], 
    "language": "c", 
    "name": "chttp2_simple_ssl_fullstack_no_op_test", 
    "src": []
  }, 
  {
    "deps": [
      "end2end_certs", 
      "end2end_fixture_chttp2_simple_ssl_fullstack", 
      "end2end_test_ping_pong_streaming", 
      "gpr", 
      "gpr_test_util", 
      "grpc", 
      "grpc_test_util"
    ], 
    "headers": [], 
    "language": "c", 
    "name": "chttp2_simple_ssl_fullstack_ping_pong_streaming_test", 
    "src": []
  }, 
  {
    "deps": [
      "end2end_certs", 
      "end2end_fixture_chttp2_simple_ssl_fullstack", 
      "end2end_test_registered_call", 
      "gpr", 
      "gpr_test_util", 
      "grpc", 
      "grpc_test_util"
    ], 
    "headers": [], 
    "language": "c", 
    "name": "chttp2_simple_ssl_fullstack_registered_call_test", 
    "src": []
  }, 
  {
    "deps": [
      "end2end_certs", 
      "end2end_fixture_chttp2_simple_ssl_fullstack", 
      "end2end_test_request_response_with_binary_metadata_and_payload", 
      "gpr", 
      "gpr_test_util", 
      "grpc", 
      "grpc_test_util"
    ], 
    "headers": [], 
    "language": "c", 
    "name": "chttp2_simple_ssl_fullstack_request_response_with_binary_metadata_and_payload_test", 
    "src": []
  }, 
  {
    "deps": [
      "end2end_certs", 
      "end2end_fixture_chttp2_simple_ssl_fullstack", 
      "end2end_test_request_response_with_metadata_and_payload", 
      "gpr", 
      "gpr_test_util", 
      "grpc", 
      "grpc_test_util"
    ], 
    "headers": [], 
    "language": "c", 
    "name": "chttp2_simple_ssl_fullstack_request_response_with_metadata_and_payload_test", 
    "src": []
  }, 
  {
    "deps": [
      "end2end_certs", 
      "end2end_fixture_chttp2_simple_ssl_fullstack", 
      "end2end_test_request_response_with_payload", 
      "gpr", 
      "gpr_test_util", 
      "grpc", 
      "grpc_test_util"
    ], 
    "headers": [], 
    "language": "c", 
    "name": "chttp2_simple_ssl_fullstack_request_response_with_payload_test", 
    "src": []
  }, 
  {
    "deps": [
      "end2end_certs", 
      "end2end_fixture_chttp2_simple_ssl_fullstack", 
      "end2end_test_request_response_with_payload_and_call_creds", 
      "gpr", 
      "gpr_test_util", 
      "grpc", 
      "grpc_test_util"
    ], 
    "headers": [], 
    "language": "c", 
    "name": "chttp2_simple_ssl_fullstack_request_response_with_payload_and_call_creds_test", 
    "src": []
  }, 
  {
    "deps": [
      "end2end_certs", 
      "end2end_fixture_chttp2_simple_ssl_fullstack", 
      "end2end_test_request_response_with_trailing_metadata_and_payload", 
      "gpr", 
      "gpr_test_util", 
      "grpc", 
      "grpc_test_util"
    ], 
    "headers": [], 
    "language": "c", 
    "name": "chttp2_simple_ssl_fullstack_request_response_with_trailing_metadata_and_payload_test", 
    "src": []
  }, 
  {
    "deps": [
      "end2end_certs", 
      "end2end_fixture_chttp2_simple_ssl_fullstack", 
      "end2end_test_request_with_compressed_payload", 
      "gpr", 
      "gpr_test_util", 
      "grpc", 
      "grpc_test_util"
    ], 
    "headers": [], 
    "language": "c", 
    "name": "chttp2_simple_ssl_fullstack_request_with_compressed_payload_test", 
    "src": []
  }, 
  {
    "deps": [
      "end2end_certs", 
      "end2end_fixture_chttp2_simple_ssl_fullstack", 
      "end2end_test_request_with_flags", 
      "gpr", 
      "gpr_test_util", 
      "grpc", 
      "grpc_test_util"
    ], 
    "headers": [], 
    "language": "c", 
    "name": "chttp2_simple_ssl_fullstack_request_with_flags_test", 
    "src": []
  }, 
  {
    "deps": [
      "end2end_certs", 
      "end2end_fixture_chttp2_simple_ssl_fullstack", 
      "end2end_test_request_with_large_metadata", 
      "gpr", 
      "gpr_test_util", 
      "grpc", 
      "grpc_test_util"
    ], 
    "headers": [], 
    "language": "c", 
    "name": "chttp2_simple_ssl_fullstack_request_with_large_metadata_test", 
    "src": []
  }, 
  {
    "deps": [
      "end2end_certs", 
      "end2end_fixture_chttp2_simple_ssl_fullstack", 
      "end2end_test_request_with_payload", 
      "gpr", 
      "gpr_test_util", 
      "grpc", 
      "grpc_test_util"
    ], 
    "headers": [], 
    "language": "c", 
    "name": "chttp2_simple_ssl_fullstack_request_with_payload_test", 
    "src": []
  }, 
  {
    "deps": [
      "end2end_certs", 
      "end2end_fixture_chttp2_simple_ssl_fullstack", 
      "end2end_test_server_finishes_request", 
      "gpr", 
      "gpr_test_util", 
      "grpc", 
      "grpc_test_util"
    ], 
    "headers": [], 
    "language": "c", 
    "name": "chttp2_simple_ssl_fullstack_server_finishes_request_test", 
    "src": []
  }, 
  {
    "deps": [
      "end2end_certs", 
      "end2end_fixture_chttp2_simple_ssl_fullstack", 
      "end2end_test_simple_delayed_request", 
      "gpr", 
      "gpr_test_util", 
      "grpc", 
      "grpc_test_util"
    ], 
    "headers": [], 
    "language": "c", 
    "name": "chttp2_simple_ssl_fullstack_simple_delayed_request_test", 
    "src": []
  }, 
  {
    "deps": [
      "end2end_certs", 
      "end2end_fixture_chttp2_simple_ssl_fullstack", 
      "end2end_test_simple_request", 
      "gpr", 
      "gpr_test_util", 
      "grpc", 
      "grpc_test_util"
    ], 
    "headers": [], 
    "language": "c", 
    "name": "chttp2_simple_ssl_fullstack_simple_request_test", 
    "src": []
  }, 
  {
    "deps": [
      "end2end_certs", 
      "end2end_fixture_chttp2_simple_ssl_fullstack", 
      "end2end_test_simple_request_with_high_initial_sequence_number", 
      "gpr", 
      "gpr_test_util", 
      "grpc", 
      "grpc_test_util"
    ], 
    "headers": [], 
    "language": "c", 
    "name": "chttp2_simple_ssl_fullstack_simple_request_with_high_initial_sequence_number_test", 
    "src": []
  }, 
  {
    "deps": [
      "end2end_certs", 
      "end2end_fixture_chttp2_simple_ssl_fullstack_with_poll", 
      "end2end_test_bad_hostname", 
      "gpr", 
      "gpr_test_util", 
      "grpc", 
      "grpc_test_util"
    ], 
    "headers": [], 
    "language": "c", 
    "name": "chttp2_simple_ssl_fullstack_with_poll_bad_hostname_test", 
    "src": []
  }, 
  {
    "deps": [
      "end2end_certs", 
      "end2end_fixture_chttp2_simple_ssl_fullstack_with_poll", 
      "end2end_test_cancel_after_accept", 
      "gpr", 
      "gpr_test_util", 
      "grpc", 
      "grpc_test_util"
    ], 
    "headers": [], 
    "language": "c", 
    "name": "chttp2_simple_ssl_fullstack_with_poll_cancel_after_accept_test", 
    "src": []
  }, 
  {
    "deps": [
      "end2end_certs", 
      "end2end_fixture_chttp2_simple_ssl_fullstack_with_poll", 
      "end2end_test_cancel_after_accept_and_writes_closed", 
      "gpr", 
      "gpr_test_util", 
      "grpc", 
      "grpc_test_util"
    ], 
    "headers": [], 
    "language": "c", 
    "name": "chttp2_simple_ssl_fullstack_with_poll_cancel_after_accept_and_writes_closed_test", 
    "src": []
  }, 
  {
    "deps": [
      "end2end_certs", 
      "end2end_fixture_chttp2_simple_ssl_fullstack_with_poll", 
      "end2end_test_cancel_after_invoke", 
      "gpr", 
      "gpr_test_util", 
      "grpc", 
      "grpc_test_util"
    ], 
    "headers": [], 
    "language": "c", 
    "name": "chttp2_simple_ssl_fullstack_with_poll_cancel_after_invoke_test", 
    "src": []
  }, 
  {
    "deps": [
      "end2end_certs", 
      "end2end_fixture_chttp2_simple_ssl_fullstack_with_poll", 
      "end2end_test_cancel_before_invoke", 
      "gpr", 
      "gpr_test_util", 
      "grpc", 
      "grpc_test_util"
    ], 
    "headers": [], 
    "language": "c", 
    "name": "chttp2_simple_ssl_fullstack_with_poll_cancel_before_invoke_test", 
    "src": []
  }, 
  {
    "deps": [
      "end2end_certs", 
      "end2end_fixture_chttp2_simple_ssl_fullstack_with_poll", 
      "end2end_test_cancel_in_a_vacuum", 
      "gpr", 
      "gpr_test_util", 
      "grpc", 
      "grpc_test_util"
    ], 
    "headers": [], 
    "language": "c", 
    "name": "chttp2_simple_ssl_fullstack_with_poll_cancel_in_a_vacuum_test", 
    "src": []
  }, 
  {
    "deps": [
      "end2end_certs", 
      "end2end_fixture_chttp2_simple_ssl_fullstack_with_poll", 
      "end2end_test_census_simple_request", 
      "gpr", 
      "gpr_test_util", 
      "grpc", 
      "grpc_test_util"
    ], 
    "headers": [], 
    "language": "c", 
    "name": "chttp2_simple_ssl_fullstack_with_poll_census_simple_request_test", 
    "src": []
  }, 
  {
    "deps": [
      "end2end_certs", 
      "end2end_fixture_chttp2_simple_ssl_fullstack_with_poll", 
      "end2end_test_channel_connectivity", 
      "gpr", 
      "gpr_test_util", 
      "grpc", 
      "grpc_test_util"
    ], 
    "headers": [], 
    "language": "c", 
    "name": "chttp2_simple_ssl_fullstack_with_poll_channel_connectivity_test", 
    "src": []
  }, 
  {
    "deps": [
      "end2end_certs", 
      "end2end_fixture_chttp2_simple_ssl_fullstack_with_poll", 
      "end2end_test_default_host", 
      "gpr", 
      "gpr_test_util", 
      "grpc", 
      "grpc_test_util"
    ], 
    "headers": [], 
    "language": "c", 
    "name": "chttp2_simple_ssl_fullstack_with_poll_default_host_test", 
    "src": []
  }, 
  {
    "deps": [
      "end2end_certs", 
      "end2end_fixture_chttp2_simple_ssl_fullstack_with_poll", 
      "end2end_test_disappearing_server", 
      "gpr", 
      "gpr_test_util", 
      "grpc", 
      "grpc_test_util"
    ], 
    "headers": [], 
    "language": "c", 
    "name": "chttp2_simple_ssl_fullstack_with_poll_disappearing_server_test", 
    "src": []
  }, 
  {
    "deps": [
      "end2end_certs", 
      "end2end_fixture_chttp2_simple_ssl_fullstack_with_poll", 
      "end2end_test_early_server_shutdown_finishes_inflight_calls", 
      "gpr", 
      "gpr_test_util", 
      "grpc", 
      "grpc_test_util"
    ], 
    "headers": [], 
    "language": "c", 
    "name": "chttp2_simple_ssl_fullstack_with_poll_early_server_shutdown_finishes_inflight_calls_test", 
    "src": []
  }, 
  {
    "deps": [
      "end2end_certs", 
      "end2end_fixture_chttp2_simple_ssl_fullstack_with_poll", 
      "end2end_test_early_server_shutdown_finishes_tags", 
      "gpr", 
      "gpr_test_util", 
      "grpc", 
      "grpc_test_util"
    ], 
    "headers": [], 
    "language": "c", 
    "name": "chttp2_simple_ssl_fullstack_with_poll_early_server_shutdown_finishes_tags_test", 
    "src": []
  }, 
  {
    "deps": [
      "end2end_certs", 
      "end2end_fixture_chttp2_simple_ssl_fullstack_with_poll", 
      "end2end_test_empty_batch", 
      "gpr", 
      "gpr_test_util", 
      "grpc", 
      "grpc_test_util"
    ], 
    "headers": [], 
    "language": "c", 
    "name": "chttp2_simple_ssl_fullstack_with_poll_empty_batch_test", 
    "src": []
  }, 
  {
    "deps": [
      "end2end_certs", 
      "end2end_fixture_chttp2_simple_ssl_fullstack_with_poll", 
      "end2end_test_graceful_server_shutdown", 
      "gpr", 
      "gpr_test_util", 
      "grpc", 
      "grpc_test_util"
    ], 
    "headers": [], 
    "language": "c", 
    "name": "chttp2_simple_ssl_fullstack_with_poll_graceful_server_shutdown_test", 
    "src": []
  }, 
  {
    "deps": [
      "end2end_certs", 
      "end2end_fixture_chttp2_simple_ssl_fullstack_with_poll", 
      "end2end_test_invoke_large_request", 
      "gpr", 
      "gpr_test_util", 
      "grpc", 
      "grpc_test_util"
    ], 
    "headers": [], 
    "language": "c", 
    "name": "chttp2_simple_ssl_fullstack_with_poll_invoke_large_request_test", 
    "src": []
  }, 
  {
    "deps": [
      "end2end_certs", 
      "end2end_fixture_chttp2_simple_ssl_fullstack_with_poll", 
      "end2end_test_max_concurrent_streams", 
      "gpr", 
      "gpr_test_util", 
      "grpc", 
      "grpc_test_util"
    ], 
    "headers": [], 
    "language": "c", 
    "name": "chttp2_simple_ssl_fullstack_with_poll_max_concurrent_streams_test", 
    "src": []
  }, 
  {
    "deps": [
      "end2end_certs", 
      "end2end_fixture_chttp2_simple_ssl_fullstack_with_poll", 
      "end2end_test_max_message_length", 
      "gpr", 
      "gpr_test_util", 
      "grpc", 
      "grpc_test_util"
    ], 
    "headers": [], 
    "language": "c", 
    "name": "chttp2_simple_ssl_fullstack_with_poll_max_message_length_test", 
    "src": []
  }, 
  {
    "deps": [
      "end2end_certs", 
      "end2end_fixture_chttp2_simple_ssl_fullstack_with_poll", 
      "end2end_test_no_op", 
      "gpr", 
      "gpr_test_util", 
      "grpc", 
      "grpc_test_util"
    ], 
    "headers": [], 
    "language": "c", 
    "name": "chttp2_simple_ssl_fullstack_with_poll_no_op_test", 
    "src": []
  }, 
  {
    "deps": [
      "end2end_certs", 
      "end2end_fixture_chttp2_simple_ssl_fullstack_with_poll", 
      "end2end_test_ping_pong_streaming", 
      "gpr", 
      "gpr_test_util", 
      "grpc", 
      "grpc_test_util"
    ], 
    "headers": [], 
    "language": "c", 
    "name": "chttp2_simple_ssl_fullstack_with_poll_ping_pong_streaming_test", 
    "src": []
  }, 
  {
    "deps": [
      "end2end_certs", 
      "end2end_fixture_chttp2_simple_ssl_fullstack_with_poll", 
      "end2end_test_registered_call", 
      "gpr", 
      "gpr_test_util", 
      "grpc", 
      "grpc_test_util"
    ], 
    "headers": [], 
    "language": "c", 
    "name": "chttp2_simple_ssl_fullstack_with_poll_registered_call_test", 
    "src": []
  }, 
  {
    "deps": [
      "end2end_certs", 
      "end2end_fixture_chttp2_simple_ssl_fullstack_with_poll", 
      "end2end_test_request_response_with_binary_metadata_and_payload", 
      "gpr", 
      "gpr_test_util", 
      "grpc", 
      "grpc_test_util"
    ], 
    "headers": [], 
    "language": "c", 
    "name": "chttp2_simple_ssl_fullstack_with_poll_request_response_with_binary_metadata_and_payload_test", 
    "src": []
  }, 
  {
    "deps": [
      "end2end_certs", 
      "end2end_fixture_chttp2_simple_ssl_fullstack_with_poll", 
      "end2end_test_request_response_with_metadata_and_payload", 
      "gpr", 
      "gpr_test_util", 
      "grpc", 
      "grpc_test_util"
    ], 
    "headers": [], 
    "language": "c", 
    "name": "chttp2_simple_ssl_fullstack_with_poll_request_response_with_metadata_and_payload_test", 
    "src": []
  }, 
  {
    "deps": [
      "end2end_certs", 
      "end2end_fixture_chttp2_simple_ssl_fullstack_with_poll", 
      "end2end_test_request_response_with_payload", 
      "gpr", 
      "gpr_test_util", 
      "grpc", 
      "grpc_test_util"
    ], 
    "headers": [], 
    "language": "c", 
    "name": "chttp2_simple_ssl_fullstack_with_poll_request_response_with_payload_test", 
    "src": []
  }, 
  {
    "deps": [
      "end2end_certs", 
      "end2end_fixture_chttp2_simple_ssl_fullstack_with_poll", 
      "end2end_test_request_response_with_payload_and_call_creds", 
      "gpr", 
      "gpr_test_util", 
      "grpc", 
      "grpc_test_util"
    ], 
    "headers": [], 
    "language": "c", 
    "name": "chttp2_simple_ssl_fullstack_with_poll_request_response_with_payload_and_call_creds_test", 
    "src": []
  }, 
  {
    "deps": [
      "end2end_certs", 
      "end2end_fixture_chttp2_simple_ssl_fullstack_with_poll", 
      "end2end_test_request_response_with_trailing_metadata_and_payload", 
      "gpr", 
      "gpr_test_util", 
      "grpc", 
      "grpc_test_util"
    ], 
    "headers": [], 
    "language": "c", 
    "name": "chttp2_simple_ssl_fullstack_with_poll_request_response_with_trailing_metadata_and_payload_test", 
    "src": []
  }, 
  {
    "deps": [
      "end2end_certs", 
      "end2end_fixture_chttp2_simple_ssl_fullstack_with_poll", 
      "end2end_test_request_with_compressed_payload", 
      "gpr", 
      "gpr_test_util", 
      "grpc", 
      "grpc_test_util"
    ], 
    "headers": [], 
    "language": "c", 
    "name": "chttp2_simple_ssl_fullstack_with_poll_request_with_compressed_payload_test", 
    "src": []
  }, 
  {
    "deps": [
      "end2end_certs", 
      "end2end_fixture_chttp2_simple_ssl_fullstack_with_poll", 
      "end2end_test_request_with_flags", 
      "gpr", 
      "gpr_test_util", 
      "grpc", 
      "grpc_test_util"
    ], 
    "headers": [], 
    "language": "c", 
    "name": "chttp2_simple_ssl_fullstack_with_poll_request_with_flags_test", 
    "src": []
  }, 
  {
    "deps": [
      "end2end_certs", 
      "end2end_fixture_chttp2_simple_ssl_fullstack_with_poll", 
      "end2end_test_request_with_large_metadata", 
      "gpr", 
      "gpr_test_util", 
      "grpc", 
      "grpc_test_util"
    ], 
    "headers": [], 
    "language": "c", 
    "name": "chttp2_simple_ssl_fullstack_with_poll_request_with_large_metadata_test", 
    "src": []
  }, 
  {
    "deps": [
      "end2end_certs", 
      "end2end_fixture_chttp2_simple_ssl_fullstack_with_poll", 
      "end2end_test_request_with_payload", 
      "gpr", 
      "gpr_test_util", 
      "grpc", 
      "grpc_test_util"
    ], 
    "headers": [], 
    "language": "c", 
    "name": "chttp2_simple_ssl_fullstack_with_poll_request_with_payload_test", 
    "src": []
  }, 
  {
    "deps": [
      "end2end_certs", 
      "end2end_fixture_chttp2_simple_ssl_fullstack_with_poll", 
      "end2end_test_server_finishes_request", 
      "gpr", 
      "gpr_test_util", 
      "grpc", 
      "grpc_test_util"
    ], 
    "headers": [], 
    "language": "c", 
    "name": "chttp2_simple_ssl_fullstack_with_poll_server_finishes_request_test", 
    "src": []
  }, 
  {
    "deps": [
      "end2end_certs", 
      "end2end_fixture_chttp2_simple_ssl_fullstack_with_poll", 
      "end2end_test_simple_delayed_request", 
      "gpr", 
      "gpr_test_util", 
      "grpc", 
      "grpc_test_util"
    ], 
    "headers": [], 
    "language": "c", 
    "name": "chttp2_simple_ssl_fullstack_with_poll_simple_delayed_request_test", 
    "src": []
  }, 
  {
    "deps": [
      "end2end_certs", 
      "end2end_fixture_chttp2_simple_ssl_fullstack_with_poll", 
      "end2end_test_simple_request", 
      "gpr", 
      "gpr_test_util", 
      "grpc", 
      "grpc_test_util"
    ], 
    "headers": [], 
    "language": "c", 
    "name": "chttp2_simple_ssl_fullstack_with_poll_simple_request_test", 
    "src": []
  }, 
  {
    "deps": [
      "end2end_certs", 
      "end2end_fixture_chttp2_simple_ssl_fullstack_with_poll", 
      "end2end_test_simple_request_with_high_initial_sequence_number", 
      "gpr", 
      "gpr_test_util", 
      "grpc", 
      "grpc_test_util"
    ], 
    "headers": [], 
    "language": "c", 
    "name": "chttp2_simple_ssl_fullstack_with_poll_simple_request_with_high_initial_sequence_number_test", 
    "src": []
  }, 
  {
    "deps": [
      "end2end_certs", 
      "end2end_fixture_chttp2_simple_ssl_fullstack_with_proxy", 
      "end2end_test_bad_hostname", 
      "gpr", 
      "gpr_test_util", 
      "grpc", 
      "grpc_test_util"
    ], 
    "headers": [], 
    "language": "c", 
    "name": "chttp2_simple_ssl_fullstack_with_proxy_bad_hostname_test", 
    "src": []
  }, 
  {
    "deps": [
      "end2end_certs", 
      "end2end_fixture_chttp2_simple_ssl_fullstack_with_proxy", 
      "end2end_test_cancel_after_accept", 
      "gpr", 
      "gpr_test_util", 
      "grpc", 
      "grpc_test_util"
    ], 
    "headers": [], 
    "language": "c", 
    "name": "chttp2_simple_ssl_fullstack_with_proxy_cancel_after_accept_test", 
    "src": []
  }, 
  {
    "deps": [
      "end2end_certs", 
      "end2end_fixture_chttp2_simple_ssl_fullstack_with_proxy", 
      "end2end_test_cancel_after_accept_and_writes_closed", 
      "gpr", 
      "gpr_test_util", 
      "grpc", 
      "grpc_test_util"
    ], 
    "headers": [], 
    "language": "c", 
    "name": "chttp2_simple_ssl_fullstack_with_proxy_cancel_after_accept_and_writes_closed_test", 
    "src": []
  }, 
  {
    "deps": [
      "end2end_certs", 
      "end2end_fixture_chttp2_simple_ssl_fullstack_with_proxy", 
      "end2end_test_cancel_after_invoke", 
      "gpr", 
      "gpr_test_util", 
      "grpc", 
      "grpc_test_util"
    ], 
    "headers": [], 
    "language": "c", 
    "name": "chttp2_simple_ssl_fullstack_with_proxy_cancel_after_invoke_test", 
    "src": []
  }, 
  {
    "deps": [
      "end2end_certs", 
      "end2end_fixture_chttp2_simple_ssl_fullstack_with_proxy", 
      "end2end_test_cancel_before_invoke", 
      "gpr", 
      "gpr_test_util", 
      "grpc", 
      "grpc_test_util"
    ], 
    "headers": [], 
    "language": "c", 
    "name": "chttp2_simple_ssl_fullstack_with_proxy_cancel_before_invoke_test", 
    "src": []
  }, 
  {
    "deps": [
      "end2end_certs", 
      "end2end_fixture_chttp2_simple_ssl_fullstack_with_proxy", 
      "end2end_test_cancel_in_a_vacuum", 
      "gpr", 
      "gpr_test_util", 
      "grpc", 
      "grpc_test_util"
    ], 
    "headers": [], 
    "language": "c", 
    "name": "chttp2_simple_ssl_fullstack_with_proxy_cancel_in_a_vacuum_test", 
    "src": []
  }, 
  {
    "deps": [
      "end2end_certs", 
      "end2end_fixture_chttp2_simple_ssl_fullstack_with_proxy", 
      "end2end_test_census_simple_request", 
      "gpr", 
      "gpr_test_util", 
      "grpc", 
      "grpc_test_util"
    ], 
    "headers": [], 
    "language": "c", 
    "name": "chttp2_simple_ssl_fullstack_with_proxy_census_simple_request_test", 
    "src": []
  }, 
  {
    "deps": [
      "end2end_certs", 
      "end2end_fixture_chttp2_simple_ssl_fullstack_with_proxy", 
      "end2end_test_default_host", 
      "gpr", 
      "gpr_test_util", 
      "grpc", 
      "grpc_test_util"
    ], 
    "headers": [], 
    "language": "c", 
    "name": "chttp2_simple_ssl_fullstack_with_proxy_default_host_test", 
    "src": []
  }, 
  {
    "deps": [
      "end2end_certs", 
      "end2end_fixture_chttp2_simple_ssl_fullstack_with_proxy", 
      "end2end_test_disappearing_server", 
      "gpr", 
      "gpr_test_util", 
      "grpc", 
      "grpc_test_util"
    ], 
    "headers": [], 
    "language": "c", 
    "name": "chttp2_simple_ssl_fullstack_with_proxy_disappearing_server_test", 
    "src": []
  }, 
  {
    "deps": [
      "end2end_certs", 
      "end2end_fixture_chttp2_simple_ssl_fullstack_with_proxy", 
      "end2end_test_early_server_shutdown_finishes_inflight_calls", 
      "gpr", 
      "gpr_test_util", 
      "grpc", 
      "grpc_test_util"
    ], 
    "headers": [], 
    "language": "c", 
    "name": "chttp2_simple_ssl_fullstack_with_proxy_early_server_shutdown_finishes_inflight_calls_test", 
    "src": []
  }, 
  {
    "deps": [
      "end2end_certs", 
      "end2end_fixture_chttp2_simple_ssl_fullstack_with_proxy", 
      "end2end_test_early_server_shutdown_finishes_tags", 
      "gpr", 
      "gpr_test_util", 
      "grpc", 
      "grpc_test_util"
    ], 
    "headers": [], 
    "language": "c", 
    "name": "chttp2_simple_ssl_fullstack_with_proxy_early_server_shutdown_finishes_tags_test", 
    "src": []
  }, 
  {
    "deps": [
      "end2end_certs", 
      "end2end_fixture_chttp2_simple_ssl_fullstack_with_proxy", 
      "end2end_test_empty_batch", 
      "gpr", 
      "gpr_test_util", 
      "grpc", 
      "grpc_test_util"
    ], 
    "headers": [], 
    "language": "c", 
    "name": "chttp2_simple_ssl_fullstack_with_proxy_empty_batch_test", 
    "src": []
  }, 
  {
    "deps": [
      "end2end_certs", 
      "end2end_fixture_chttp2_simple_ssl_fullstack_with_proxy", 
      "end2end_test_graceful_server_shutdown", 
      "gpr", 
      "gpr_test_util", 
      "grpc", 
      "grpc_test_util"
    ], 
    "headers": [], 
    "language": "c", 
    "name": "chttp2_simple_ssl_fullstack_with_proxy_graceful_server_shutdown_test", 
    "src": []
  }, 
  {
    "deps": [
      "end2end_certs", 
      "end2end_fixture_chttp2_simple_ssl_fullstack_with_proxy", 
      "end2end_test_invoke_large_request", 
      "gpr", 
      "gpr_test_util", 
      "grpc", 
      "grpc_test_util"
    ], 
    "headers": [], 
    "language": "c", 
    "name": "chttp2_simple_ssl_fullstack_with_proxy_invoke_large_request_test", 
    "src": []
  }, 
  {
    "deps": [
      "end2end_certs", 
      "end2end_fixture_chttp2_simple_ssl_fullstack_with_proxy", 
      "end2end_test_max_message_length", 
      "gpr", 
      "gpr_test_util", 
      "grpc", 
      "grpc_test_util"
    ], 
    "headers": [], 
    "language": "c", 
    "name": "chttp2_simple_ssl_fullstack_with_proxy_max_message_length_test", 
    "src": []
  }, 
  {
    "deps": [
      "end2end_certs", 
      "end2end_fixture_chttp2_simple_ssl_fullstack_with_proxy", 
      "end2end_test_no_op", 
      "gpr", 
      "gpr_test_util", 
      "grpc", 
      "grpc_test_util"
    ], 
    "headers": [], 
    "language": "c", 
    "name": "chttp2_simple_ssl_fullstack_with_proxy_no_op_test", 
    "src": []
  }, 
  {
    "deps": [
      "end2end_certs", 
      "end2end_fixture_chttp2_simple_ssl_fullstack_with_proxy", 
      "end2end_test_ping_pong_streaming", 
      "gpr", 
      "gpr_test_util", 
      "grpc", 
      "grpc_test_util"
    ], 
    "headers": [], 
    "language": "c", 
    "name": "chttp2_simple_ssl_fullstack_with_proxy_ping_pong_streaming_test", 
    "src": []
  }, 
  {
    "deps": [
      "end2end_certs", 
      "end2end_fixture_chttp2_simple_ssl_fullstack_with_proxy", 
      "end2end_test_registered_call", 
      "gpr", 
      "gpr_test_util", 
      "grpc", 
      "grpc_test_util"
    ], 
    "headers": [], 
    "language": "c", 
    "name": "chttp2_simple_ssl_fullstack_with_proxy_registered_call_test", 
    "src": []
  }, 
  {
    "deps": [
      "end2end_certs", 
      "end2end_fixture_chttp2_simple_ssl_fullstack_with_proxy", 
      "end2end_test_request_response_with_binary_metadata_and_payload", 
      "gpr", 
      "gpr_test_util", 
      "grpc", 
      "grpc_test_util"
    ], 
    "headers": [], 
    "language": "c", 
    "name": "chttp2_simple_ssl_fullstack_with_proxy_request_response_with_binary_metadata_and_payload_test", 
    "src": []
  }, 
  {
    "deps": [
      "end2end_certs", 
      "end2end_fixture_chttp2_simple_ssl_fullstack_with_proxy", 
      "end2end_test_request_response_with_metadata_and_payload", 
      "gpr", 
      "gpr_test_util", 
      "grpc", 
      "grpc_test_util"
    ], 
    "headers": [], 
    "language": "c", 
    "name": "chttp2_simple_ssl_fullstack_with_proxy_request_response_with_metadata_and_payload_test", 
    "src": []
  }, 
  {
    "deps": [
      "end2end_certs", 
      "end2end_fixture_chttp2_simple_ssl_fullstack_with_proxy", 
      "end2end_test_request_response_with_payload", 
      "gpr", 
      "gpr_test_util", 
      "grpc", 
      "grpc_test_util"
    ], 
    "headers": [], 
    "language": "c", 
    "name": "chttp2_simple_ssl_fullstack_with_proxy_request_response_with_payload_test", 
    "src": []
  }, 
  {
    "deps": [
      "end2end_certs", 
      "end2end_fixture_chttp2_simple_ssl_fullstack_with_proxy", 
      "end2end_test_request_response_with_payload_and_call_creds", 
      "gpr", 
      "gpr_test_util", 
      "grpc", 
      "grpc_test_util"
    ], 
    "headers": [], 
    "language": "c", 
    "name": "chttp2_simple_ssl_fullstack_with_proxy_request_response_with_payload_and_call_creds_test", 
    "src": []
  }, 
  {
    "deps": [
      "end2end_certs", 
      "end2end_fixture_chttp2_simple_ssl_fullstack_with_proxy", 
      "end2end_test_request_response_with_trailing_metadata_and_payload", 
      "gpr", 
      "gpr_test_util", 
      "grpc", 
      "grpc_test_util"
    ], 
    "headers": [], 
    "language": "c", 
    "name": "chttp2_simple_ssl_fullstack_with_proxy_request_response_with_trailing_metadata_and_payload_test", 
    "src": []
  }, 
  {
    "deps": [
      "end2end_certs", 
      "end2end_fixture_chttp2_simple_ssl_fullstack_with_proxy", 
      "end2end_test_request_with_large_metadata", 
      "gpr", 
      "gpr_test_util", 
      "grpc", 
      "grpc_test_util"
    ], 
    "headers": [], 
    "language": "c", 
    "name": "chttp2_simple_ssl_fullstack_with_proxy_request_with_large_metadata_test", 
    "src": []
  }, 
  {
    "deps": [
      "end2end_certs", 
      "end2end_fixture_chttp2_simple_ssl_fullstack_with_proxy", 
      "end2end_test_request_with_payload", 
      "gpr", 
      "gpr_test_util", 
      "grpc", 
      "grpc_test_util"
    ], 
    "headers": [], 
    "language": "c", 
    "name": "chttp2_simple_ssl_fullstack_with_proxy_request_with_payload_test", 
    "src": []
  }, 
  {
    "deps": [
      "end2end_certs", 
      "end2end_fixture_chttp2_simple_ssl_fullstack_with_proxy", 
      "end2end_test_server_finishes_request", 
      "gpr", 
      "gpr_test_util", 
      "grpc", 
      "grpc_test_util"
    ], 
    "headers": [], 
    "language": "c", 
    "name": "chttp2_simple_ssl_fullstack_with_proxy_server_finishes_request_test", 
    "src": []
  }, 
  {
    "deps": [
      "end2end_certs", 
      "end2end_fixture_chttp2_simple_ssl_fullstack_with_proxy", 
      "end2end_test_simple_delayed_request", 
      "gpr", 
      "gpr_test_util", 
      "grpc", 
      "grpc_test_util"
    ], 
    "headers": [], 
    "language": "c", 
    "name": "chttp2_simple_ssl_fullstack_with_proxy_simple_delayed_request_test", 
    "src": []
  }, 
  {
    "deps": [
      "end2end_certs", 
      "end2end_fixture_chttp2_simple_ssl_fullstack_with_proxy", 
      "end2end_test_simple_request", 
      "gpr", 
      "gpr_test_util", 
      "grpc", 
      "grpc_test_util"
    ], 
    "headers": [], 
    "language": "c", 
    "name": "chttp2_simple_ssl_fullstack_with_proxy_simple_request_test", 
    "src": []
  }, 
  {
    "deps": [
      "end2end_certs", 
      "end2end_fixture_chttp2_simple_ssl_fullstack_with_proxy", 
      "end2end_test_simple_request_with_high_initial_sequence_number", 
      "gpr", 
      "gpr_test_util", 
      "grpc", 
      "grpc_test_util"
    ], 
    "headers": [], 
    "language": "c", 
    "name": "chttp2_simple_ssl_fullstack_with_proxy_simple_request_with_high_initial_sequence_number_test", 
    "src": []
  }, 
  {
    "deps": [
      "end2end_certs", 
      "end2end_fixture_chttp2_simple_ssl_with_oauth2_fullstack", 
      "end2end_test_bad_hostname", 
      "gpr", 
      "gpr_test_util", 
      "grpc", 
      "grpc_test_util"
    ], 
    "headers": [], 
    "language": "c", 
    "name": "chttp2_simple_ssl_with_oauth2_fullstack_bad_hostname_test", 
    "src": []
  }, 
  {
    "deps": [
      "end2end_certs", 
      "end2end_fixture_chttp2_simple_ssl_with_oauth2_fullstack", 
      "end2end_test_cancel_after_accept", 
      "gpr", 
      "gpr_test_util", 
      "grpc", 
      "grpc_test_util"
    ], 
    "headers": [], 
    "language": "c", 
    "name": "chttp2_simple_ssl_with_oauth2_fullstack_cancel_after_accept_test", 
    "src": []
  }, 
  {
    "deps": [
      "end2end_certs", 
      "end2end_fixture_chttp2_simple_ssl_with_oauth2_fullstack", 
      "end2end_test_cancel_after_accept_and_writes_closed", 
      "gpr", 
      "gpr_test_util", 
      "grpc", 
      "grpc_test_util"
    ], 
    "headers": [], 
    "language": "c", 
    "name": "chttp2_simple_ssl_with_oauth2_fullstack_cancel_after_accept_and_writes_closed_test", 
    "src": []
  }, 
  {
    "deps": [
      "end2end_certs", 
      "end2end_fixture_chttp2_simple_ssl_with_oauth2_fullstack", 
      "end2end_test_cancel_after_invoke", 
      "gpr", 
      "gpr_test_util", 
      "grpc", 
      "grpc_test_util"
    ], 
    "headers": [], 
    "language": "c", 
    "name": "chttp2_simple_ssl_with_oauth2_fullstack_cancel_after_invoke_test", 
    "src": []
  }, 
  {
    "deps": [
      "end2end_certs", 
      "end2end_fixture_chttp2_simple_ssl_with_oauth2_fullstack", 
      "end2end_test_cancel_before_invoke", 
      "gpr", 
      "gpr_test_util", 
      "grpc", 
      "grpc_test_util"
    ], 
    "headers": [], 
    "language": "c", 
    "name": "chttp2_simple_ssl_with_oauth2_fullstack_cancel_before_invoke_test", 
    "src": []
  }, 
  {
    "deps": [
      "end2end_certs", 
      "end2end_fixture_chttp2_simple_ssl_with_oauth2_fullstack", 
      "end2end_test_cancel_in_a_vacuum", 
      "gpr", 
      "gpr_test_util", 
      "grpc", 
      "grpc_test_util"
    ], 
    "headers": [], 
    "language": "c", 
    "name": "chttp2_simple_ssl_with_oauth2_fullstack_cancel_in_a_vacuum_test", 
    "src": []
  }, 
  {
    "deps": [
      "end2end_certs", 
      "end2end_fixture_chttp2_simple_ssl_with_oauth2_fullstack", 
      "end2end_test_census_simple_request", 
      "gpr", 
      "gpr_test_util", 
      "grpc", 
      "grpc_test_util"
    ], 
    "headers": [], 
    "language": "c", 
    "name": "chttp2_simple_ssl_with_oauth2_fullstack_census_simple_request_test", 
    "src": []
  }, 
  {
    "deps": [
      "end2end_certs", 
      "end2end_fixture_chttp2_simple_ssl_with_oauth2_fullstack", 
      "end2end_test_channel_connectivity", 
      "gpr", 
      "gpr_test_util", 
      "grpc", 
      "grpc_test_util"
    ], 
    "headers": [], 
    "language": "c", 
    "name": "chttp2_simple_ssl_with_oauth2_fullstack_channel_connectivity_test", 
    "src": []
  }, 
  {
    "deps": [
      "end2end_certs", 
      "end2end_fixture_chttp2_simple_ssl_with_oauth2_fullstack", 
      "end2end_test_default_host", 
      "gpr", 
      "gpr_test_util", 
      "grpc", 
      "grpc_test_util"
    ], 
    "headers": [], 
    "language": "c", 
    "name": "chttp2_simple_ssl_with_oauth2_fullstack_default_host_test", 
    "src": []
  }, 
  {
    "deps": [
      "end2end_certs", 
      "end2end_fixture_chttp2_simple_ssl_with_oauth2_fullstack", 
      "end2end_test_disappearing_server", 
      "gpr", 
      "gpr_test_util", 
      "grpc", 
      "grpc_test_util"
    ], 
    "headers": [], 
    "language": "c", 
    "name": "chttp2_simple_ssl_with_oauth2_fullstack_disappearing_server_test", 
    "src": []
  }, 
  {
    "deps": [
      "end2end_certs", 
      "end2end_fixture_chttp2_simple_ssl_with_oauth2_fullstack", 
      "end2end_test_early_server_shutdown_finishes_inflight_calls", 
      "gpr", 
      "gpr_test_util", 
      "grpc", 
      "grpc_test_util"
    ], 
    "headers": [], 
    "language": "c", 
    "name": "chttp2_simple_ssl_with_oauth2_fullstack_early_server_shutdown_finishes_inflight_calls_test", 
    "src": []
  }, 
  {
    "deps": [
      "end2end_certs", 
      "end2end_fixture_chttp2_simple_ssl_with_oauth2_fullstack", 
      "end2end_test_early_server_shutdown_finishes_tags", 
      "gpr", 
      "gpr_test_util", 
      "grpc", 
      "grpc_test_util"
    ], 
    "headers": [], 
    "language": "c", 
    "name": "chttp2_simple_ssl_with_oauth2_fullstack_early_server_shutdown_finishes_tags_test", 
    "src": []
  }, 
  {
    "deps": [
      "end2end_certs", 
      "end2end_fixture_chttp2_simple_ssl_with_oauth2_fullstack", 
      "end2end_test_empty_batch", 
      "gpr", 
      "gpr_test_util", 
      "grpc", 
      "grpc_test_util"
    ], 
    "headers": [], 
    "language": "c", 
    "name": "chttp2_simple_ssl_with_oauth2_fullstack_empty_batch_test", 
    "src": []
  }, 
  {
    "deps": [
      "end2end_certs", 
      "end2end_fixture_chttp2_simple_ssl_with_oauth2_fullstack", 
      "end2end_test_graceful_server_shutdown", 
      "gpr", 
      "gpr_test_util", 
      "grpc", 
      "grpc_test_util"
    ], 
    "headers": [], 
    "language": "c", 
    "name": "chttp2_simple_ssl_with_oauth2_fullstack_graceful_server_shutdown_test", 
    "src": []
  }, 
  {
    "deps": [
      "end2end_certs", 
      "end2end_fixture_chttp2_simple_ssl_with_oauth2_fullstack", 
      "end2end_test_invoke_large_request", 
      "gpr", 
      "gpr_test_util", 
      "grpc", 
      "grpc_test_util"
    ], 
    "headers": [], 
    "language": "c", 
    "name": "chttp2_simple_ssl_with_oauth2_fullstack_invoke_large_request_test", 
    "src": []
  }, 
  {
    "deps": [
      "end2end_certs", 
      "end2end_fixture_chttp2_simple_ssl_with_oauth2_fullstack", 
      "end2end_test_max_concurrent_streams", 
      "gpr", 
      "gpr_test_util", 
      "grpc", 
      "grpc_test_util"
    ], 
    "headers": [], 
    "language": "c", 
    "name": "chttp2_simple_ssl_with_oauth2_fullstack_max_concurrent_streams_test", 
    "src": []
  }, 
  {
    "deps": [
      "end2end_certs", 
      "end2end_fixture_chttp2_simple_ssl_with_oauth2_fullstack", 
      "end2end_test_max_message_length", 
      "gpr", 
      "gpr_test_util", 
      "grpc", 
      "grpc_test_util"
    ], 
    "headers": [], 
    "language": "c", 
    "name": "chttp2_simple_ssl_with_oauth2_fullstack_max_message_length_test", 
    "src": []
  }, 
  {
    "deps": [
      "end2end_certs", 
      "end2end_fixture_chttp2_simple_ssl_with_oauth2_fullstack", 
      "end2end_test_no_op", 
      "gpr", 
      "gpr_test_util", 
      "grpc", 
      "grpc_test_util"
    ], 
    "headers": [], 
    "language": "c", 
    "name": "chttp2_simple_ssl_with_oauth2_fullstack_no_op_test", 
    "src": []
  }, 
  {
    "deps": [
      "end2end_certs", 
      "end2end_fixture_chttp2_simple_ssl_with_oauth2_fullstack", 
      "end2end_test_ping_pong_streaming", 
      "gpr", 
      "gpr_test_util", 
      "grpc", 
      "grpc_test_util"
    ], 
    "headers": [], 
    "language": "c", 
    "name": "chttp2_simple_ssl_with_oauth2_fullstack_ping_pong_streaming_test", 
    "src": []
  }, 
  {
    "deps": [
      "end2end_certs", 
      "end2end_fixture_chttp2_simple_ssl_with_oauth2_fullstack", 
      "end2end_test_registered_call", 
      "gpr", 
      "gpr_test_util", 
      "grpc", 
      "grpc_test_util"
    ], 
    "headers": [], 
    "language": "c", 
    "name": "chttp2_simple_ssl_with_oauth2_fullstack_registered_call_test", 
    "src": []
  }, 
  {
    "deps": [
      "end2end_certs", 
      "end2end_fixture_chttp2_simple_ssl_with_oauth2_fullstack", 
      "end2end_test_request_response_with_binary_metadata_and_payload", 
      "gpr", 
      "gpr_test_util", 
      "grpc", 
      "grpc_test_util"
    ], 
    "headers": [], 
    "language": "c", 
    "name": "chttp2_simple_ssl_with_oauth2_fullstack_request_response_with_binary_metadata_and_payload_test", 
    "src": []
  }, 
  {
    "deps": [
      "end2end_certs", 
      "end2end_fixture_chttp2_simple_ssl_with_oauth2_fullstack", 
      "end2end_test_request_response_with_metadata_and_payload", 
      "gpr", 
      "gpr_test_util", 
      "grpc", 
      "grpc_test_util"
    ], 
    "headers": [], 
    "language": "c", 
    "name": "chttp2_simple_ssl_with_oauth2_fullstack_request_response_with_metadata_and_payload_test", 
    "src": []
  }, 
  {
    "deps": [
      "end2end_certs", 
      "end2end_fixture_chttp2_simple_ssl_with_oauth2_fullstack", 
      "end2end_test_request_response_with_payload", 
      "gpr", 
      "gpr_test_util", 
      "grpc", 
      "grpc_test_util"
    ], 
    "headers": [], 
    "language": "c", 
    "name": "chttp2_simple_ssl_with_oauth2_fullstack_request_response_with_payload_test", 
    "src": []
  }, 
  {
    "deps": [
      "end2end_certs", 
      "end2end_fixture_chttp2_simple_ssl_with_oauth2_fullstack", 
      "end2end_test_request_response_with_payload_and_call_creds", 
      "gpr", 
      "gpr_test_util", 
      "grpc", 
      "grpc_test_util"
    ], 
    "headers": [], 
    "language": "c", 
    "name": "chttp2_simple_ssl_with_oauth2_fullstack_request_response_with_payload_and_call_creds_test", 
    "src": []
  }, 
  {
    "deps": [
      "end2end_certs", 
      "end2end_fixture_chttp2_simple_ssl_with_oauth2_fullstack", 
      "end2end_test_request_response_with_trailing_metadata_and_payload", 
      "gpr", 
      "gpr_test_util", 
      "grpc", 
      "grpc_test_util"
    ], 
    "headers": [], 
    "language": "c", 
    "name": "chttp2_simple_ssl_with_oauth2_fullstack_request_response_with_trailing_metadata_and_payload_test", 
    "src": []
  }, 
  {
    "deps": [
      "end2end_certs", 
      "end2end_fixture_chttp2_simple_ssl_with_oauth2_fullstack", 
      "end2end_test_request_with_compressed_payload", 
      "gpr", 
      "gpr_test_util", 
      "grpc", 
      "grpc_test_util"
    ], 
    "headers": [], 
    "language": "c", 
    "name": "chttp2_simple_ssl_with_oauth2_fullstack_request_with_compressed_payload_test", 
    "src": []
  }, 
  {
    "deps": [
      "end2end_certs", 
      "end2end_fixture_chttp2_simple_ssl_with_oauth2_fullstack", 
      "end2end_test_request_with_flags", 
      "gpr", 
      "gpr_test_util", 
      "grpc", 
      "grpc_test_util"
    ], 
    "headers": [], 
    "language": "c", 
    "name": "chttp2_simple_ssl_with_oauth2_fullstack_request_with_flags_test", 
    "src": []
  }, 
  {
    "deps": [
      "end2end_certs", 
      "end2end_fixture_chttp2_simple_ssl_with_oauth2_fullstack", 
      "end2end_test_request_with_large_metadata", 
      "gpr", 
      "gpr_test_util", 
      "grpc", 
      "grpc_test_util"
    ], 
    "headers": [], 
    "language": "c", 
    "name": "chttp2_simple_ssl_with_oauth2_fullstack_request_with_large_metadata_test", 
    "src": []
  }, 
  {
    "deps": [
      "end2end_certs", 
      "end2end_fixture_chttp2_simple_ssl_with_oauth2_fullstack", 
      "end2end_test_request_with_payload", 
      "gpr", 
      "gpr_test_util", 
      "grpc", 
      "grpc_test_util"
    ], 
    "headers": [], 
    "language": "c", 
    "name": "chttp2_simple_ssl_with_oauth2_fullstack_request_with_payload_test", 
    "src": []
  }, 
  {
    "deps": [
      "end2end_certs", 
      "end2end_fixture_chttp2_simple_ssl_with_oauth2_fullstack", 
      "end2end_test_server_finishes_request", 
      "gpr", 
      "gpr_test_util", 
      "grpc", 
      "grpc_test_util"
    ], 
    "headers": [], 
    "language": "c", 
    "name": "chttp2_simple_ssl_with_oauth2_fullstack_server_finishes_request_test", 
    "src": []
  }, 
  {
    "deps": [
      "end2end_certs", 
      "end2end_fixture_chttp2_simple_ssl_with_oauth2_fullstack", 
      "end2end_test_simple_delayed_request", 
      "gpr", 
      "gpr_test_util", 
      "grpc", 
      "grpc_test_util"
    ], 
    "headers": [], 
    "language": "c", 
    "name": "chttp2_simple_ssl_with_oauth2_fullstack_simple_delayed_request_test", 
    "src": []
  }, 
  {
    "deps": [
      "end2end_certs", 
      "end2end_fixture_chttp2_simple_ssl_with_oauth2_fullstack", 
      "end2end_test_simple_request", 
      "gpr", 
      "gpr_test_util", 
      "grpc", 
      "grpc_test_util"
    ], 
    "headers": [], 
    "language": "c", 
    "name": "chttp2_simple_ssl_with_oauth2_fullstack_simple_request_test", 
    "src": []
  }, 
  {
    "deps": [
      "end2end_certs", 
      "end2end_fixture_chttp2_simple_ssl_with_oauth2_fullstack", 
      "end2end_test_simple_request_with_high_initial_sequence_number", 
      "gpr", 
      "gpr_test_util", 
      "grpc", 
      "grpc_test_util"
    ], 
    "headers": [], 
    "language": "c", 
    "name": "chttp2_simple_ssl_with_oauth2_fullstack_simple_request_with_high_initial_sequence_number_test", 
    "src": []
  }, 
  {
    "deps": [
      "end2end_certs", 
      "end2end_fixture_chttp2_socket_pair", 
      "end2end_test_bad_hostname", 
      "gpr", 
      "gpr_test_util", 
      "grpc", 
      "grpc_test_util"
    ], 
    "headers": [], 
    "language": "c", 
    "name": "chttp2_socket_pair_bad_hostname_test", 
    "src": []
  }, 
  {
    "deps": [
      "end2end_certs", 
      "end2end_fixture_chttp2_socket_pair", 
      "end2end_test_cancel_after_accept", 
      "gpr", 
      "gpr_test_util", 
      "grpc", 
      "grpc_test_util"
    ], 
    "headers": [], 
    "language": "c", 
    "name": "chttp2_socket_pair_cancel_after_accept_test", 
    "src": []
  }, 
  {
    "deps": [
      "end2end_certs", 
      "end2end_fixture_chttp2_socket_pair", 
      "end2end_test_cancel_after_accept_and_writes_closed", 
      "gpr", 
      "gpr_test_util", 
      "grpc", 
      "grpc_test_util"
    ], 
    "headers": [], 
    "language": "c", 
    "name": "chttp2_socket_pair_cancel_after_accept_and_writes_closed_test", 
    "src": []
  }, 
  {
    "deps": [
      "end2end_certs", 
      "end2end_fixture_chttp2_socket_pair", 
      "end2end_test_cancel_after_invoke", 
      "gpr", 
      "gpr_test_util", 
      "grpc", 
      "grpc_test_util"
    ], 
    "headers": [], 
    "language": "c", 
    "name": "chttp2_socket_pair_cancel_after_invoke_test", 
    "src": []
  }, 
  {
    "deps": [
      "end2end_certs", 
      "end2end_fixture_chttp2_socket_pair", 
      "end2end_test_cancel_before_invoke", 
      "gpr", 
      "gpr_test_util", 
      "grpc", 
      "grpc_test_util"
    ], 
    "headers": [], 
    "language": "c", 
    "name": "chttp2_socket_pair_cancel_before_invoke_test", 
    "src": []
  }, 
  {
    "deps": [
      "end2end_certs", 
      "end2end_fixture_chttp2_socket_pair", 
      "end2end_test_cancel_in_a_vacuum", 
      "gpr", 
      "gpr_test_util", 
      "grpc", 
      "grpc_test_util"
    ], 
    "headers": [], 
    "language": "c", 
    "name": "chttp2_socket_pair_cancel_in_a_vacuum_test", 
    "src": []
  }, 
  {
    "deps": [
      "end2end_certs", 
      "end2end_fixture_chttp2_socket_pair", 
      "end2end_test_census_simple_request", 
      "gpr", 
      "gpr_test_util", 
      "grpc", 
      "grpc_test_util"
    ], 
    "headers": [], 
    "language": "c", 
    "name": "chttp2_socket_pair_census_simple_request_test", 
    "src": []
  }, 
  {
    "deps": [
      "end2end_certs", 
      "end2end_fixture_chttp2_socket_pair", 
      "end2end_test_early_server_shutdown_finishes_inflight_calls", 
      "gpr", 
      "gpr_test_util", 
      "grpc", 
      "grpc_test_util"
    ], 
    "headers": [], 
    "language": "c", 
    "name": "chttp2_socket_pair_early_server_shutdown_finishes_inflight_calls_test", 
    "src": []
  }, 
  {
    "deps": [
      "end2end_certs", 
      "end2end_fixture_chttp2_socket_pair", 
      "end2end_test_early_server_shutdown_finishes_tags", 
      "gpr", 
      "gpr_test_util", 
      "grpc", 
      "grpc_test_util"
    ], 
    "headers": [], 
    "language": "c", 
    "name": "chttp2_socket_pair_early_server_shutdown_finishes_tags_test", 
    "src": []
  }, 
  {
    "deps": [
      "end2end_certs", 
      "end2end_fixture_chttp2_socket_pair", 
      "end2end_test_empty_batch", 
      "gpr", 
      "gpr_test_util", 
      "grpc", 
      "grpc_test_util"
    ], 
    "headers": [], 
    "language": "c", 
    "name": "chttp2_socket_pair_empty_batch_test", 
    "src": []
  }, 
  {
    "deps": [
      "end2end_certs", 
      "end2end_fixture_chttp2_socket_pair", 
      "end2end_test_graceful_server_shutdown", 
      "gpr", 
      "gpr_test_util", 
      "grpc", 
      "grpc_test_util"
    ], 
    "headers": [], 
    "language": "c", 
    "name": "chttp2_socket_pair_graceful_server_shutdown_test", 
    "src": []
  }, 
  {
    "deps": [
      "end2end_certs", 
      "end2end_fixture_chttp2_socket_pair", 
      "end2end_test_invoke_large_request", 
      "gpr", 
      "gpr_test_util", 
      "grpc", 
      "grpc_test_util"
    ], 
    "headers": [], 
    "language": "c", 
    "name": "chttp2_socket_pair_invoke_large_request_test", 
    "src": []
  }, 
  {
    "deps": [
      "end2end_certs", 
      "end2end_fixture_chttp2_socket_pair", 
      "end2end_test_max_concurrent_streams", 
      "gpr", 
      "gpr_test_util", 
      "grpc", 
      "grpc_test_util"
    ], 
    "headers": [], 
    "language": "c", 
    "name": "chttp2_socket_pair_max_concurrent_streams_test", 
    "src": []
  }, 
  {
    "deps": [
      "end2end_certs", 
      "end2end_fixture_chttp2_socket_pair", 
      "end2end_test_max_message_length", 
      "gpr", 
      "gpr_test_util", 
      "grpc", 
      "grpc_test_util"
    ], 
    "headers": [], 
    "language": "c", 
    "name": "chttp2_socket_pair_max_message_length_test", 
    "src": []
  }, 
  {
    "deps": [
      "end2end_certs", 
      "end2end_fixture_chttp2_socket_pair", 
      "end2end_test_no_op", 
      "gpr", 
      "gpr_test_util", 
      "grpc", 
      "grpc_test_util"
    ], 
    "headers": [], 
    "language": "c", 
    "name": "chttp2_socket_pair_no_op_test", 
    "src": []
  }, 
  {
    "deps": [
      "end2end_certs", 
      "end2end_fixture_chttp2_socket_pair", 
      "end2end_test_ping_pong_streaming", 
      "gpr", 
      "gpr_test_util", 
      "grpc", 
      "grpc_test_util"
    ], 
    "headers": [], 
    "language": "c", 
    "name": "chttp2_socket_pair_ping_pong_streaming_test", 
    "src": []
  }, 
  {
    "deps": [
      "end2end_certs", 
      "end2end_fixture_chttp2_socket_pair", 
      "end2end_test_registered_call", 
      "gpr", 
      "gpr_test_util", 
      "grpc", 
      "grpc_test_util"
    ], 
    "headers": [], 
    "language": "c", 
    "name": "chttp2_socket_pair_registered_call_test", 
    "src": []
  }, 
  {
    "deps": [
      "end2end_certs", 
      "end2end_fixture_chttp2_socket_pair", 
      "end2end_test_request_response_with_binary_metadata_and_payload", 
      "gpr", 
      "gpr_test_util", 
      "grpc", 
      "grpc_test_util"
    ], 
    "headers": [], 
    "language": "c", 
    "name": "chttp2_socket_pair_request_response_with_binary_metadata_and_payload_test", 
    "src": []
  }, 
  {
    "deps": [
      "end2end_certs", 
      "end2end_fixture_chttp2_socket_pair", 
      "end2end_test_request_response_with_metadata_and_payload", 
      "gpr", 
      "gpr_test_util", 
      "grpc", 
      "grpc_test_util"
    ], 
    "headers": [], 
    "language": "c", 
    "name": "chttp2_socket_pair_request_response_with_metadata_and_payload_test", 
    "src": []
  }, 
  {
    "deps": [
      "end2end_certs", 
      "end2end_fixture_chttp2_socket_pair", 
      "end2end_test_request_response_with_payload", 
      "gpr", 
      "gpr_test_util", 
      "grpc", 
      "grpc_test_util"
    ], 
    "headers": [], 
    "language": "c", 
    "name": "chttp2_socket_pair_request_response_with_payload_test", 
    "src": []
  }, 
  {
    "deps": [
      "end2end_certs", 
      "end2end_fixture_chttp2_socket_pair", 
      "end2end_test_request_response_with_payload_and_call_creds", 
      "gpr", 
      "gpr_test_util", 
      "grpc", 
      "grpc_test_util"
    ], 
    "headers": [], 
    "language": "c", 
    "name": "chttp2_socket_pair_request_response_with_payload_and_call_creds_test", 
    "src": []
  }, 
  {
    "deps": [
      "end2end_certs", 
      "end2end_fixture_chttp2_socket_pair", 
      "end2end_test_request_response_with_trailing_metadata_and_payload", 
      "gpr", 
      "gpr_test_util", 
      "grpc", 
      "grpc_test_util"
    ], 
    "headers": [], 
    "language": "c", 
    "name": "chttp2_socket_pair_request_response_with_trailing_metadata_and_payload_test", 
    "src": []
  }, 
  {
    "deps": [
      "end2end_certs", 
      "end2end_fixture_chttp2_socket_pair", 
      "end2end_test_request_with_compressed_payload", 
      "gpr", 
      "gpr_test_util", 
      "grpc", 
      "grpc_test_util"
    ], 
    "headers": [], 
    "language": "c", 
    "name": "chttp2_socket_pair_request_with_compressed_payload_test", 
    "src": []
  }, 
  {
    "deps": [
      "end2end_certs", 
      "end2end_fixture_chttp2_socket_pair", 
      "end2end_test_request_with_flags", 
      "gpr", 
      "gpr_test_util", 
      "grpc", 
      "grpc_test_util"
    ], 
    "headers": [], 
    "language": "c", 
    "name": "chttp2_socket_pair_request_with_flags_test", 
    "src": []
  }, 
  {
    "deps": [
      "end2end_certs", 
      "end2end_fixture_chttp2_socket_pair", 
      "end2end_test_request_with_large_metadata", 
      "gpr", 
      "gpr_test_util", 
      "grpc", 
      "grpc_test_util"
    ], 
    "headers": [], 
    "language": "c", 
    "name": "chttp2_socket_pair_request_with_large_metadata_test", 
    "src": []
  }, 
  {
    "deps": [
      "end2end_certs", 
      "end2end_fixture_chttp2_socket_pair", 
      "end2end_test_request_with_payload", 
      "gpr", 
      "gpr_test_util", 
      "grpc", 
      "grpc_test_util"
    ], 
    "headers": [], 
    "language": "c", 
    "name": "chttp2_socket_pair_request_with_payload_test", 
    "src": []
  }, 
  {
    "deps": [
      "end2end_certs", 
      "end2end_fixture_chttp2_socket_pair", 
      "end2end_test_server_finishes_request", 
      "gpr", 
      "gpr_test_util", 
      "grpc", 
      "grpc_test_util"
    ], 
    "headers": [], 
    "language": "c", 
    "name": "chttp2_socket_pair_server_finishes_request_test", 
    "src": []
  }, 
  {
    "deps": [
      "end2end_certs", 
      "end2end_fixture_chttp2_socket_pair", 
      "end2end_test_simple_request", 
      "gpr", 
      "gpr_test_util", 
      "grpc", 
      "grpc_test_util"
    ], 
    "headers": [], 
    "language": "c", 
    "name": "chttp2_socket_pair_simple_request_test", 
    "src": []
  }, 
  {
    "deps": [
      "end2end_certs", 
      "end2end_fixture_chttp2_socket_pair", 
      "end2end_test_simple_request_with_high_initial_sequence_number", 
      "gpr", 
      "gpr_test_util", 
      "grpc", 
      "grpc_test_util"
    ], 
    "headers": [], 
    "language": "c", 
    "name": "chttp2_socket_pair_simple_request_with_high_initial_sequence_number_test", 
    "src": []
  }, 
  {
    "deps": [
      "end2end_certs", 
      "end2end_fixture_chttp2_socket_pair_one_byte_at_a_time", 
      "end2end_test_bad_hostname", 
      "gpr", 
      "gpr_test_util", 
      "grpc", 
      "grpc_test_util"
    ], 
    "headers": [], 
    "language": "c", 
    "name": "chttp2_socket_pair_one_byte_at_a_time_bad_hostname_test", 
    "src": []
  }, 
  {
    "deps": [
      "end2end_certs", 
      "end2end_fixture_chttp2_socket_pair_one_byte_at_a_time", 
      "end2end_test_cancel_after_accept", 
      "gpr", 
      "gpr_test_util", 
      "grpc", 
      "grpc_test_util"
    ], 
    "headers": [], 
    "language": "c", 
    "name": "chttp2_socket_pair_one_byte_at_a_time_cancel_after_accept_test", 
    "src": []
  }, 
  {
    "deps": [
      "end2end_certs", 
      "end2end_fixture_chttp2_socket_pair_one_byte_at_a_time", 
      "end2end_test_cancel_after_accept_and_writes_closed", 
      "gpr", 
      "gpr_test_util", 
      "grpc", 
      "grpc_test_util"
    ], 
    "headers": [], 
    "language": "c", 
    "name": "chttp2_socket_pair_one_byte_at_a_time_cancel_after_accept_and_writes_closed_test", 
    "src": []
  }, 
  {
    "deps": [
      "end2end_certs", 
      "end2end_fixture_chttp2_socket_pair_one_byte_at_a_time", 
      "end2end_test_cancel_after_invoke", 
      "gpr", 
      "gpr_test_util", 
      "grpc", 
      "grpc_test_util"
    ], 
    "headers": [], 
    "language": "c", 
    "name": "chttp2_socket_pair_one_byte_at_a_time_cancel_after_invoke_test", 
    "src": []
  }, 
  {
    "deps": [
      "end2end_certs", 
      "end2end_fixture_chttp2_socket_pair_one_byte_at_a_time", 
      "end2end_test_cancel_before_invoke", 
      "gpr", 
      "gpr_test_util", 
      "grpc", 
      "grpc_test_util"
    ], 
    "headers": [], 
    "language": "c", 
    "name": "chttp2_socket_pair_one_byte_at_a_time_cancel_before_invoke_test", 
    "src": []
  }, 
  {
    "deps": [
      "end2end_certs", 
      "end2end_fixture_chttp2_socket_pair_one_byte_at_a_time", 
      "end2end_test_cancel_in_a_vacuum", 
      "gpr", 
      "gpr_test_util", 
      "grpc", 
      "grpc_test_util"
    ], 
    "headers": [], 
    "language": "c", 
    "name": "chttp2_socket_pair_one_byte_at_a_time_cancel_in_a_vacuum_test", 
    "src": []
  }, 
  {
    "deps": [
      "end2end_certs", 
      "end2end_fixture_chttp2_socket_pair_one_byte_at_a_time", 
      "end2end_test_census_simple_request", 
      "gpr", 
      "gpr_test_util", 
      "grpc", 
      "grpc_test_util"
    ], 
    "headers": [], 
    "language": "c", 
    "name": "chttp2_socket_pair_one_byte_at_a_time_census_simple_request_test", 
    "src": []
  }, 
  {
    "deps": [
      "end2end_certs", 
      "end2end_fixture_chttp2_socket_pair_one_byte_at_a_time", 
      "end2end_test_early_server_shutdown_finishes_inflight_calls", 
      "gpr", 
      "gpr_test_util", 
      "grpc", 
      "grpc_test_util"
    ], 
    "headers": [], 
    "language": "c", 
    "name": "chttp2_socket_pair_one_byte_at_a_time_early_server_shutdown_finishes_inflight_calls_test", 
    "src": []
  }, 
  {
    "deps": [
      "end2end_certs", 
      "end2end_fixture_chttp2_socket_pair_one_byte_at_a_time", 
      "end2end_test_early_server_shutdown_finishes_tags", 
      "gpr", 
      "gpr_test_util", 
      "grpc", 
      "grpc_test_util"
    ], 
    "headers": [], 
    "language": "c", 
    "name": "chttp2_socket_pair_one_byte_at_a_time_early_server_shutdown_finishes_tags_test", 
    "src": []
  }, 
  {
    "deps": [
      "end2end_certs", 
      "end2end_fixture_chttp2_socket_pair_one_byte_at_a_time", 
      "end2end_test_empty_batch", 
      "gpr", 
      "gpr_test_util", 
      "grpc", 
      "grpc_test_util"
    ], 
    "headers": [], 
    "language": "c", 
    "name": "chttp2_socket_pair_one_byte_at_a_time_empty_batch_test", 
    "src": []
  }, 
  {
    "deps": [
      "end2end_certs", 
      "end2end_fixture_chttp2_socket_pair_one_byte_at_a_time", 
      "end2end_test_graceful_server_shutdown", 
      "gpr", 
      "gpr_test_util", 
      "grpc", 
      "grpc_test_util"
    ], 
    "headers": [], 
    "language": "c", 
    "name": "chttp2_socket_pair_one_byte_at_a_time_graceful_server_shutdown_test", 
    "src": []
  }, 
  {
    "deps": [
      "end2end_certs", 
      "end2end_fixture_chttp2_socket_pair_one_byte_at_a_time", 
      "end2end_test_invoke_large_request", 
      "gpr", 
      "gpr_test_util", 
      "grpc", 
      "grpc_test_util"
    ], 
    "headers": [], 
    "language": "c", 
    "name": "chttp2_socket_pair_one_byte_at_a_time_invoke_large_request_test", 
    "src": []
  }, 
  {
    "deps": [
      "end2end_certs", 
      "end2end_fixture_chttp2_socket_pair_one_byte_at_a_time", 
      "end2end_test_max_concurrent_streams", 
      "gpr", 
      "gpr_test_util", 
      "grpc", 
      "grpc_test_util"
    ], 
    "headers": [], 
    "language": "c", 
    "name": "chttp2_socket_pair_one_byte_at_a_time_max_concurrent_streams_test", 
    "src": []
  }, 
  {
    "deps": [
      "end2end_certs", 
      "end2end_fixture_chttp2_socket_pair_one_byte_at_a_time", 
      "end2end_test_max_message_length", 
      "gpr", 
      "gpr_test_util", 
      "grpc", 
      "grpc_test_util"
    ], 
    "headers": [], 
    "language": "c", 
    "name": "chttp2_socket_pair_one_byte_at_a_time_max_message_length_test", 
    "src": []
  }, 
  {
    "deps": [
      "end2end_certs", 
      "end2end_fixture_chttp2_socket_pair_one_byte_at_a_time", 
      "end2end_test_no_op", 
      "gpr", 
      "gpr_test_util", 
      "grpc", 
      "grpc_test_util"
    ], 
    "headers": [], 
    "language": "c", 
    "name": "chttp2_socket_pair_one_byte_at_a_time_no_op_test", 
    "src": []
  }, 
  {
    "deps": [
      "end2end_certs", 
      "end2end_fixture_chttp2_socket_pair_one_byte_at_a_time", 
      "end2end_test_ping_pong_streaming", 
      "gpr", 
      "gpr_test_util", 
      "grpc", 
      "grpc_test_util"
    ], 
    "headers": [], 
    "language": "c", 
    "name": "chttp2_socket_pair_one_byte_at_a_time_ping_pong_streaming_test", 
    "src": []
  }, 
  {
    "deps": [
      "end2end_certs", 
      "end2end_fixture_chttp2_socket_pair_one_byte_at_a_time", 
      "end2end_test_registered_call", 
      "gpr", 
      "gpr_test_util", 
      "grpc", 
      "grpc_test_util"
    ], 
    "headers": [], 
    "language": "c", 
    "name": "chttp2_socket_pair_one_byte_at_a_time_registered_call_test", 
    "src": []
  }, 
  {
    "deps": [
      "end2end_certs", 
      "end2end_fixture_chttp2_socket_pair_one_byte_at_a_time", 
      "end2end_test_request_response_with_binary_metadata_and_payload", 
      "gpr", 
      "gpr_test_util", 
      "grpc", 
      "grpc_test_util"
    ], 
    "headers": [], 
    "language": "c", 
    "name": "chttp2_socket_pair_one_byte_at_a_time_request_response_with_binary_metadata_and_payload_test", 
    "src": []
  }, 
  {
    "deps": [
      "end2end_certs", 
      "end2end_fixture_chttp2_socket_pair_one_byte_at_a_time", 
      "end2end_test_request_response_with_metadata_and_payload", 
      "gpr", 
      "gpr_test_util", 
      "grpc", 
      "grpc_test_util"
    ], 
    "headers": [], 
    "language": "c", 
    "name": "chttp2_socket_pair_one_byte_at_a_time_request_response_with_metadata_and_payload_test", 
    "src": []
  }, 
  {
    "deps": [
      "end2end_certs", 
      "end2end_fixture_chttp2_socket_pair_one_byte_at_a_time", 
      "end2end_test_request_response_with_payload", 
      "gpr", 
      "gpr_test_util", 
      "grpc", 
      "grpc_test_util"
    ], 
    "headers": [], 
    "language": "c", 
    "name": "chttp2_socket_pair_one_byte_at_a_time_request_response_with_payload_test", 
    "src": []
  }, 
  {
    "deps": [
      "end2end_certs", 
      "end2end_fixture_chttp2_socket_pair_one_byte_at_a_time", 
      "end2end_test_request_response_with_payload_and_call_creds", 
      "gpr", 
      "gpr_test_util", 
      "grpc", 
      "grpc_test_util"
    ], 
    "headers": [], 
    "language": "c", 
    "name": "chttp2_socket_pair_one_byte_at_a_time_request_response_with_payload_and_call_creds_test", 
    "src": []
  }, 
  {
    "deps": [
      "end2end_certs", 
      "end2end_fixture_chttp2_socket_pair_one_byte_at_a_time", 
      "end2end_test_request_response_with_trailing_metadata_and_payload", 
      "gpr", 
      "gpr_test_util", 
      "grpc", 
      "grpc_test_util"
    ], 
    "headers": [], 
    "language": "c", 
    "name": "chttp2_socket_pair_one_byte_at_a_time_request_response_with_trailing_metadata_and_payload_test", 
    "src": []
  }, 
  {
    "deps": [
      "end2end_certs", 
      "end2end_fixture_chttp2_socket_pair_one_byte_at_a_time", 
      "end2end_test_request_with_compressed_payload", 
      "gpr", 
      "gpr_test_util", 
      "grpc", 
      "grpc_test_util"
    ], 
    "headers": [], 
    "language": "c", 
    "name": "chttp2_socket_pair_one_byte_at_a_time_request_with_compressed_payload_test", 
    "src": []
  }, 
  {
    "deps": [
      "end2end_certs", 
      "end2end_fixture_chttp2_socket_pair_one_byte_at_a_time", 
      "end2end_test_request_with_flags", 
      "gpr", 
      "gpr_test_util", 
      "grpc", 
      "grpc_test_util"
    ], 
    "headers": [], 
    "language": "c", 
    "name": "chttp2_socket_pair_one_byte_at_a_time_request_with_flags_test", 
    "src": []
  }, 
  {
    "deps": [
      "end2end_certs", 
      "end2end_fixture_chttp2_socket_pair_one_byte_at_a_time", 
      "end2end_test_request_with_large_metadata", 
      "gpr", 
      "gpr_test_util", 
      "grpc", 
      "grpc_test_util"
    ], 
    "headers": [], 
    "language": "c", 
    "name": "chttp2_socket_pair_one_byte_at_a_time_request_with_large_metadata_test", 
    "src": []
  }, 
  {
    "deps": [
      "end2end_certs", 
      "end2end_fixture_chttp2_socket_pair_one_byte_at_a_time", 
      "end2end_test_request_with_payload", 
      "gpr", 
      "gpr_test_util", 
      "grpc", 
      "grpc_test_util"
    ], 
    "headers": [], 
    "language": "c", 
    "name": "chttp2_socket_pair_one_byte_at_a_time_request_with_payload_test", 
    "src": []
  }, 
  {
    "deps": [
      "end2end_certs", 
      "end2end_fixture_chttp2_socket_pair_one_byte_at_a_time", 
      "end2end_test_server_finishes_request", 
      "gpr", 
      "gpr_test_util", 
      "grpc", 
      "grpc_test_util"
    ], 
    "headers": [], 
    "language": "c", 
    "name": "chttp2_socket_pair_one_byte_at_a_time_server_finishes_request_test", 
    "src": []
  }, 
  {
    "deps": [
      "end2end_certs", 
      "end2end_fixture_chttp2_socket_pair_one_byte_at_a_time", 
      "end2end_test_simple_request", 
      "gpr", 
      "gpr_test_util", 
      "grpc", 
      "grpc_test_util"
    ], 
    "headers": [], 
    "language": "c", 
    "name": "chttp2_socket_pair_one_byte_at_a_time_simple_request_test", 
    "src": []
  }, 
  {
    "deps": [
      "end2end_certs", 
      "end2end_fixture_chttp2_socket_pair_one_byte_at_a_time", 
      "end2end_test_simple_request_with_high_initial_sequence_number", 
      "gpr", 
      "gpr_test_util", 
      "grpc", 
      "grpc_test_util"
    ], 
    "headers": [], 
    "language": "c", 
    "name": "chttp2_socket_pair_one_byte_at_a_time_simple_request_with_high_initial_sequence_number_test", 
    "src": []
  }, 
  {
    "deps": [
      "end2end_certs", 
      "end2end_fixture_chttp2_socket_pair_with_grpc_trace", 
      "end2end_test_bad_hostname", 
      "gpr", 
      "gpr_test_util", 
      "grpc", 
      "grpc_test_util"
    ], 
    "headers": [], 
    "language": "c", 
    "name": "chttp2_socket_pair_with_grpc_trace_bad_hostname_test", 
    "src": []
  }, 
  {
    "deps": [
      "end2end_certs", 
      "end2end_fixture_chttp2_socket_pair_with_grpc_trace", 
      "end2end_test_cancel_after_accept", 
      "gpr", 
      "gpr_test_util", 
      "grpc", 
      "grpc_test_util"
    ], 
    "headers": [], 
    "language": "c", 
    "name": "chttp2_socket_pair_with_grpc_trace_cancel_after_accept_test", 
    "src": []
  }, 
  {
    "deps": [
      "end2end_certs", 
      "end2end_fixture_chttp2_socket_pair_with_grpc_trace", 
      "end2end_test_cancel_after_accept_and_writes_closed", 
      "gpr", 
      "gpr_test_util", 
      "grpc", 
      "grpc_test_util"
    ], 
    "headers": [], 
    "language": "c", 
    "name": "chttp2_socket_pair_with_grpc_trace_cancel_after_accept_and_writes_closed_test", 
    "src": []
  }, 
  {
    "deps": [
      "end2end_certs", 
      "end2end_fixture_chttp2_socket_pair_with_grpc_trace", 
      "end2end_test_cancel_after_invoke", 
      "gpr", 
      "gpr_test_util", 
      "grpc", 
      "grpc_test_util"
    ], 
    "headers": [], 
    "language": "c", 
    "name": "chttp2_socket_pair_with_grpc_trace_cancel_after_invoke_test", 
    "src": []
  }, 
  {
    "deps": [
      "end2end_certs", 
      "end2end_fixture_chttp2_socket_pair_with_grpc_trace", 
      "end2end_test_cancel_before_invoke", 
      "gpr", 
      "gpr_test_util", 
      "grpc", 
      "grpc_test_util"
    ], 
    "headers": [], 
    "language": "c", 
    "name": "chttp2_socket_pair_with_grpc_trace_cancel_before_invoke_test", 
    "src": []
  }, 
  {
    "deps": [
      "end2end_certs", 
      "end2end_fixture_chttp2_socket_pair_with_grpc_trace", 
      "end2end_test_cancel_in_a_vacuum", 
      "gpr", 
      "gpr_test_util", 
      "grpc", 
      "grpc_test_util"
    ], 
    "headers": [], 
    "language": "c", 
    "name": "chttp2_socket_pair_with_grpc_trace_cancel_in_a_vacuum_test", 
    "src": []
  }, 
  {
    "deps": [
      "end2end_certs", 
      "end2end_fixture_chttp2_socket_pair_with_grpc_trace", 
      "end2end_test_census_simple_request", 
      "gpr", 
      "gpr_test_util", 
      "grpc", 
      "grpc_test_util"
    ], 
    "headers": [], 
    "language": "c", 
    "name": "chttp2_socket_pair_with_grpc_trace_census_simple_request_test", 
    "src": []
  }, 
  {
    "deps": [
      "end2end_certs", 
      "end2end_fixture_chttp2_socket_pair_with_grpc_trace", 
      "end2end_test_early_server_shutdown_finishes_inflight_calls", 
      "gpr", 
      "gpr_test_util", 
      "grpc", 
      "grpc_test_util"
    ], 
    "headers": [], 
    "language": "c", 
    "name": "chttp2_socket_pair_with_grpc_trace_early_server_shutdown_finishes_inflight_calls_test", 
    "src": []
  }, 
  {
    "deps": [
      "end2end_certs", 
      "end2end_fixture_chttp2_socket_pair_with_grpc_trace", 
      "end2end_test_early_server_shutdown_finishes_tags", 
      "gpr", 
      "gpr_test_util", 
      "grpc", 
      "grpc_test_util"
    ], 
    "headers": [], 
    "language": "c", 
    "name": "chttp2_socket_pair_with_grpc_trace_early_server_shutdown_finishes_tags_test", 
    "src": []
  }, 
  {
    "deps": [
      "end2end_certs", 
      "end2end_fixture_chttp2_socket_pair_with_grpc_trace", 
      "end2end_test_empty_batch", 
      "gpr", 
      "gpr_test_util", 
      "grpc", 
      "grpc_test_util"
    ], 
    "headers": [], 
    "language": "c", 
    "name": "chttp2_socket_pair_with_grpc_trace_empty_batch_test", 
    "src": []
  }, 
  {
    "deps": [
      "end2end_certs", 
      "end2end_fixture_chttp2_socket_pair_with_grpc_trace", 
      "end2end_test_graceful_server_shutdown", 
      "gpr", 
      "gpr_test_util", 
      "grpc", 
      "grpc_test_util"
    ], 
    "headers": [], 
    "language": "c", 
    "name": "chttp2_socket_pair_with_grpc_trace_graceful_server_shutdown_test", 
    "src": []
  }, 
  {
    "deps": [
      "end2end_certs", 
      "end2end_fixture_chttp2_socket_pair_with_grpc_trace", 
      "end2end_test_invoke_large_request", 
      "gpr", 
      "gpr_test_util", 
      "grpc", 
      "grpc_test_util"
    ], 
    "headers": [], 
    "language": "c", 
    "name": "chttp2_socket_pair_with_grpc_trace_invoke_large_request_test", 
    "src": []
  }, 
  {
    "deps": [
      "end2end_certs", 
      "end2end_fixture_chttp2_socket_pair_with_grpc_trace", 
      "end2end_test_max_concurrent_streams", 
      "gpr", 
      "gpr_test_util", 
      "grpc", 
      "grpc_test_util"
    ], 
    "headers": [], 
    "language": "c", 
    "name": "chttp2_socket_pair_with_grpc_trace_max_concurrent_streams_test", 
    "src": []
  }, 
  {
    "deps": [
      "end2end_certs", 
      "end2end_fixture_chttp2_socket_pair_with_grpc_trace", 
      "end2end_test_max_message_length", 
      "gpr", 
      "gpr_test_util", 
      "grpc", 
      "grpc_test_util"
    ], 
    "headers": [], 
    "language": "c", 
    "name": "chttp2_socket_pair_with_grpc_trace_max_message_length_test", 
    "src": []
  }, 
  {
    "deps": [
      "end2end_certs", 
      "end2end_fixture_chttp2_socket_pair_with_grpc_trace", 
      "end2end_test_no_op", 
      "gpr", 
      "gpr_test_util", 
      "grpc", 
      "grpc_test_util"
    ], 
    "headers": [], 
    "language": "c", 
    "name": "chttp2_socket_pair_with_grpc_trace_no_op_test", 
    "src": []
  }, 
  {
    "deps": [
      "end2end_certs", 
      "end2end_fixture_chttp2_socket_pair_with_grpc_trace", 
      "end2end_test_ping_pong_streaming", 
      "gpr", 
      "gpr_test_util", 
      "grpc", 
      "grpc_test_util"
    ], 
    "headers": [], 
    "language": "c", 
    "name": "chttp2_socket_pair_with_grpc_trace_ping_pong_streaming_test", 
    "src": []
  }, 
  {
    "deps": [
      "end2end_certs", 
      "end2end_fixture_chttp2_socket_pair_with_grpc_trace", 
      "end2end_test_registered_call", 
      "gpr", 
      "gpr_test_util", 
      "grpc", 
      "grpc_test_util"
    ], 
    "headers": [], 
    "language": "c", 
    "name": "chttp2_socket_pair_with_grpc_trace_registered_call_test", 
    "src": []
  }, 
  {
    "deps": [
      "end2end_certs", 
      "end2end_fixture_chttp2_socket_pair_with_grpc_trace", 
      "end2end_test_request_response_with_binary_metadata_and_payload", 
      "gpr", 
      "gpr_test_util", 
      "grpc", 
      "grpc_test_util"
    ], 
    "headers": [], 
    "language": "c", 
    "name": "chttp2_socket_pair_with_grpc_trace_request_response_with_binary_metadata_and_payload_test", 
    "src": []
  }, 
  {
    "deps": [
      "end2end_certs", 
      "end2end_fixture_chttp2_socket_pair_with_grpc_trace", 
      "end2end_test_request_response_with_metadata_and_payload", 
      "gpr", 
      "gpr_test_util", 
      "grpc", 
      "grpc_test_util"
    ], 
    "headers": [], 
    "language": "c", 
    "name": "chttp2_socket_pair_with_grpc_trace_request_response_with_metadata_and_payload_test", 
    "src": []
  }, 
  {
    "deps": [
      "end2end_certs", 
      "end2end_fixture_chttp2_socket_pair_with_grpc_trace", 
      "end2end_test_request_response_with_payload", 
      "gpr", 
      "gpr_test_util", 
      "grpc", 
      "grpc_test_util"
    ], 
    "headers": [], 
    "language": "c", 
    "name": "chttp2_socket_pair_with_grpc_trace_request_response_with_payload_test", 
    "src": []
  }, 
  {
    "deps": [
      "end2end_certs", 
      "end2end_fixture_chttp2_socket_pair_with_grpc_trace", 
      "end2end_test_request_response_with_payload_and_call_creds", 
      "gpr", 
      "gpr_test_util", 
      "grpc", 
      "grpc_test_util"
    ], 
    "headers": [], 
    "language": "c", 
    "name": "chttp2_socket_pair_with_grpc_trace_request_response_with_payload_and_call_creds_test", 
    "src": []
  }, 
  {
    "deps": [
      "end2end_certs", 
      "end2end_fixture_chttp2_socket_pair_with_grpc_trace", 
      "end2end_test_request_response_with_trailing_metadata_and_payload", 
      "gpr", 
      "gpr_test_util", 
      "grpc", 
      "grpc_test_util"
    ], 
    "headers": [], 
    "language": "c", 
    "name": "chttp2_socket_pair_with_grpc_trace_request_response_with_trailing_metadata_and_payload_test", 
    "src": []
  }, 
  {
    "deps": [
      "end2end_certs", 
      "end2end_fixture_chttp2_socket_pair_with_grpc_trace", 
      "end2end_test_request_with_compressed_payload", 
      "gpr", 
      "gpr_test_util", 
      "grpc", 
      "grpc_test_util"
    ], 
    "headers": [], 
    "language": "c", 
    "name": "chttp2_socket_pair_with_grpc_trace_request_with_compressed_payload_test", 
    "src": []
  }, 
  {
    "deps": [
      "end2end_certs", 
      "end2end_fixture_chttp2_socket_pair_with_grpc_trace", 
      "end2end_test_request_with_flags", 
      "gpr", 
      "gpr_test_util", 
      "grpc", 
      "grpc_test_util"
    ], 
    "headers": [], 
    "language": "c", 
    "name": "chttp2_socket_pair_with_grpc_trace_request_with_flags_test", 
    "src": []
  }, 
  {
    "deps": [
      "end2end_certs", 
      "end2end_fixture_chttp2_socket_pair_with_grpc_trace", 
      "end2end_test_request_with_large_metadata", 
      "gpr", 
      "gpr_test_util", 
      "grpc", 
      "grpc_test_util"
    ], 
    "headers": [], 
    "language": "c", 
    "name": "chttp2_socket_pair_with_grpc_trace_request_with_large_metadata_test", 
    "src": []
  }, 
  {
    "deps": [
      "end2end_certs", 
      "end2end_fixture_chttp2_socket_pair_with_grpc_trace", 
      "end2end_test_request_with_payload", 
      "gpr", 
      "gpr_test_util", 
      "grpc", 
      "grpc_test_util"
    ], 
    "headers": [], 
    "language": "c", 
    "name": "chttp2_socket_pair_with_grpc_trace_request_with_payload_test", 
    "src": []
  }, 
  {
    "deps": [
      "end2end_certs", 
      "end2end_fixture_chttp2_socket_pair_with_grpc_trace", 
      "end2end_test_server_finishes_request", 
      "gpr", 
      "gpr_test_util", 
      "grpc", 
      "grpc_test_util"
    ], 
    "headers": [], 
    "language": "c", 
    "name": "chttp2_socket_pair_with_grpc_trace_server_finishes_request_test", 
    "src": []
  }, 
  {
    "deps": [
      "end2end_certs", 
      "end2end_fixture_chttp2_socket_pair_with_grpc_trace", 
      "end2end_test_simple_request", 
      "gpr", 
      "gpr_test_util", 
      "grpc", 
      "grpc_test_util"
    ], 
    "headers": [], 
    "language": "c", 
    "name": "chttp2_socket_pair_with_grpc_trace_simple_request_test", 
    "src": []
  }, 
  {
    "deps": [
      "end2end_certs", 
      "end2end_fixture_chttp2_socket_pair_with_grpc_trace", 
      "end2end_test_simple_request_with_high_initial_sequence_number", 
      "gpr", 
      "gpr_test_util", 
      "grpc", 
      "grpc_test_util"
    ], 
    "headers": [], 
    "language": "c", 
    "name": "chttp2_socket_pair_with_grpc_trace_simple_request_with_high_initial_sequence_number_test", 
    "src": []
  }, 
  {
    "deps": [
      "end2end_fixture_chttp2_fullstack", 
      "end2end_test_bad_hostname", 
      "gpr", 
      "gpr_test_util", 
      "grpc_test_util_unsecure", 
      "grpc_unsecure"
    ], 
    "headers": [], 
    "language": "c", 
    "name": "chttp2_fullstack_bad_hostname_unsecure_test", 
    "src": []
  }, 
  {
    "deps": [
      "end2end_fixture_chttp2_fullstack", 
      "end2end_test_cancel_after_accept", 
      "gpr", 
      "gpr_test_util", 
      "grpc_test_util_unsecure", 
      "grpc_unsecure"
    ], 
    "headers": [], 
    "language": "c", 
    "name": "chttp2_fullstack_cancel_after_accept_unsecure_test", 
    "src": []
  }, 
  {
    "deps": [
      "end2end_fixture_chttp2_fullstack", 
      "end2end_test_cancel_after_accept_and_writes_closed", 
      "gpr", 
      "gpr_test_util", 
      "grpc_test_util_unsecure", 
      "grpc_unsecure"
    ], 
    "headers": [], 
    "language": "c", 
    "name": "chttp2_fullstack_cancel_after_accept_and_writes_closed_unsecure_test", 
    "src": []
  }, 
  {
    "deps": [
      "end2end_fixture_chttp2_fullstack", 
      "end2end_test_cancel_after_invoke", 
      "gpr", 
      "gpr_test_util", 
      "grpc_test_util_unsecure", 
      "grpc_unsecure"
    ], 
    "headers": [], 
    "language": "c", 
    "name": "chttp2_fullstack_cancel_after_invoke_unsecure_test", 
    "src": []
  }, 
  {
    "deps": [
      "end2end_fixture_chttp2_fullstack", 
      "end2end_test_cancel_before_invoke", 
      "gpr", 
      "gpr_test_util", 
      "grpc_test_util_unsecure", 
      "grpc_unsecure"
    ], 
    "headers": [], 
    "language": "c", 
    "name": "chttp2_fullstack_cancel_before_invoke_unsecure_test", 
    "src": []
  }, 
  {
    "deps": [
      "end2end_fixture_chttp2_fullstack", 
      "end2end_test_cancel_in_a_vacuum", 
      "gpr", 
      "gpr_test_util", 
      "grpc_test_util_unsecure", 
      "grpc_unsecure"
    ], 
    "headers": [], 
    "language": "c", 
    "name": "chttp2_fullstack_cancel_in_a_vacuum_unsecure_test", 
    "src": []
  }, 
  {
    "deps": [
      "end2end_fixture_chttp2_fullstack", 
      "end2end_test_census_simple_request", 
      "gpr", 
      "gpr_test_util", 
      "grpc_test_util_unsecure", 
      "grpc_unsecure"
    ], 
    "headers": [], 
    "language": "c", 
    "name": "chttp2_fullstack_census_simple_request_unsecure_test", 
    "src": []
  }, 
  {
    "deps": [
      "end2end_fixture_chttp2_fullstack", 
      "end2end_test_channel_connectivity", 
      "gpr", 
      "gpr_test_util", 
      "grpc_test_util_unsecure", 
      "grpc_unsecure"
    ], 
    "headers": [], 
    "language": "c", 
    "name": "chttp2_fullstack_channel_connectivity_unsecure_test", 
    "src": []
  }, 
  {
    "deps": [
      "end2end_fixture_chttp2_fullstack", 
      "end2end_test_default_host", 
      "gpr", 
      "gpr_test_util", 
      "grpc_test_util_unsecure", 
      "grpc_unsecure"
    ], 
    "headers": [], 
    "language": "c", 
    "name": "chttp2_fullstack_default_host_unsecure_test", 
    "src": []
  }, 
  {
    "deps": [
      "end2end_fixture_chttp2_fullstack", 
      "end2end_test_disappearing_server", 
      "gpr", 
      "gpr_test_util", 
      "grpc_test_util_unsecure", 
      "grpc_unsecure"
    ], 
    "headers": [], 
    "language": "c", 
    "name": "chttp2_fullstack_disappearing_server_unsecure_test", 
    "src": []
  }, 
  {
    "deps": [
      "end2end_fixture_chttp2_fullstack", 
      "end2end_test_early_server_shutdown_finishes_inflight_calls", 
      "gpr", 
      "gpr_test_util", 
      "grpc_test_util_unsecure", 
      "grpc_unsecure"
    ], 
    "headers": [], 
    "language": "c", 
    "name": "chttp2_fullstack_early_server_shutdown_finishes_inflight_calls_unsecure_test", 
    "src": []
  }, 
  {
    "deps": [
      "end2end_fixture_chttp2_fullstack", 
      "end2end_test_early_server_shutdown_finishes_tags", 
      "gpr", 
      "gpr_test_util", 
      "grpc_test_util_unsecure", 
      "grpc_unsecure"
    ], 
    "headers": [], 
    "language": "c", 
    "name": "chttp2_fullstack_early_server_shutdown_finishes_tags_unsecure_test", 
    "src": []
  }, 
  {
    "deps": [
      "end2end_fixture_chttp2_fullstack", 
      "end2end_test_empty_batch", 
      "gpr", 
      "gpr_test_util", 
      "grpc_test_util_unsecure", 
      "grpc_unsecure"
    ], 
    "headers": [], 
    "language": "c", 
    "name": "chttp2_fullstack_empty_batch_unsecure_test", 
    "src": []
  }, 
  {
    "deps": [
      "end2end_fixture_chttp2_fullstack", 
      "end2end_test_graceful_server_shutdown", 
      "gpr", 
      "gpr_test_util", 
      "grpc_test_util_unsecure", 
      "grpc_unsecure"
    ], 
    "headers": [], 
    "language": "c", 
    "name": "chttp2_fullstack_graceful_server_shutdown_unsecure_test", 
    "src": []
  }, 
  {
    "deps": [
      "end2end_fixture_chttp2_fullstack", 
      "end2end_test_invoke_large_request", 
      "gpr", 
      "gpr_test_util", 
      "grpc_test_util_unsecure", 
      "grpc_unsecure"
    ], 
    "headers": [], 
    "language": "c", 
    "name": "chttp2_fullstack_invoke_large_request_unsecure_test", 
    "src": []
  }, 
  {
    "deps": [
      "end2end_fixture_chttp2_fullstack", 
      "end2end_test_max_concurrent_streams", 
      "gpr", 
      "gpr_test_util", 
      "grpc_test_util_unsecure", 
      "grpc_unsecure"
    ], 
    "headers": [], 
    "language": "c", 
    "name": "chttp2_fullstack_max_concurrent_streams_unsecure_test", 
    "src": []
  }, 
  {
    "deps": [
      "end2end_fixture_chttp2_fullstack", 
      "end2end_test_max_message_length", 
      "gpr", 
      "gpr_test_util", 
      "grpc_test_util_unsecure", 
      "grpc_unsecure"
    ], 
    "headers": [], 
    "language": "c", 
    "name": "chttp2_fullstack_max_message_length_unsecure_test", 
    "src": []
  }, 
  {
    "deps": [
      "end2end_fixture_chttp2_fullstack", 
      "end2end_test_no_op", 
      "gpr", 
      "gpr_test_util", 
      "grpc_test_util_unsecure", 
      "grpc_unsecure"
    ], 
    "headers": [], 
    "language": "c", 
    "name": "chttp2_fullstack_no_op_unsecure_test", 
    "src": []
  }, 
  {
    "deps": [
      "end2end_fixture_chttp2_fullstack", 
      "end2end_test_ping_pong_streaming", 
      "gpr", 
      "gpr_test_util", 
      "grpc_test_util_unsecure", 
      "grpc_unsecure"
    ], 
    "headers": [], 
    "language": "c", 
    "name": "chttp2_fullstack_ping_pong_streaming_unsecure_test", 
    "src": []
  }, 
  {
    "deps": [
      "end2end_fixture_chttp2_fullstack", 
      "end2end_test_registered_call", 
      "gpr", 
      "gpr_test_util", 
      "grpc_test_util_unsecure", 
      "grpc_unsecure"
    ], 
    "headers": [], 
    "language": "c", 
    "name": "chttp2_fullstack_registered_call_unsecure_test", 
    "src": []
  }, 
  {
    "deps": [
      "end2end_fixture_chttp2_fullstack", 
      "end2end_test_request_response_with_binary_metadata_and_payload", 
      "gpr", 
      "gpr_test_util", 
      "grpc_test_util_unsecure", 
      "grpc_unsecure"
    ], 
    "headers": [], 
    "language": "c", 
    "name": "chttp2_fullstack_request_response_with_binary_metadata_and_payload_unsecure_test", 
    "src": []
  }, 
  {
    "deps": [
      "end2end_fixture_chttp2_fullstack", 
      "end2end_test_request_response_with_metadata_and_payload", 
      "gpr", 
      "gpr_test_util", 
      "grpc_test_util_unsecure", 
      "grpc_unsecure"
    ], 
    "headers": [], 
    "language": "c", 
    "name": "chttp2_fullstack_request_response_with_metadata_and_payload_unsecure_test", 
    "src": []
  }, 
  {
    "deps": [
      "end2end_fixture_chttp2_fullstack", 
      "end2end_test_request_response_with_payload", 
      "gpr", 
      "gpr_test_util", 
      "grpc_test_util_unsecure", 
      "grpc_unsecure"
    ], 
    "headers": [], 
    "language": "c", 
    "name": "chttp2_fullstack_request_response_with_payload_unsecure_test", 
    "src": []
  }, 
  {
    "deps": [
      "end2end_fixture_chttp2_fullstack", 
      "end2end_test_request_response_with_trailing_metadata_and_payload", 
      "gpr", 
      "gpr_test_util", 
      "grpc_test_util_unsecure", 
      "grpc_unsecure"
    ], 
    "headers": [], 
    "language": "c", 
    "name": "chttp2_fullstack_request_response_with_trailing_metadata_and_payload_unsecure_test", 
    "src": []
  }, 
  {
    "deps": [
      "end2end_fixture_chttp2_fullstack", 
      "end2end_test_request_with_compressed_payload", 
      "gpr", 
      "gpr_test_util", 
      "grpc_test_util_unsecure", 
      "grpc_unsecure"
    ], 
    "headers": [], 
    "language": "c", 
    "name": "chttp2_fullstack_request_with_compressed_payload_unsecure_test", 
    "src": []
  }, 
  {
    "deps": [
      "end2end_fixture_chttp2_fullstack", 
      "end2end_test_request_with_flags", 
      "gpr", 
      "gpr_test_util", 
      "grpc_test_util_unsecure", 
      "grpc_unsecure"
    ], 
    "headers": [], 
    "language": "c", 
    "name": "chttp2_fullstack_request_with_flags_unsecure_test", 
    "src": []
  }, 
  {
    "deps": [
      "end2end_fixture_chttp2_fullstack", 
      "end2end_test_request_with_large_metadata", 
      "gpr", 
      "gpr_test_util", 
      "grpc_test_util_unsecure", 
      "grpc_unsecure"
    ], 
    "headers": [], 
    "language": "c", 
    "name": "chttp2_fullstack_request_with_large_metadata_unsecure_test", 
    "src": []
  }, 
  {
    "deps": [
      "end2end_fixture_chttp2_fullstack", 
      "end2end_test_request_with_payload", 
      "gpr", 
      "gpr_test_util", 
      "grpc_test_util_unsecure", 
      "grpc_unsecure"
    ], 
    "headers": [], 
    "language": "c", 
    "name": "chttp2_fullstack_request_with_payload_unsecure_test", 
    "src": []
  }, 
  {
    "deps": [
      "end2end_fixture_chttp2_fullstack", 
      "end2end_test_server_finishes_request", 
      "gpr", 
      "gpr_test_util", 
      "grpc_test_util_unsecure", 
      "grpc_unsecure"
    ], 
    "headers": [], 
    "language": "c", 
    "name": "chttp2_fullstack_server_finishes_request_unsecure_test", 
    "src": []
  }, 
  {
    "deps": [
      "end2end_fixture_chttp2_fullstack", 
      "end2end_test_simple_delayed_request", 
      "gpr", 
      "gpr_test_util", 
      "grpc_test_util_unsecure", 
      "grpc_unsecure"
    ], 
    "headers": [], 
    "language": "c", 
    "name": "chttp2_fullstack_simple_delayed_request_unsecure_test", 
    "src": []
  }, 
  {
    "deps": [
      "end2end_fixture_chttp2_fullstack", 
      "end2end_test_simple_request", 
      "gpr", 
      "gpr_test_util", 
      "grpc_test_util_unsecure", 
      "grpc_unsecure"
    ], 
    "headers": [], 
    "language": "c", 
    "name": "chttp2_fullstack_simple_request_unsecure_test", 
    "src": []
  }, 
  {
    "deps": [
      "end2end_fixture_chttp2_fullstack", 
      "end2end_test_simple_request_with_high_initial_sequence_number", 
      "gpr", 
      "gpr_test_util", 
      "grpc_test_util_unsecure", 
      "grpc_unsecure"
    ], 
    "headers": [], 
    "language": "c", 
    "name": "chttp2_fullstack_simple_request_with_high_initial_sequence_number_unsecure_test", 
    "src": []
  }, 
  {
    "deps": [
      "end2end_fixture_chttp2_fullstack_compression", 
      "end2end_test_bad_hostname", 
      "gpr", 
      "gpr_test_util", 
      "grpc_test_util_unsecure", 
      "grpc_unsecure"
    ], 
    "headers": [], 
    "language": "c", 
    "name": "chttp2_fullstack_compression_bad_hostname_unsecure_test", 
    "src": []
  }, 
  {
    "deps": [
      "end2end_fixture_chttp2_fullstack_compression", 
      "end2end_test_cancel_after_accept", 
      "gpr", 
      "gpr_test_util", 
      "grpc_test_util_unsecure", 
      "grpc_unsecure"
    ], 
    "headers": [], 
    "language": "c", 
    "name": "chttp2_fullstack_compression_cancel_after_accept_unsecure_test", 
    "src": []
  }, 
  {
    "deps": [
      "end2end_fixture_chttp2_fullstack_compression", 
      "end2end_test_cancel_after_accept_and_writes_closed", 
      "gpr", 
      "gpr_test_util", 
      "grpc_test_util_unsecure", 
      "grpc_unsecure"
    ], 
    "headers": [], 
    "language": "c", 
    "name": "chttp2_fullstack_compression_cancel_after_accept_and_writes_closed_unsecure_test", 
    "src": []
  }, 
  {
    "deps": [
      "end2end_fixture_chttp2_fullstack_compression", 
      "end2end_test_cancel_after_invoke", 
      "gpr", 
      "gpr_test_util", 
      "grpc_test_util_unsecure", 
      "grpc_unsecure"
    ], 
    "headers": [], 
    "language": "c", 
    "name": "chttp2_fullstack_compression_cancel_after_invoke_unsecure_test", 
    "src": []
  }, 
  {
    "deps": [
      "end2end_fixture_chttp2_fullstack_compression", 
      "end2end_test_cancel_before_invoke", 
      "gpr", 
      "gpr_test_util", 
      "grpc_test_util_unsecure", 
      "grpc_unsecure"
    ], 
    "headers": [], 
    "language": "c", 
    "name": "chttp2_fullstack_compression_cancel_before_invoke_unsecure_test", 
    "src": []
  }, 
  {
    "deps": [
      "end2end_fixture_chttp2_fullstack_compression", 
      "end2end_test_cancel_in_a_vacuum", 
      "gpr", 
      "gpr_test_util", 
      "grpc_test_util_unsecure", 
      "grpc_unsecure"
    ], 
    "headers": [], 
    "language": "c", 
    "name": "chttp2_fullstack_compression_cancel_in_a_vacuum_unsecure_test", 
    "src": []
  }, 
  {
    "deps": [
      "end2end_fixture_chttp2_fullstack_compression", 
      "end2end_test_census_simple_request", 
      "gpr", 
      "gpr_test_util", 
      "grpc_test_util_unsecure", 
      "grpc_unsecure"
    ], 
    "headers": [], 
    "language": "c", 
    "name": "chttp2_fullstack_compression_census_simple_request_unsecure_test", 
    "src": []
  }, 
  {
    "deps": [
      "end2end_fixture_chttp2_fullstack_compression", 
      "end2end_test_channel_connectivity", 
      "gpr", 
      "gpr_test_util", 
      "grpc_test_util_unsecure", 
      "grpc_unsecure"
    ], 
    "headers": [], 
    "language": "c", 
    "name": "chttp2_fullstack_compression_channel_connectivity_unsecure_test", 
    "src": []
  }, 
  {
    "deps": [
      "end2end_fixture_chttp2_fullstack_compression", 
      "end2end_test_default_host", 
      "gpr", 
      "gpr_test_util", 
      "grpc_test_util_unsecure", 
      "grpc_unsecure"
    ], 
    "headers": [], 
    "language": "c", 
    "name": "chttp2_fullstack_compression_default_host_unsecure_test", 
    "src": []
  }, 
  {
    "deps": [
      "end2end_fixture_chttp2_fullstack_compression", 
      "end2end_test_disappearing_server", 
      "gpr", 
      "gpr_test_util", 
      "grpc_test_util_unsecure", 
      "grpc_unsecure"
    ], 
    "headers": [], 
    "language": "c", 
    "name": "chttp2_fullstack_compression_disappearing_server_unsecure_test", 
    "src": []
  }, 
  {
    "deps": [
      "end2end_fixture_chttp2_fullstack_compression", 
      "end2end_test_early_server_shutdown_finishes_inflight_calls", 
      "gpr", 
      "gpr_test_util", 
      "grpc_test_util_unsecure", 
      "grpc_unsecure"
    ], 
    "headers": [], 
    "language": "c", 
    "name": "chttp2_fullstack_compression_early_server_shutdown_finishes_inflight_calls_unsecure_test", 
    "src": []
  }, 
  {
    "deps": [
      "end2end_fixture_chttp2_fullstack_compression", 
      "end2end_test_early_server_shutdown_finishes_tags", 
      "gpr", 
      "gpr_test_util", 
      "grpc_test_util_unsecure", 
      "grpc_unsecure"
    ], 
    "headers": [], 
    "language": "c", 
    "name": "chttp2_fullstack_compression_early_server_shutdown_finishes_tags_unsecure_test", 
    "src": []
  }, 
  {
    "deps": [
      "end2end_fixture_chttp2_fullstack_compression", 
      "end2end_test_empty_batch", 
      "gpr", 
      "gpr_test_util", 
      "grpc_test_util_unsecure", 
      "grpc_unsecure"
    ], 
    "headers": [], 
    "language": "c", 
    "name": "chttp2_fullstack_compression_empty_batch_unsecure_test", 
    "src": []
  }, 
  {
    "deps": [
      "end2end_fixture_chttp2_fullstack_compression", 
      "end2end_test_graceful_server_shutdown", 
      "gpr", 
      "gpr_test_util", 
      "grpc_test_util_unsecure", 
      "grpc_unsecure"
    ], 
    "headers": [], 
    "language": "c", 
    "name": "chttp2_fullstack_compression_graceful_server_shutdown_unsecure_test", 
    "src": []
  }, 
  {
    "deps": [
      "end2end_fixture_chttp2_fullstack_compression", 
      "end2end_test_invoke_large_request", 
      "gpr", 
      "gpr_test_util", 
      "grpc_test_util_unsecure", 
      "grpc_unsecure"
    ], 
    "headers": [], 
    "language": "c", 
    "name": "chttp2_fullstack_compression_invoke_large_request_unsecure_test", 
    "src": []
  }, 
  {
    "deps": [
      "end2end_fixture_chttp2_fullstack_compression", 
      "end2end_test_max_concurrent_streams", 
      "gpr", 
      "gpr_test_util", 
      "grpc_test_util_unsecure", 
      "grpc_unsecure"
    ], 
    "headers": [], 
    "language": "c", 
    "name": "chttp2_fullstack_compression_max_concurrent_streams_unsecure_test", 
    "src": []
  }, 
  {
    "deps": [
      "end2end_fixture_chttp2_fullstack_compression", 
      "end2end_test_max_message_length", 
      "gpr", 
      "gpr_test_util", 
      "grpc_test_util_unsecure", 
      "grpc_unsecure"
    ], 
    "headers": [], 
    "language": "c", 
    "name": "chttp2_fullstack_compression_max_message_length_unsecure_test", 
    "src": []
  }, 
  {
    "deps": [
      "end2end_fixture_chttp2_fullstack_compression", 
      "end2end_test_no_op", 
      "gpr", 
      "gpr_test_util", 
      "grpc_test_util_unsecure", 
      "grpc_unsecure"
    ], 
    "headers": [], 
    "language": "c", 
    "name": "chttp2_fullstack_compression_no_op_unsecure_test", 
    "src": []
  }, 
  {
    "deps": [
      "end2end_fixture_chttp2_fullstack_compression", 
      "end2end_test_ping_pong_streaming", 
      "gpr", 
      "gpr_test_util", 
      "grpc_test_util_unsecure", 
      "grpc_unsecure"
    ], 
    "headers": [], 
    "language": "c", 
    "name": "chttp2_fullstack_compression_ping_pong_streaming_unsecure_test", 
    "src": []
  }, 
  {
    "deps": [
      "end2end_fixture_chttp2_fullstack_compression", 
      "end2end_test_registered_call", 
      "gpr", 
      "gpr_test_util", 
      "grpc_test_util_unsecure", 
      "grpc_unsecure"
    ], 
    "headers": [], 
    "language": "c", 
    "name": "chttp2_fullstack_compression_registered_call_unsecure_test", 
    "src": []
  }, 
  {
    "deps": [
      "end2end_fixture_chttp2_fullstack_compression", 
      "end2end_test_request_response_with_binary_metadata_and_payload", 
      "gpr", 
      "gpr_test_util", 
      "grpc_test_util_unsecure", 
      "grpc_unsecure"
    ], 
    "headers": [], 
    "language": "c", 
    "name": "chttp2_fullstack_compression_request_response_with_binary_metadata_and_payload_unsecure_test", 
    "src": []
  }, 
  {
    "deps": [
      "end2end_fixture_chttp2_fullstack_compression", 
      "end2end_test_request_response_with_metadata_and_payload", 
      "gpr", 
      "gpr_test_util", 
      "grpc_test_util_unsecure", 
      "grpc_unsecure"
    ], 
    "headers": [], 
    "language": "c", 
    "name": "chttp2_fullstack_compression_request_response_with_metadata_and_payload_unsecure_test", 
    "src": []
  }, 
  {
    "deps": [
      "end2end_fixture_chttp2_fullstack_compression", 
      "end2end_test_request_response_with_payload", 
      "gpr", 
      "gpr_test_util", 
      "grpc_test_util_unsecure", 
      "grpc_unsecure"
    ], 
    "headers": [], 
    "language": "c", 
    "name": "chttp2_fullstack_compression_request_response_with_payload_unsecure_test", 
    "src": []
  }, 
  {
    "deps": [
      "end2end_fixture_chttp2_fullstack_compression", 
      "end2end_test_request_response_with_trailing_metadata_and_payload", 
      "gpr", 
      "gpr_test_util", 
      "grpc_test_util_unsecure", 
      "grpc_unsecure"
    ], 
    "headers": [], 
    "language": "c", 
    "name": "chttp2_fullstack_compression_request_response_with_trailing_metadata_and_payload_unsecure_test", 
    "src": []
  }, 
  {
    "deps": [
      "end2end_fixture_chttp2_fullstack_compression", 
      "end2end_test_request_with_compressed_payload", 
      "gpr", 
      "gpr_test_util", 
      "grpc_test_util_unsecure", 
      "grpc_unsecure"
    ], 
    "headers": [], 
    "language": "c", 
    "name": "chttp2_fullstack_compression_request_with_compressed_payload_unsecure_test", 
    "src": []
  }, 
  {
    "deps": [
      "end2end_fixture_chttp2_fullstack_compression", 
      "end2end_test_request_with_flags", 
      "gpr", 
      "gpr_test_util", 
      "grpc_test_util_unsecure", 
      "grpc_unsecure"
    ], 
    "headers": [], 
    "language": "c", 
    "name": "chttp2_fullstack_compression_request_with_flags_unsecure_test", 
    "src": []
  }, 
  {
    "deps": [
      "end2end_fixture_chttp2_fullstack_compression", 
      "end2end_test_request_with_large_metadata", 
      "gpr", 
      "gpr_test_util", 
      "grpc_test_util_unsecure", 
      "grpc_unsecure"
    ], 
    "headers": [], 
    "language": "c", 
    "name": "chttp2_fullstack_compression_request_with_large_metadata_unsecure_test", 
    "src": []
  }, 
  {
    "deps": [
      "end2end_fixture_chttp2_fullstack_compression", 
      "end2end_test_request_with_payload", 
      "gpr", 
      "gpr_test_util", 
      "grpc_test_util_unsecure", 
      "grpc_unsecure"
    ], 
    "headers": [], 
    "language": "c", 
    "name": "chttp2_fullstack_compression_request_with_payload_unsecure_test", 
    "src": []
  }, 
  {
    "deps": [
      "end2end_fixture_chttp2_fullstack_compression", 
      "end2end_test_server_finishes_request", 
      "gpr", 
      "gpr_test_util", 
      "grpc_test_util_unsecure", 
      "grpc_unsecure"
    ], 
    "headers": [], 
    "language": "c", 
    "name": "chttp2_fullstack_compression_server_finishes_request_unsecure_test", 
    "src": []
  }, 
  {
    "deps": [
      "end2end_fixture_chttp2_fullstack_compression", 
      "end2end_test_simple_delayed_request", 
      "gpr", 
      "gpr_test_util", 
      "grpc_test_util_unsecure", 
      "grpc_unsecure"
    ], 
    "headers": [], 
    "language": "c", 
    "name": "chttp2_fullstack_compression_simple_delayed_request_unsecure_test", 
    "src": []
  }, 
  {
    "deps": [
      "end2end_fixture_chttp2_fullstack_compression", 
      "end2end_test_simple_request", 
      "gpr", 
      "gpr_test_util", 
      "grpc_test_util_unsecure", 
      "grpc_unsecure"
    ], 
    "headers": [], 
    "language": "c", 
    "name": "chttp2_fullstack_compression_simple_request_unsecure_test", 
    "src": []
  }, 
  {
    "deps": [
      "end2end_fixture_chttp2_fullstack_compression", 
      "end2end_test_simple_request_with_high_initial_sequence_number", 
      "gpr", 
      "gpr_test_util", 
      "grpc_test_util_unsecure", 
      "grpc_unsecure"
    ], 
    "headers": [], 
    "language": "c", 
    "name": "chttp2_fullstack_compression_simple_request_with_high_initial_sequence_number_unsecure_test", 
    "src": []
  }, 
  {
    "deps": [
      "end2end_fixture_chttp2_fullstack_uds_posix", 
      "end2end_test_bad_hostname", 
      "gpr", 
      "gpr_test_util", 
      "grpc_test_util_unsecure", 
      "grpc_unsecure"
    ], 
    "headers": [], 
    "language": "c", 
    "name": "chttp2_fullstack_uds_posix_bad_hostname_unsecure_test", 
    "src": []
  }, 
  {
    "deps": [
      "end2end_fixture_chttp2_fullstack_uds_posix", 
      "end2end_test_cancel_after_accept", 
      "gpr", 
      "gpr_test_util", 
      "grpc_test_util_unsecure", 
      "grpc_unsecure"
    ], 
    "headers": [], 
    "language": "c", 
    "name": "chttp2_fullstack_uds_posix_cancel_after_accept_unsecure_test", 
    "src": []
  }, 
  {
    "deps": [
      "end2end_fixture_chttp2_fullstack_uds_posix", 
      "end2end_test_cancel_after_accept_and_writes_closed", 
      "gpr", 
      "gpr_test_util", 
      "grpc_test_util_unsecure", 
      "grpc_unsecure"
    ], 
    "headers": [], 
    "language": "c", 
    "name": "chttp2_fullstack_uds_posix_cancel_after_accept_and_writes_closed_unsecure_test", 
    "src": []
  }, 
  {
    "deps": [
      "end2end_fixture_chttp2_fullstack_uds_posix", 
      "end2end_test_cancel_after_invoke", 
      "gpr", 
      "gpr_test_util", 
      "grpc_test_util_unsecure", 
      "grpc_unsecure"
    ], 
    "headers": [], 
    "language": "c", 
    "name": "chttp2_fullstack_uds_posix_cancel_after_invoke_unsecure_test", 
    "src": []
  }, 
  {
    "deps": [
      "end2end_fixture_chttp2_fullstack_uds_posix", 
      "end2end_test_cancel_before_invoke", 
      "gpr", 
      "gpr_test_util", 
      "grpc_test_util_unsecure", 
      "grpc_unsecure"
    ], 
    "headers": [], 
    "language": "c", 
    "name": "chttp2_fullstack_uds_posix_cancel_before_invoke_unsecure_test", 
    "src": []
  }, 
  {
    "deps": [
      "end2end_fixture_chttp2_fullstack_uds_posix", 
      "end2end_test_cancel_in_a_vacuum", 
      "gpr", 
      "gpr_test_util", 
      "grpc_test_util_unsecure", 
      "grpc_unsecure"
    ], 
    "headers": [], 
    "language": "c", 
    "name": "chttp2_fullstack_uds_posix_cancel_in_a_vacuum_unsecure_test", 
    "src": []
  }, 
  {
    "deps": [
      "end2end_fixture_chttp2_fullstack_uds_posix", 
      "end2end_test_census_simple_request", 
      "gpr", 
      "gpr_test_util", 
      "grpc_test_util_unsecure", 
      "grpc_unsecure"
    ], 
    "headers": [], 
    "language": "c", 
    "name": "chttp2_fullstack_uds_posix_census_simple_request_unsecure_test", 
    "src": []
  }, 
  {
    "deps": [
      "end2end_fixture_chttp2_fullstack_uds_posix", 
      "end2end_test_channel_connectivity", 
      "gpr", 
      "gpr_test_util", 
      "grpc_test_util_unsecure", 
      "grpc_unsecure"
    ], 
    "headers": [], 
    "language": "c", 
    "name": "chttp2_fullstack_uds_posix_channel_connectivity_unsecure_test", 
    "src": []
  }, 
  {
    "deps": [
      "end2end_fixture_chttp2_fullstack_uds_posix", 
      "end2end_test_disappearing_server", 
      "gpr", 
      "gpr_test_util", 
      "grpc_test_util_unsecure", 
      "grpc_unsecure"
    ], 
    "headers": [], 
    "language": "c", 
    "name": "chttp2_fullstack_uds_posix_disappearing_server_unsecure_test", 
    "src": []
  }, 
  {
    "deps": [
      "end2end_fixture_chttp2_fullstack_uds_posix", 
      "end2end_test_early_server_shutdown_finishes_inflight_calls", 
      "gpr", 
      "gpr_test_util", 
      "grpc_test_util_unsecure", 
      "grpc_unsecure"
    ], 
    "headers": [], 
    "language": "c", 
    "name": "chttp2_fullstack_uds_posix_early_server_shutdown_finishes_inflight_calls_unsecure_test", 
    "src": []
  }, 
  {
    "deps": [
      "end2end_fixture_chttp2_fullstack_uds_posix", 
      "end2end_test_early_server_shutdown_finishes_tags", 
      "gpr", 
      "gpr_test_util", 
      "grpc_test_util_unsecure", 
      "grpc_unsecure"
    ], 
    "headers": [], 
    "language": "c", 
    "name": "chttp2_fullstack_uds_posix_early_server_shutdown_finishes_tags_unsecure_test", 
    "src": []
  }, 
  {
    "deps": [
      "end2end_fixture_chttp2_fullstack_uds_posix", 
      "end2end_test_empty_batch", 
      "gpr", 
      "gpr_test_util", 
      "grpc_test_util_unsecure", 
      "grpc_unsecure"
    ], 
    "headers": [], 
    "language": "c", 
    "name": "chttp2_fullstack_uds_posix_empty_batch_unsecure_test", 
    "src": []
  }, 
  {
    "deps": [
      "end2end_fixture_chttp2_fullstack_uds_posix", 
      "end2end_test_graceful_server_shutdown", 
      "gpr", 
      "gpr_test_util", 
      "grpc_test_util_unsecure", 
      "grpc_unsecure"
    ], 
    "headers": [], 
    "language": "c", 
    "name": "chttp2_fullstack_uds_posix_graceful_server_shutdown_unsecure_test", 
    "src": []
  }, 
  {
    "deps": [
      "end2end_fixture_chttp2_fullstack_uds_posix", 
      "end2end_test_invoke_large_request", 
      "gpr", 
      "gpr_test_util", 
      "grpc_test_util_unsecure", 
      "grpc_unsecure"
    ], 
    "headers": [], 
    "language": "c", 
    "name": "chttp2_fullstack_uds_posix_invoke_large_request_unsecure_test", 
    "src": []
  }, 
  {
    "deps": [
      "end2end_fixture_chttp2_fullstack_uds_posix", 
      "end2end_test_max_concurrent_streams", 
      "gpr", 
      "gpr_test_util", 
      "grpc_test_util_unsecure", 
      "grpc_unsecure"
    ], 
    "headers": [], 
    "language": "c", 
    "name": "chttp2_fullstack_uds_posix_max_concurrent_streams_unsecure_test", 
    "src": []
  }, 
  {
    "deps": [
      "end2end_fixture_chttp2_fullstack_uds_posix", 
      "end2end_test_max_message_length", 
      "gpr", 
      "gpr_test_util", 
      "grpc_test_util_unsecure", 
      "grpc_unsecure"
    ], 
    "headers": [], 
    "language": "c", 
    "name": "chttp2_fullstack_uds_posix_max_message_length_unsecure_test", 
    "src": []
  }, 
  {
    "deps": [
      "end2end_fixture_chttp2_fullstack_uds_posix", 
      "end2end_test_no_op", 
      "gpr", 
      "gpr_test_util", 
      "grpc_test_util_unsecure", 
      "grpc_unsecure"
    ], 
    "headers": [], 
    "language": "c", 
    "name": "chttp2_fullstack_uds_posix_no_op_unsecure_test", 
    "src": []
  }, 
  {
    "deps": [
      "end2end_fixture_chttp2_fullstack_uds_posix", 
      "end2end_test_ping_pong_streaming", 
      "gpr", 
      "gpr_test_util", 
      "grpc_test_util_unsecure", 
      "grpc_unsecure"
    ], 
    "headers": [], 
    "language": "c", 
    "name": "chttp2_fullstack_uds_posix_ping_pong_streaming_unsecure_test", 
    "src": []
  }, 
  {
    "deps": [
      "end2end_fixture_chttp2_fullstack_uds_posix", 
      "end2end_test_registered_call", 
      "gpr", 
      "gpr_test_util", 
      "grpc_test_util_unsecure", 
      "grpc_unsecure"
    ], 
    "headers": [], 
    "language": "c", 
    "name": "chttp2_fullstack_uds_posix_registered_call_unsecure_test", 
    "src": []
  }, 
  {
    "deps": [
      "end2end_fixture_chttp2_fullstack_uds_posix", 
      "end2end_test_request_response_with_binary_metadata_and_payload", 
      "gpr", 
      "gpr_test_util", 
      "grpc_test_util_unsecure", 
      "grpc_unsecure"
    ], 
    "headers": [], 
    "language": "c", 
    "name": "chttp2_fullstack_uds_posix_request_response_with_binary_metadata_and_payload_unsecure_test", 
    "src": []
  }, 
  {
    "deps": [
      "end2end_fixture_chttp2_fullstack_uds_posix", 
      "end2end_test_request_response_with_metadata_and_payload", 
      "gpr", 
      "gpr_test_util", 
      "grpc_test_util_unsecure", 
      "grpc_unsecure"
    ], 
    "headers": [], 
    "language": "c", 
    "name": "chttp2_fullstack_uds_posix_request_response_with_metadata_and_payload_unsecure_test", 
    "src": []
  }, 
  {
    "deps": [
      "end2end_fixture_chttp2_fullstack_uds_posix", 
      "end2end_test_request_response_with_payload", 
      "gpr", 
      "gpr_test_util", 
      "grpc_test_util_unsecure", 
      "grpc_unsecure"
    ], 
    "headers": [], 
    "language": "c", 
    "name": "chttp2_fullstack_uds_posix_request_response_with_payload_unsecure_test", 
    "src": []
  }, 
  {
    "deps": [
      "end2end_fixture_chttp2_fullstack_uds_posix", 
      "end2end_test_request_response_with_trailing_metadata_and_payload", 
      "gpr", 
      "gpr_test_util", 
      "grpc_test_util_unsecure", 
      "grpc_unsecure"
    ], 
    "headers": [], 
    "language": "c", 
    "name": "chttp2_fullstack_uds_posix_request_response_with_trailing_metadata_and_payload_unsecure_test", 
    "src": []
  }, 
  {
    "deps": [
      "end2end_fixture_chttp2_fullstack_uds_posix", 
      "end2end_test_request_with_compressed_payload", 
      "gpr", 
      "gpr_test_util", 
      "grpc_test_util_unsecure", 
      "grpc_unsecure"
    ], 
    "headers": [], 
    "language": "c", 
    "name": "chttp2_fullstack_uds_posix_request_with_compressed_payload_unsecure_test", 
    "src": []
  }, 
  {
    "deps": [
      "end2end_fixture_chttp2_fullstack_uds_posix", 
      "end2end_test_request_with_flags", 
      "gpr", 
      "gpr_test_util", 
      "grpc_test_util_unsecure", 
      "grpc_unsecure"
    ], 
    "headers": [], 
    "language": "c", 
    "name": "chttp2_fullstack_uds_posix_request_with_flags_unsecure_test", 
    "src": []
  }, 
  {
    "deps": [
      "end2end_fixture_chttp2_fullstack_uds_posix", 
      "end2end_test_request_with_large_metadata", 
      "gpr", 
      "gpr_test_util", 
      "grpc_test_util_unsecure", 
      "grpc_unsecure"
    ], 
    "headers": [], 
    "language": "c", 
    "name": "chttp2_fullstack_uds_posix_request_with_large_metadata_unsecure_test", 
    "src": []
  }, 
  {
    "deps": [
      "end2end_fixture_chttp2_fullstack_uds_posix", 
      "end2end_test_request_with_payload", 
      "gpr", 
      "gpr_test_util", 
      "grpc_test_util_unsecure", 
      "grpc_unsecure"
    ], 
    "headers": [], 
    "language": "c", 
    "name": "chttp2_fullstack_uds_posix_request_with_payload_unsecure_test", 
    "src": []
  }, 
  {
    "deps": [
      "end2end_fixture_chttp2_fullstack_uds_posix", 
      "end2end_test_server_finishes_request", 
      "gpr", 
      "gpr_test_util", 
      "grpc_test_util_unsecure", 
      "grpc_unsecure"
    ], 
    "headers": [], 
    "language": "c", 
    "name": "chttp2_fullstack_uds_posix_server_finishes_request_unsecure_test", 
    "src": []
  }, 
  {
    "deps": [
      "end2end_fixture_chttp2_fullstack_uds_posix", 
      "end2end_test_simple_delayed_request", 
      "gpr", 
      "gpr_test_util", 
      "grpc_test_util_unsecure", 
      "grpc_unsecure"
    ], 
    "headers": [], 
    "language": "c", 
    "name": "chttp2_fullstack_uds_posix_simple_delayed_request_unsecure_test", 
    "src": []
  }, 
  {
    "deps": [
      "end2end_fixture_chttp2_fullstack_uds_posix", 
      "end2end_test_simple_request", 
      "gpr", 
      "gpr_test_util", 
      "grpc_test_util_unsecure", 
      "grpc_unsecure"
    ], 
    "headers": [], 
    "language": "c", 
    "name": "chttp2_fullstack_uds_posix_simple_request_unsecure_test", 
    "src": []
  }, 
  {
    "deps": [
      "end2end_fixture_chttp2_fullstack_uds_posix", 
      "end2end_test_simple_request_with_high_initial_sequence_number", 
      "gpr", 
      "gpr_test_util", 
      "grpc_test_util_unsecure", 
      "grpc_unsecure"
    ], 
    "headers": [], 
    "language": "c", 
    "name": "chttp2_fullstack_uds_posix_simple_request_with_high_initial_sequence_number_unsecure_test", 
    "src": []
  }, 
  {
    "deps": [
      "end2end_fixture_chttp2_fullstack_uds_posix_with_poll", 
      "end2end_test_bad_hostname", 
      "gpr", 
      "gpr_test_util", 
      "grpc_test_util_unsecure", 
      "grpc_unsecure"
    ], 
    "headers": [], 
    "language": "c", 
    "name": "chttp2_fullstack_uds_posix_with_poll_bad_hostname_unsecure_test", 
    "src": []
  }, 
  {
    "deps": [
      "end2end_fixture_chttp2_fullstack_uds_posix_with_poll", 
      "end2end_test_cancel_after_accept", 
      "gpr", 
      "gpr_test_util", 
      "grpc_test_util_unsecure", 
      "grpc_unsecure"
    ], 
    "headers": [], 
    "language": "c", 
    "name": "chttp2_fullstack_uds_posix_with_poll_cancel_after_accept_unsecure_test", 
    "src": []
  }, 
  {
    "deps": [
      "end2end_fixture_chttp2_fullstack_uds_posix_with_poll", 
      "end2end_test_cancel_after_accept_and_writes_closed", 
      "gpr", 
      "gpr_test_util", 
      "grpc_test_util_unsecure", 
      "grpc_unsecure"
    ], 
    "headers": [], 
    "language": "c", 
    "name": "chttp2_fullstack_uds_posix_with_poll_cancel_after_accept_and_writes_closed_unsecure_test", 
    "src": []
  }, 
  {
    "deps": [
      "end2end_fixture_chttp2_fullstack_uds_posix_with_poll", 
      "end2end_test_cancel_after_invoke", 
      "gpr", 
      "gpr_test_util", 
      "grpc_test_util_unsecure", 
      "grpc_unsecure"
    ], 
    "headers": [], 
    "language": "c", 
    "name": "chttp2_fullstack_uds_posix_with_poll_cancel_after_invoke_unsecure_test", 
    "src": []
  }, 
  {
    "deps": [
      "end2end_fixture_chttp2_fullstack_uds_posix_with_poll", 
      "end2end_test_cancel_before_invoke", 
      "gpr", 
      "gpr_test_util", 
      "grpc_test_util_unsecure", 
      "grpc_unsecure"
    ], 
    "headers": [], 
    "language": "c", 
    "name": "chttp2_fullstack_uds_posix_with_poll_cancel_before_invoke_unsecure_test", 
    "src": []
  }, 
  {
    "deps": [
      "end2end_fixture_chttp2_fullstack_uds_posix_with_poll", 
      "end2end_test_cancel_in_a_vacuum", 
      "gpr", 
      "gpr_test_util", 
      "grpc_test_util_unsecure", 
      "grpc_unsecure"
    ], 
    "headers": [], 
    "language": "c", 
    "name": "chttp2_fullstack_uds_posix_with_poll_cancel_in_a_vacuum_unsecure_test", 
    "src": []
  }, 
  {
    "deps": [
      "end2end_fixture_chttp2_fullstack_uds_posix_with_poll", 
      "end2end_test_census_simple_request", 
      "gpr", 
      "gpr_test_util", 
      "grpc_test_util_unsecure", 
      "grpc_unsecure"
    ], 
    "headers": [], 
    "language": "c", 
    "name": "chttp2_fullstack_uds_posix_with_poll_census_simple_request_unsecure_test", 
    "src": []
  }, 
  {
    "deps": [
      "end2end_fixture_chttp2_fullstack_uds_posix_with_poll", 
      "end2end_test_channel_connectivity", 
      "gpr", 
      "gpr_test_util", 
      "grpc_test_util_unsecure", 
      "grpc_unsecure"
    ], 
    "headers": [], 
    "language": "c", 
    "name": "chttp2_fullstack_uds_posix_with_poll_channel_connectivity_unsecure_test", 
    "src": []
  }, 
  {
    "deps": [
      "end2end_fixture_chttp2_fullstack_uds_posix_with_poll", 
      "end2end_test_disappearing_server", 
      "gpr", 
      "gpr_test_util", 
      "grpc_test_util_unsecure", 
      "grpc_unsecure"
    ], 
    "headers": [], 
    "language": "c", 
    "name": "chttp2_fullstack_uds_posix_with_poll_disappearing_server_unsecure_test", 
    "src": []
  }, 
  {
    "deps": [
      "end2end_fixture_chttp2_fullstack_uds_posix_with_poll", 
      "end2end_test_early_server_shutdown_finishes_inflight_calls", 
      "gpr", 
      "gpr_test_util", 
      "grpc_test_util_unsecure", 
      "grpc_unsecure"
    ], 
    "headers": [], 
    "language": "c", 
    "name": "chttp2_fullstack_uds_posix_with_poll_early_server_shutdown_finishes_inflight_calls_unsecure_test", 
    "src": []
  }, 
  {
    "deps": [
      "end2end_fixture_chttp2_fullstack_uds_posix_with_poll", 
      "end2end_test_early_server_shutdown_finishes_tags", 
      "gpr", 
      "gpr_test_util", 
      "grpc_test_util_unsecure", 
      "grpc_unsecure"
    ], 
    "headers": [], 
    "language": "c", 
    "name": "chttp2_fullstack_uds_posix_with_poll_early_server_shutdown_finishes_tags_unsecure_test", 
    "src": []
  }, 
  {
    "deps": [
      "end2end_fixture_chttp2_fullstack_uds_posix_with_poll", 
      "end2end_test_empty_batch", 
      "gpr", 
      "gpr_test_util", 
      "grpc_test_util_unsecure", 
      "grpc_unsecure"
    ], 
    "headers": [], 
    "language": "c", 
    "name": "chttp2_fullstack_uds_posix_with_poll_empty_batch_unsecure_test", 
    "src": []
  }, 
  {
    "deps": [
      "end2end_fixture_chttp2_fullstack_uds_posix_with_poll", 
      "end2end_test_graceful_server_shutdown", 
      "gpr", 
      "gpr_test_util", 
      "grpc_test_util_unsecure", 
      "grpc_unsecure"
    ], 
    "headers": [], 
    "language": "c", 
    "name": "chttp2_fullstack_uds_posix_with_poll_graceful_server_shutdown_unsecure_test", 
    "src": []
  }, 
  {
    "deps": [
      "end2end_fixture_chttp2_fullstack_uds_posix_with_poll", 
      "end2end_test_invoke_large_request", 
      "gpr", 
      "gpr_test_util", 
      "grpc_test_util_unsecure", 
      "grpc_unsecure"
    ], 
    "headers": [], 
    "language": "c", 
    "name": "chttp2_fullstack_uds_posix_with_poll_invoke_large_request_unsecure_test", 
    "src": []
  }, 
  {
    "deps": [
      "end2end_fixture_chttp2_fullstack_uds_posix_with_poll", 
      "end2end_test_max_concurrent_streams", 
      "gpr", 
      "gpr_test_util", 
      "grpc_test_util_unsecure", 
      "grpc_unsecure"
    ], 
    "headers": [], 
    "language": "c", 
    "name": "chttp2_fullstack_uds_posix_with_poll_max_concurrent_streams_unsecure_test", 
    "src": []
  }, 
  {
    "deps": [
      "end2end_fixture_chttp2_fullstack_uds_posix_with_poll", 
      "end2end_test_max_message_length", 
      "gpr", 
      "gpr_test_util", 
      "grpc_test_util_unsecure", 
      "grpc_unsecure"
    ], 
    "headers": [], 
    "language": "c", 
    "name": "chttp2_fullstack_uds_posix_with_poll_max_message_length_unsecure_test", 
    "src": []
  }, 
  {
    "deps": [
      "end2end_fixture_chttp2_fullstack_uds_posix_with_poll", 
      "end2end_test_no_op", 
      "gpr", 
      "gpr_test_util", 
      "grpc_test_util_unsecure", 
      "grpc_unsecure"
    ], 
    "headers": [], 
    "language": "c", 
    "name": "chttp2_fullstack_uds_posix_with_poll_no_op_unsecure_test", 
    "src": []
  }, 
  {
    "deps": [
      "end2end_fixture_chttp2_fullstack_uds_posix_with_poll", 
      "end2end_test_ping_pong_streaming", 
      "gpr", 
      "gpr_test_util", 
      "grpc_test_util_unsecure", 
      "grpc_unsecure"
    ], 
    "headers": [], 
    "language": "c", 
    "name": "chttp2_fullstack_uds_posix_with_poll_ping_pong_streaming_unsecure_test", 
    "src": []
  }, 
  {
    "deps": [
      "end2end_fixture_chttp2_fullstack_uds_posix_with_poll", 
      "end2end_test_registered_call", 
      "gpr", 
      "gpr_test_util", 
      "grpc_test_util_unsecure", 
      "grpc_unsecure"
    ], 
    "headers": [], 
    "language": "c", 
    "name": "chttp2_fullstack_uds_posix_with_poll_registered_call_unsecure_test", 
    "src": []
  }, 
  {
    "deps": [
      "end2end_fixture_chttp2_fullstack_uds_posix_with_poll", 
      "end2end_test_request_response_with_binary_metadata_and_payload", 
      "gpr", 
      "gpr_test_util", 
      "grpc_test_util_unsecure", 
      "grpc_unsecure"
    ], 
    "headers": [], 
    "language": "c", 
    "name": "chttp2_fullstack_uds_posix_with_poll_request_response_with_binary_metadata_and_payload_unsecure_test", 
    "src": []
  }, 
  {
    "deps": [
      "end2end_fixture_chttp2_fullstack_uds_posix_with_poll", 
      "end2end_test_request_response_with_metadata_and_payload", 
      "gpr", 
      "gpr_test_util", 
      "grpc_test_util_unsecure", 
      "grpc_unsecure"
    ], 
    "headers": [], 
    "language": "c", 
    "name": "chttp2_fullstack_uds_posix_with_poll_request_response_with_metadata_and_payload_unsecure_test", 
    "src": []
  }, 
  {
    "deps": [
      "end2end_fixture_chttp2_fullstack_uds_posix_with_poll", 
      "end2end_test_request_response_with_payload", 
      "gpr", 
      "gpr_test_util", 
      "grpc_test_util_unsecure", 
      "grpc_unsecure"
    ], 
    "headers": [], 
    "language": "c", 
    "name": "chttp2_fullstack_uds_posix_with_poll_request_response_with_payload_unsecure_test", 
    "src": []
  }, 
  {
    "deps": [
      "end2end_fixture_chttp2_fullstack_uds_posix_with_poll", 
      "end2end_test_request_response_with_trailing_metadata_and_payload", 
      "gpr", 
      "gpr_test_util", 
      "grpc_test_util_unsecure", 
      "grpc_unsecure"
    ], 
    "headers": [], 
    "language": "c", 
    "name": "chttp2_fullstack_uds_posix_with_poll_request_response_with_trailing_metadata_and_payload_unsecure_test", 
    "src": []
  }, 
  {
    "deps": [
      "end2end_fixture_chttp2_fullstack_uds_posix_with_poll", 
      "end2end_test_request_with_compressed_payload", 
      "gpr", 
      "gpr_test_util", 
      "grpc_test_util_unsecure", 
      "grpc_unsecure"
    ], 
    "headers": [], 
    "language": "c", 
    "name": "chttp2_fullstack_uds_posix_with_poll_request_with_compressed_payload_unsecure_test", 
    "src": []
  }, 
  {
    "deps": [
      "end2end_fixture_chttp2_fullstack_uds_posix_with_poll", 
      "end2end_test_request_with_flags", 
      "gpr", 
      "gpr_test_util", 
      "grpc_test_util_unsecure", 
      "grpc_unsecure"
    ], 
    "headers": [], 
    "language": "c", 
    "name": "chttp2_fullstack_uds_posix_with_poll_request_with_flags_unsecure_test", 
    "src": []
  }, 
  {
    "deps": [
      "end2end_fixture_chttp2_fullstack_uds_posix_with_poll", 
      "end2end_test_request_with_large_metadata", 
      "gpr", 
      "gpr_test_util", 
      "grpc_test_util_unsecure", 
      "grpc_unsecure"
    ], 
    "headers": [], 
    "language": "c", 
    "name": "chttp2_fullstack_uds_posix_with_poll_request_with_large_metadata_unsecure_test", 
    "src": []
  }, 
  {
    "deps": [
      "end2end_fixture_chttp2_fullstack_uds_posix_with_poll", 
      "end2end_test_request_with_payload", 
      "gpr", 
      "gpr_test_util", 
      "grpc_test_util_unsecure", 
      "grpc_unsecure"
    ], 
    "headers": [], 
    "language": "c", 
    "name": "chttp2_fullstack_uds_posix_with_poll_request_with_payload_unsecure_test", 
    "src": []
  }, 
  {
    "deps": [
      "end2end_fixture_chttp2_fullstack_uds_posix_with_poll", 
      "end2end_test_server_finishes_request", 
      "gpr", 
      "gpr_test_util", 
      "grpc_test_util_unsecure", 
      "grpc_unsecure"
    ], 
    "headers": [], 
    "language": "c", 
    "name": "chttp2_fullstack_uds_posix_with_poll_server_finishes_request_unsecure_test", 
    "src": []
  }, 
  {
    "deps": [
      "end2end_fixture_chttp2_fullstack_uds_posix_with_poll", 
      "end2end_test_simple_delayed_request", 
      "gpr", 
      "gpr_test_util", 
      "grpc_test_util_unsecure", 
      "grpc_unsecure"
    ], 
    "headers": [], 
    "language": "c", 
    "name": "chttp2_fullstack_uds_posix_with_poll_simple_delayed_request_unsecure_test", 
    "src": []
  }, 
  {
    "deps": [
      "end2end_fixture_chttp2_fullstack_uds_posix_with_poll", 
      "end2end_test_simple_request", 
      "gpr", 
      "gpr_test_util", 
      "grpc_test_util_unsecure", 
      "grpc_unsecure"
    ], 
    "headers": [], 
    "language": "c", 
    "name": "chttp2_fullstack_uds_posix_with_poll_simple_request_unsecure_test", 
    "src": []
  }, 
  {
    "deps": [
      "end2end_fixture_chttp2_fullstack_uds_posix_with_poll", 
      "end2end_test_simple_request_with_high_initial_sequence_number", 
      "gpr", 
      "gpr_test_util", 
      "grpc_test_util_unsecure", 
      "grpc_unsecure"
    ], 
    "headers": [], 
    "language": "c", 
    "name": "chttp2_fullstack_uds_posix_with_poll_simple_request_with_high_initial_sequence_number_unsecure_test", 
    "src": []
  }, 
  {
    "deps": [
      "end2end_fixture_chttp2_fullstack_with_poll", 
      "end2end_test_bad_hostname", 
      "gpr", 
      "gpr_test_util", 
      "grpc_test_util_unsecure", 
      "grpc_unsecure"
    ], 
    "headers": [], 
    "language": "c", 
    "name": "chttp2_fullstack_with_poll_bad_hostname_unsecure_test", 
    "src": []
  }, 
  {
    "deps": [
      "end2end_fixture_chttp2_fullstack_with_poll", 
      "end2end_test_cancel_after_accept", 
      "gpr", 
      "gpr_test_util", 
      "grpc_test_util_unsecure", 
      "grpc_unsecure"
    ], 
    "headers": [], 
    "language": "c", 
    "name": "chttp2_fullstack_with_poll_cancel_after_accept_unsecure_test", 
    "src": []
  }, 
  {
    "deps": [
      "end2end_fixture_chttp2_fullstack_with_poll", 
      "end2end_test_cancel_after_accept_and_writes_closed", 
      "gpr", 
      "gpr_test_util", 
      "grpc_test_util_unsecure", 
      "grpc_unsecure"
    ], 
    "headers": [], 
    "language": "c", 
    "name": "chttp2_fullstack_with_poll_cancel_after_accept_and_writes_closed_unsecure_test", 
    "src": []
  }, 
  {
    "deps": [
      "end2end_fixture_chttp2_fullstack_with_poll", 
      "end2end_test_cancel_after_invoke", 
      "gpr", 
      "gpr_test_util", 
      "grpc_test_util_unsecure", 
      "grpc_unsecure"
    ], 
    "headers": [], 
    "language": "c", 
    "name": "chttp2_fullstack_with_poll_cancel_after_invoke_unsecure_test", 
    "src": []
  }, 
  {
    "deps": [
      "end2end_fixture_chttp2_fullstack_with_poll", 
      "end2end_test_cancel_before_invoke", 
      "gpr", 
      "gpr_test_util", 
      "grpc_test_util_unsecure", 
      "grpc_unsecure"
    ], 
    "headers": [], 
    "language": "c", 
    "name": "chttp2_fullstack_with_poll_cancel_before_invoke_unsecure_test", 
    "src": []
  }, 
  {
    "deps": [
      "end2end_fixture_chttp2_fullstack_with_poll", 
      "end2end_test_cancel_in_a_vacuum", 
      "gpr", 
      "gpr_test_util", 
      "grpc_test_util_unsecure", 
      "grpc_unsecure"
    ], 
    "headers": [], 
    "language": "c", 
    "name": "chttp2_fullstack_with_poll_cancel_in_a_vacuum_unsecure_test", 
    "src": []
  }, 
  {
    "deps": [
      "end2end_fixture_chttp2_fullstack_with_poll", 
      "end2end_test_census_simple_request", 
      "gpr", 
      "gpr_test_util", 
      "grpc_test_util_unsecure", 
      "grpc_unsecure"
    ], 
    "headers": [], 
    "language": "c", 
    "name": "chttp2_fullstack_with_poll_census_simple_request_unsecure_test", 
    "src": []
  }, 
  {
    "deps": [
      "end2end_fixture_chttp2_fullstack_with_poll", 
      "end2end_test_channel_connectivity", 
      "gpr", 
      "gpr_test_util", 
      "grpc_test_util_unsecure", 
      "grpc_unsecure"
    ], 
    "headers": [], 
    "language": "c", 
    "name": "chttp2_fullstack_with_poll_channel_connectivity_unsecure_test", 
    "src": []
  }, 
  {
    "deps": [
      "end2end_fixture_chttp2_fullstack_with_poll", 
      "end2end_test_default_host", 
      "gpr", 
      "gpr_test_util", 
      "grpc_test_util_unsecure", 
      "grpc_unsecure"
    ], 
    "headers": [], 
    "language": "c", 
    "name": "chttp2_fullstack_with_poll_default_host_unsecure_test", 
    "src": []
  }, 
  {
    "deps": [
      "end2end_fixture_chttp2_fullstack_with_poll", 
      "end2end_test_disappearing_server", 
      "gpr", 
      "gpr_test_util", 
      "grpc_test_util_unsecure", 
      "grpc_unsecure"
    ], 
    "headers": [], 
    "language": "c", 
    "name": "chttp2_fullstack_with_poll_disappearing_server_unsecure_test", 
    "src": []
  }, 
  {
    "deps": [
      "end2end_fixture_chttp2_fullstack_with_poll", 
      "end2end_test_early_server_shutdown_finishes_inflight_calls", 
      "gpr", 
      "gpr_test_util", 
      "grpc_test_util_unsecure", 
      "grpc_unsecure"
    ], 
    "headers": [], 
    "language": "c", 
    "name": "chttp2_fullstack_with_poll_early_server_shutdown_finishes_inflight_calls_unsecure_test", 
    "src": []
  }, 
  {
    "deps": [
      "end2end_fixture_chttp2_fullstack_with_poll", 
      "end2end_test_early_server_shutdown_finishes_tags", 
      "gpr", 
      "gpr_test_util", 
      "grpc_test_util_unsecure", 
      "grpc_unsecure"
    ], 
    "headers": [], 
    "language": "c", 
    "name": "chttp2_fullstack_with_poll_early_server_shutdown_finishes_tags_unsecure_test", 
    "src": []
  }, 
  {
    "deps": [
      "end2end_fixture_chttp2_fullstack_with_poll", 
      "end2end_test_empty_batch", 
      "gpr", 
      "gpr_test_util", 
      "grpc_test_util_unsecure", 
      "grpc_unsecure"
    ], 
    "headers": [], 
    "language": "c", 
    "name": "chttp2_fullstack_with_poll_empty_batch_unsecure_test", 
    "src": []
  }, 
  {
    "deps": [
      "end2end_fixture_chttp2_fullstack_with_poll", 
      "end2end_test_graceful_server_shutdown", 
      "gpr", 
      "gpr_test_util", 
      "grpc_test_util_unsecure", 
      "grpc_unsecure"
    ], 
    "headers": [], 
    "language": "c", 
    "name": "chttp2_fullstack_with_poll_graceful_server_shutdown_unsecure_test", 
    "src": []
  }, 
  {
    "deps": [
      "end2end_fixture_chttp2_fullstack_with_poll", 
      "end2end_test_invoke_large_request", 
      "gpr", 
      "gpr_test_util", 
      "grpc_test_util_unsecure", 
      "grpc_unsecure"
    ], 
    "headers": [], 
    "language": "c", 
    "name": "chttp2_fullstack_with_poll_invoke_large_request_unsecure_test", 
    "src": []
  }, 
  {
    "deps": [
      "end2end_fixture_chttp2_fullstack_with_poll", 
      "end2end_test_max_concurrent_streams", 
      "gpr", 
      "gpr_test_util", 
      "grpc_test_util_unsecure", 
      "grpc_unsecure"
    ], 
    "headers": [], 
    "language": "c", 
    "name": "chttp2_fullstack_with_poll_max_concurrent_streams_unsecure_test", 
    "src": []
  }, 
  {
    "deps": [
      "end2end_fixture_chttp2_fullstack_with_poll", 
      "end2end_test_max_message_length", 
      "gpr", 
      "gpr_test_util", 
      "grpc_test_util_unsecure", 
      "grpc_unsecure"
    ], 
    "headers": [], 
    "language": "c", 
    "name": "chttp2_fullstack_with_poll_max_message_length_unsecure_test", 
    "src": []
  }, 
  {
    "deps": [
      "end2end_fixture_chttp2_fullstack_with_poll", 
      "end2end_test_no_op", 
      "gpr", 
      "gpr_test_util", 
      "grpc_test_util_unsecure", 
      "grpc_unsecure"
    ], 
    "headers": [], 
    "language": "c", 
    "name": "chttp2_fullstack_with_poll_no_op_unsecure_test", 
    "src": []
  }, 
  {
    "deps": [
      "end2end_fixture_chttp2_fullstack_with_poll", 
      "end2end_test_ping_pong_streaming", 
      "gpr", 
      "gpr_test_util", 
      "grpc_test_util_unsecure", 
      "grpc_unsecure"
    ], 
    "headers": [], 
    "language": "c", 
    "name": "chttp2_fullstack_with_poll_ping_pong_streaming_unsecure_test", 
    "src": []
  }, 
  {
    "deps": [
      "end2end_fixture_chttp2_fullstack_with_poll", 
      "end2end_test_registered_call", 
      "gpr", 
      "gpr_test_util", 
      "grpc_test_util_unsecure", 
      "grpc_unsecure"
    ], 
    "headers": [], 
    "language": "c", 
    "name": "chttp2_fullstack_with_poll_registered_call_unsecure_test", 
    "src": []
  }, 
  {
    "deps": [
      "end2end_fixture_chttp2_fullstack_with_poll", 
      "end2end_test_request_response_with_binary_metadata_and_payload", 
      "gpr", 
      "gpr_test_util", 
      "grpc_test_util_unsecure", 
      "grpc_unsecure"
    ], 
    "headers": [], 
    "language": "c", 
    "name": "chttp2_fullstack_with_poll_request_response_with_binary_metadata_and_payload_unsecure_test", 
    "src": []
  }, 
  {
    "deps": [
      "end2end_fixture_chttp2_fullstack_with_poll", 
      "end2end_test_request_response_with_metadata_and_payload", 
      "gpr", 
      "gpr_test_util", 
      "grpc_test_util_unsecure", 
      "grpc_unsecure"
    ], 
    "headers": [], 
    "language": "c", 
    "name": "chttp2_fullstack_with_poll_request_response_with_metadata_and_payload_unsecure_test", 
    "src": []
  }, 
  {
    "deps": [
      "end2end_fixture_chttp2_fullstack_with_poll", 
      "end2end_test_request_response_with_payload", 
      "gpr", 
      "gpr_test_util", 
      "grpc_test_util_unsecure", 
      "grpc_unsecure"
    ], 
    "headers": [], 
    "language": "c", 
    "name": "chttp2_fullstack_with_poll_request_response_with_payload_unsecure_test", 
    "src": []
  }, 
  {
    "deps": [
      "end2end_fixture_chttp2_fullstack_with_poll", 
      "end2end_test_request_response_with_trailing_metadata_and_payload", 
      "gpr", 
      "gpr_test_util", 
      "grpc_test_util_unsecure", 
      "grpc_unsecure"
    ], 
    "headers": [], 
    "language": "c", 
    "name": "chttp2_fullstack_with_poll_request_response_with_trailing_metadata_and_payload_unsecure_test", 
    "src": []
  }, 
  {
    "deps": [
      "end2end_fixture_chttp2_fullstack_with_poll", 
      "end2end_test_request_with_compressed_payload", 
      "gpr", 
      "gpr_test_util", 
      "grpc_test_util_unsecure", 
      "grpc_unsecure"
    ], 
    "headers": [], 
    "language": "c", 
    "name": "chttp2_fullstack_with_poll_request_with_compressed_payload_unsecure_test", 
    "src": []
  }, 
  {
    "deps": [
      "end2end_fixture_chttp2_fullstack_with_poll", 
      "end2end_test_request_with_flags", 
      "gpr", 
      "gpr_test_util", 
      "grpc_test_util_unsecure", 
      "grpc_unsecure"
    ], 
    "headers": [], 
    "language": "c", 
    "name": "chttp2_fullstack_with_poll_request_with_flags_unsecure_test", 
    "src": []
  }, 
  {
    "deps": [
      "end2end_fixture_chttp2_fullstack_with_poll", 
      "end2end_test_request_with_large_metadata", 
      "gpr", 
      "gpr_test_util", 
      "grpc_test_util_unsecure", 
      "grpc_unsecure"
    ], 
    "headers": [], 
    "language": "c", 
    "name": "chttp2_fullstack_with_poll_request_with_large_metadata_unsecure_test", 
    "src": []
  }, 
  {
    "deps": [
      "end2end_fixture_chttp2_fullstack_with_poll", 
      "end2end_test_request_with_payload", 
      "gpr", 
      "gpr_test_util", 
      "grpc_test_util_unsecure", 
      "grpc_unsecure"
    ], 
    "headers": [], 
    "language": "c", 
    "name": "chttp2_fullstack_with_poll_request_with_payload_unsecure_test", 
    "src": []
  }, 
  {
    "deps": [
      "end2end_fixture_chttp2_fullstack_with_poll", 
      "end2end_test_server_finishes_request", 
      "gpr", 
      "gpr_test_util", 
      "grpc_test_util_unsecure", 
      "grpc_unsecure"
    ], 
    "headers": [], 
    "language": "c", 
    "name": "chttp2_fullstack_with_poll_server_finishes_request_unsecure_test", 
    "src": []
  }, 
  {
    "deps": [
      "end2end_fixture_chttp2_fullstack_with_poll", 
      "end2end_test_simple_delayed_request", 
      "gpr", 
      "gpr_test_util", 
      "grpc_test_util_unsecure", 
      "grpc_unsecure"
    ], 
    "headers": [], 
    "language": "c", 
    "name": "chttp2_fullstack_with_poll_simple_delayed_request_unsecure_test", 
    "src": []
  }, 
  {
    "deps": [
      "end2end_fixture_chttp2_fullstack_with_poll", 
      "end2end_test_simple_request", 
      "gpr", 
      "gpr_test_util", 
      "grpc_test_util_unsecure", 
      "grpc_unsecure"
    ], 
    "headers": [], 
    "language": "c", 
    "name": "chttp2_fullstack_with_poll_simple_request_unsecure_test", 
    "src": []
  }, 
  {
    "deps": [
      "end2end_fixture_chttp2_fullstack_with_poll", 
      "end2end_test_simple_request_with_high_initial_sequence_number", 
      "gpr", 
      "gpr_test_util", 
      "grpc_test_util_unsecure", 
      "grpc_unsecure"
    ], 
    "headers": [], 
    "language": "c", 
    "name": "chttp2_fullstack_with_poll_simple_request_with_high_initial_sequence_number_unsecure_test", 
    "src": []
  }, 
  {
    "deps": [
      "end2end_fixture_chttp2_fullstack_with_proxy", 
      "end2end_test_bad_hostname", 
      "gpr", 
      "gpr_test_util", 
      "grpc_test_util_unsecure", 
      "grpc_unsecure"
    ], 
    "headers": [], 
    "language": "c", 
    "name": "chttp2_fullstack_with_proxy_bad_hostname_unsecure_test", 
    "src": []
  }, 
  {
    "deps": [
      "end2end_fixture_chttp2_fullstack_with_proxy", 
      "end2end_test_cancel_after_accept", 
      "gpr", 
      "gpr_test_util", 
      "grpc_test_util_unsecure", 
      "grpc_unsecure"
    ], 
    "headers": [], 
    "language": "c", 
    "name": "chttp2_fullstack_with_proxy_cancel_after_accept_unsecure_test", 
    "src": []
  }, 
  {
    "deps": [
      "end2end_fixture_chttp2_fullstack_with_proxy", 
      "end2end_test_cancel_after_accept_and_writes_closed", 
      "gpr", 
      "gpr_test_util", 
      "grpc_test_util_unsecure", 
      "grpc_unsecure"
    ], 
    "headers": [], 
    "language": "c", 
    "name": "chttp2_fullstack_with_proxy_cancel_after_accept_and_writes_closed_unsecure_test", 
    "src": []
  }, 
  {
    "deps": [
      "end2end_fixture_chttp2_fullstack_with_proxy", 
      "end2end_test_cancel_after_invoke", 
      "gpr", 
      "gpr_test_util", 
      "grpc_test_util_unsecure", 
      "grpc_unsecure"
    ], 
    "headers": [], 
    "language": "c", 
    "name": "chttp2_fullstack_with_proxy_cancel_after_invoke_unsecure_test", 
    "src": []
  }, 
  {
    "deps": [
      "end2end_fixture_chttp2_fullstack_with_proxy", 
      "end2end_test_cancel_before_invoke", 
      "gpr", 
      "gpr_test_util", 
      "grpc_test_util_unsecure", 
      "grpc_unsecure"
    ], 
    "headers": [], 
    "language": "c", 
    "name": "chttp2_fullstack_with_proxy_cancel_before_invoke_unsecure_test", 
    "src": []
  }, 
  {
    "deps": [
      "end2end_fixture_chttp2_fullstack_with_proxy", 
      "end2end_test_cancel_in_a_vacuum", 
      "gpr", 
      "gpr_test_util", 
      "grpc_test_util_unsecure", 
      "grpc_unsecure"
    ], 
    "headers": [], 
    "language": "c", 
    "name": "chttp2_fullstack_with_proxy_cancel_in_a_vacuum_unsecure_test", 
    "src": []
  }, 
  {
    "deps": [
      "end2end_fixture_chttp2_fullstack_with_proxy", 
      "end2end_test_census_simple_request", 
      "gpr", 
      "gpr_test_util", 
      "grpc_test_util_unsecure", 
      "grpc_unsecure"
    ], 
    "headers": [], 
    "language": "c", 
    "name": "chttp2_fullstack_with_proxy_census_simple_request_unsecure_test", 
    "src": []
  }, 
  {
    "deps": [
      "end2end_fixture_chttp2_fullstack_with_proxy", 
      "end2end_test_default_host", 
      "gpr", 
      "gpr_test_util", 
      "grpc_test_util_unsecure", 
      "grpc_unsecure"
    ], 
    "headers": [], 
    "language": "c", 
    "name": "chttp2_fullstack_with_proxy_default_host_unsecure_test", 
    "src": []
  }, 
  {
    "deps": [
      "end2end_fixture_chttp2_fullstack_with_proxy", 
      "end2end_test_disappearing_server", 
      "gpr", 
      "gpr_test_util", 
      "grpc_test_util_unsecure", 
      "grpc_unsecure"
    ], 
    "headers": [], 
    "language": "c", 
    "name": "chttp2_fullstack_with_proxy_disappearing_server_unsecure_test", 
    "src": []
  }, 
  {
    "deps": [
      "end2end_fixture_chttp2_fullstack_with_proxy", 
      "end2end_test_early_server_shutdown_finishes_inflight_calls", 
      "gpr", 
      "gpr_test_util", 
      "grpc_test_util_unsecure", 
      "grpc_unsecure"
    ], 
    "headers": [], 
    "language": "c", 
    "name": "chttp2_fullstack_with_proxy_early_server_shutdown_finishes_inflight_calls_unsecure_test", 
    "src": []
  }, 
  {
    "deps": [
      "end2end_fixture_chttp2_fullstack_with_proxy", 
      "end2end_test_early_server_shutdown_finishes_tags", 
      "gpr", 
      "gpr_test_util", 
      "grpc_test_util_unsecure", 
      "grpc_unsecure"
    ], 
    "headers": [], 
    "language": "c", 
    "name": "chttp2_fullstack_with_proxy_early_server_shutdown_finishes_tags_unsecure_test", 
    "src": []
  }, 
  {
    "deps": [
      "end2end_fixture_chttp2_fullstack_with_proxy", 
      "end2end_test_empty_batch", 
      "gpr", 
      "gpr_test_util", 
      "grpc_test_util_unsecure", 
      "grpc_unsecure"
    ], 
    "headers": [], 
    "language": "c", 
    "name": "chttp2_fullstack_with_proxy_empty_batch_unsecure_test", 
    "src": []
  }, 
  {
    "deps": [
      "end2end_fixture_chttp2_fullstack_with_proxy", 
      "end2end_test_graceful_server_shutdown", 
      "gpr", 
      "gpr_test_util", 
      "grpc_test_util_unsecure", 
      "grpc_unsecure"
    ], 
    "headers": [], 
    "language": "c", 
    "name": "chttp2_fullstack_with_proxy_graceful_server_shutdown_unsecure_test", 
    "src": []
  }, 
  {
    "deps": [
      "end2end_fixture_chttp2_fullstack_with_proxy", 
      "end2end_test_invoke_large_request", 
      "gpr", 
      "gpr_test_util", 
      "grpc_test_util_unsecure", 
      "grpc_unsecure"
    ], 
    "headers": [], 
    "language": "c", 
    "name": "chttp2_fullstack_with_proxy_invoke_large_request_unsecure_test", 
    "src": []
  }, 
  {
    "deps": [
      "end2end_fixture_chttp2_fullstack_with_proxy", 
      "end2end_test_max_message_length", 
      "gpr", 
      "gpr_test_util", 
      "grpc_test_util_unsecure", 
      "grpc_unsecure"
    ], 
    "headers": [], 
    "language": "c", 
    "name": "chttp2_fullstack_with_proxy_max_message_length_unsecure_test", 
    "src": []
  }, 
  {
    "deps": [
      "end2end_fixture_chttp2_fullstack_with_proxy", 
      "end2end_test_no_op", 
      "gpr", 
      "gpr_test_util", 
      "grpc_test_util_unsecure", 
      "grpc_unsecure"
    ], 
    "headers": [], 
    "language": "c", 
    "name": "chttp2_fullstack_with_proxy_no_op_unsecure_test", 
    "src": []
  }, 
  {
    "deps": [
      "end2end_fixture_chttp2_fullstack_with_proxy", 
      "end2end_test_ping_pong_streaming", 
      "gpr", 
      "gpr_test_util", 
      "grpc_test_util_unsecure", 
      "grpc_unsecure"
    ], 
    "headers": [], 
    "language": "c", 
    "name": "chttp2_fullstack_with_proxy_ping_pong_streaming_unsecure_test", 
    "src": []
  }, 
  {
    "deps": [
      "end2end_fixture_chttp2_fullstack_with_proxy", 
      "end2end_test_registered_call", 
      "gpr", 
      "gpr_test_util", 
      "grpc_test_util_unsecure", 
      "grpc_unsecure"
    ], 
    "headers": [], 
    "language": "c", 
    "name": "chttp2_fullstack_with_proxy_registered_call_unsecure_test", 
    "src": []
  }, 
  {
    "deps": [
      "end2end_fixture_chttp2_fullstack_with_proxy", 
      "end2end_test_request_response_with_binary_metadata_and_payload", 
      "gpr", 
      "gpr_test_util", 
      "grpc_test_util_unsecure", 
      "grpc_unsecure"
    ], 
    "headers": [], 
    "language": "c", 
    "name": "chttp2_fullstack_with_proxy_request_response_with_binary_metadata_and_payload_unsecure_test", 
    "src": []
  }, 
  {
    "deps": [
      "end2end_fixture_chttp2_fullstack_with_proxy", 
      "end2end_test_request_response_with_metadata_and_payload", 
      "gpr", 
      "gpr_test_util", 
      "grpc_test_util_unsecure", 
      "grpc_unsecure"
    ], 
    "headers": [], 
    "language": "c", 
    "name": "chttp2_fullstack_with_proxy_request_response_with_metadata_and_payload_unsecure_test", 
    "src": []
  }, 
  {
    "deps": [
      "end2end_fixture_chttp2_fullstack_with_proxy", 
      "end2end_test_request_response_with_payload", 
      "gpr", 
      "gpr_test_util", 
      "grpc_test_util_unsecure", 
      "grpc_unsecure"
    ], 
    "headers": [], 
    "language": "c", 
    "name": "chttp2_fullstack_with_proxy_request_response_with_payload_unsecure_test", 
    "src": []
  }, 
  {
    "deps": [
      "end2end_fixture_chttp2_fullstack_with_proxy", 
      "end2end_test_request_response_with_trailing_metadata_and_payload", 
      "gpr", 
      "gpr_test_util", 
      "grpc_test_util_unsecure", 
      "grpc_unsecure"
    ], 
    "headers": [], 
    "language": "c", 
    "name": "chttp2_fullstack_with_proxy_request_response_with_trailing_metadata_and_payload_unsecure_test", 
    "src": []
  }, 
  {
    "deps": [
      "end2end_fixture_chttp2_fullstack_with_proxy", 
      "end2end_test_request_with_large_metadata", 
      "gpr", 
      "gpr_test_util", 
      "grpc_test_util_unsecure", 
      "grpc_unsecure"
    ], 
    "headers": [], 
    "language": "c", 
    "name": "chttp2_fullstack_with_proxy_request_with_large_metadata_unsecure_test", 
    "src": []
  }, 
  {
    "deps": [
      "end2end_fixture_chttp2_fullstack_with_proxy", 
      "end2end_test_request_with_payload", 
      "gpr", 
      "gpr_test_util", 
      "grpc_test_util_unsecure", 
      "grpc_unsecure"
    ], 
    "headers": [], 
    "language": "c", 
    "name": "chttp2_fullstack_with_proxy_request_with_payload_unsecure_test", 
    "src": []
  }, 
  {
    "deps": [
      "end2end_fixture_chttp2_fullstack_with_proxy", 
      "end2end_test_server_finishes_request", 
      "gpr", 
      "gpr_test_util", 
      "grpc_test_util_unsecure", 
      "grpc_unsecure"
    ], 
    "headers": [], 
    "language": "c", 
    "name": "chttp2_fullstack_with_proxy_server_finishes_request_unsecure_test", 
    "src": []
  }, 
  {
    "deps": [
      "end2end_fixture_chttp2_fullstack_with_proxy", 
      "end2end_test_simple_delayed_request", 
      "gpr", 
      "gpr_test_util", 
      "grpc_test_util_unsecure", 
      "grpc_unsecure"
    ], 
    "headers": [], 
    "language": "c", 
    "name": "chttp2_fullstack_with_proxy_simple_delayed_request_unsecure_test", 
    "src": []
  }, 
  {
    "deps": [
      "end2end_fixture_chttp2_fullstack_with_proxy", 
      "end2end_test_simple_request", 
      "gpr", 
      "gpr_test_util", 
      "grpc_test_util_unsecure", 
      "grpc_unsecure"
    ], 
    "headers": [], 
    "language": "c", 
    "name": "chttp2_fullstack_with_proxy_simple_request_unsecure_test", 
    "src": []
  }, 
  {
    "deps": [
      "end2end_fixture_chttp2_fullstack_with_proxy", 
      "end2end_test_simple_request_with_high_initial_sequence_number", 
      "gpr", 
      "gpr_test_util", 
      "grpc_test_util_unsecure", 
      "grpc_unsecure"
    ], 
    "headers": [], 
    "language": "c", 
    "name": "chttp2_fullstack_with_proxy_simple_request_with_high_initial_sequence_number_unsecure_test", 
    "src": []
  }, 
  {
    "deps": [
      "end2end_fixture_chttp2_socket_pair", 
      "end2end_test_bad_hostname", 
      "gpr", 
      "gpr_test_util", 
      "grpc_test_util_unsecure", 
      "grpc_unsecure"
    ], 
    "headers": [], 
    "language": "c", 
    "name": "chttp2_socket_pair_bad_hostname_unsecure_test", 
    "src": []
  }, 
  {
    "deps": [
      "end2end_fixture_chttp2_socket_pair", 
      "end2end_test_cancel_after_accept", 
      "gpr", 
      "gpr_test_util", 
      "grpc_test_util_unsecure", 
      "grpc_unsecure"
    ], 
    "headers": [], 
    "language": "c", 
    "name": "chttp2_socket_pair_cancel_after_accept_unsecure_test", 
    "src": []
  }, 
  {
    "deps": [
      "end2end_fixture_chttp2_socket_pair", 
      "end2end_test_cancel_after_accept_and_writes_closed", 
      "gpr", 
      "gpr_test_util", 
      "grpc_test_util_unsecure", 
      "grpc_unsecure"
    ], 
    "headers": [], 
    "language": "c", 
    "name": "chttp2_socket_pair_cancel_after_accept_and_writes_closed_unsecure_test", 
    "src": []
  }, 
  {
    "deps": [
      "end2end_fixture_chttp2_socket_pair", 
      "end2end_test_cancel_after_invoke", 
      "gpr", 
      "gpr_test_util", 
      "grpc_test_util_unsecure", 
      "grpc_unsecure"
    ], 
    "headers": [], 
    "language": "c", 
    "name": "chttp2_socket_pair_cancel_after_invoke_unsecure_test", 
    "src": []
  }, 
  {
    "deps": [
      "end2end_fixture_chttp2_socket_pair", 
      "end2end_test_cancel_before_invoke", 
      "gpr", 
      "gpr_test_util", 
      "grpc_test_util_unsecure", 
      "grpc_unsecure"
    ], 
    "headers": [], 
    "language": "c", 
    "name": "chttp2_socket_pair_cancel_before_invoke_unsecure_test", 
    "src": []
  }, 
  {
    "deps": [
      "end2end_fixture_chttp2_socket_pair", 
      "end2end_test_cancel_in_a_vacuum", 
      "gpr", 
      "gpr_test_util", 
      "grpc_test_util_unsecure", 
      "grpc_unsecure"
    ], 
    "headers": [], 
    "language": "c", 
    "name": "chttp2_socket_pair_cancel_in_a_vacuum_unsecure_test", 
    "src": []
  }, 
  {
    "deps": [
      "end2end_fixture_chttp2_socket_pair", 
      "end2end_test_census_simple_request", 
      "gpr", 
      "gpr_test_util", 
      "grpc_test_util_unsecure", 
      "grpc_unsecure"
    ], 
    "headers": [], 
    "language": "c", 
    "name": "chttp2_socket_pair_census_simple_request_unsecure_test", 
    "src": []
  }, 
  {
    "deps": [
      "end2end_fixture_chttp2_socket_pair", 
      "end2end_test_early_server_shutdown_finishes_inflight_calls", 
      "gpr", 
      "gpr_test_util", 
      "grpc_test_util_unsecure", 
      "grpc_unsecure"
    ], 
    "headers": [], 
    "language": "c", 
    "name": "chttp2_socket_pair_early_server_shutdown_finishes_inflight_calls_unsecure_test", 
    "src": []
  }, 
  {
    "deps": [
      "end2end_fixture_chttp2_socket_pair", 
      "end2end_test_early_server_shutdown_finishes_tags", 
      "gpr", 
      "gpr_test_util", 
      "grpc_test_util_unsecure", 
      "grpc_unsecure"
    ], 
    "headers": [], 
    "language": "c", 
    "name": "chttp2_socket_pair_early_server_shutdown_finishes_tags_unsecure_test", 
    "src": []
  }, 
  {
    "deps": [
      "end2end_fixture_chttp2_socket_pair", 
      "end2end_test_empty_batch", 
      "gpr", 
      "gpr_test_util", 
      "grpc_test_util_unsecure", 
      "grpc_unsecure"
    ], 
    "headers": [], 
    "language": "c", 
    "name": "chttp2_socket_pair_empty_batch_unsecure_test", 
    "src": []
  }, 
  {
    "deps": [
      "end2end_fixture_chttp2_socket_pair", 
      "end2end_test_graceful_server_shutdown", 
      "gpr", 
      "gpr_test_util", 
      "grpc_test_util_unsecure", 
      "grpc_unsecure"
    ], 
    "headers": [], 
    "language": "c", 
    "name": "chttp2_socket_pair_graceful_server_shutdown_unsecure_test", 
    "src": []
  }, 
  {
    "deps": [
      "end2end_fixture_chttp2_socket_pair", 
      "end2end_test_invoke_large_request", 
      "gpr", 
      "gpr_test_util", 
      "grpc_test_util_unsecure", 
      "grpc_unsecure"
    ], 
    "headers": [], 
    "language": "c", 
    "name": "chttp2_socket_pair_invoke_large_request_unsecure_test", 
    "src": []
  }, 
  {
    "deps": [
      "end2end_fixture_chttp2_socket_pair", 
      "end2end_test_max_concurrent_streams", 
      "gpr", 
      "gpr_test_util", 
      "grpc_test_util_unsecure", 
      "grpc_unsecure"
    ], 
    "headers": [], 
    "language": "c", 
    "name": "chttp2_socket_pair_max_concurrent_streams_unsecure_test", 
    "src": []
  }, 
  {
    "deps": [
      "end2end_fixture_chttp2_socket_pair", 
      "end2end_test_max_message_length", 
      "gpr", 
      "gpr_test_util", 
      "grpc_test_util_unsecure", 
      "grpc_unsecure"
    ], 
    "headers": [], 
    "language": "c", 
    "name": "chttp2_socket_pair_max_message_length_unsecure_test", 
    "src": []
  }, 
  {
    "deps": [
      "end2end_fixture_chttp2_socket_pair", 
      "end2end_test_no_op", 
      "gpr", 
      "gpr_test_util", 
      "grpc_test_util_unsecure", 
      "grpc_unsecure"
    ], 
    "headers": [], 
    "language": "c", 
    "name": "chttp2_socket_pair_no_op_unsecure_test", 
    "src": []
  }, 
  {
    "deps": [
      "end2end_fixture_chttp2_socket_pair", 
      "end2end_test_ping_pong_streaming", 
      "gpr", 
      "gpr_test_util", 
      "grpc_test_util_unsecure", 
      "grpc_unsecure"
    ], 
    "headers": [], 
    "language": "c", 
    "name": "chttp2_socket_pair_ping_pong_streaming_unsecure_test", 
    "src": []
  }, 
  {
    "deps": [
      "end2end_fixture_chttp2_socket_pair", 
      "end2end_test_registered_call", 
      "gpr", 
      "gpr_test_util", 
      "grpc_test_util_unsecure", 
      "grpc_unsecure"
    ], 
    "headers": [], 
    "language": "c", 
    "name": "chttp2_socket_pair_registered_call_unsecure_test", 
    "src": []
  }, 
  {
    "deps": [
      "end2end_fixture_chttp2_socket_pair", 
      "end2end_test_request_response_with_binary_metadata_and_payload", 
      "gpr", 
      "gpr_test_util", 
      "grpc_test_util_unsecure", 
      "grpc_unsecure"
    ], 
    "headers": [], 
    "language": "c", 
    "name": "chttp2_socket_pair_request_response_with_binary_metadata_and_payload_unsecure_test", 
    "src": []
  }, 
  {
    "deps": [
      "end2end_fixture_chttp2_socket_pair", 
      "end2end_test_request_response_with_metadata_and_payload", 
      "gpr", 
      "gpr_test_util", 
      "grpc_test_util_unsecure", 
      "grpc_unsecure"
    ], 
    "headers": [], 
    "language": "c", 
    "name": "chttp2_socket_pair_request_response_with_metadata_and_payload_unsecure_test", 
    "src": []
  }, 
  {
    "deps": [
      "end2end_fixture_chttp2_socket_pair", 
      "end2end_test_request_response_with_payload", 
      "gpr", 
      "gpr_test_util", 
      "grpc_test_util_unsecure", 
      "grpc_unsecure"
    ], 
    "headers": [], 
    "language": "c", 
    "name": "chttp2_socket_pair_request_response_with_payload_unsecure_test", 
    "src": []
  }, 
  {
    "deps": [
      "end2end_fixture_chttp2_socket_pair", 
      "end2end_test_request_response_with_trailing_metadata_and_payload", 
      "gpr", 
      "gpr_test_util", 
      "grpc_test_util_unsecure", 
      "grpc_unsecure"
    ], 
    "headers": [], 
    "language": "c", 
    "name": "chttp2_socket_pair_request_response_with_trailing_metadata_and_payload_unsecure_test", 
    "src": []
  }, 
  {
    "deps": [
      "end2end_fixture_chttp2_socket_pair", 
      "end2end_test_request_with_compressed_payload", 
      "gpr", 
      "gpr_test_util", 
      "grpc_test_util_unsecure", 
      "grpc_unsecure"
    ], 
    "headers": [], 
    "language": "c", 
    "name": "chttp2_socket_pair_request_with_compressed_payload_unsecure_test", 
    "src": []
  }, 
  {
    "deps": [
      "end2end_fixture_chttp2_socket_pair", 
      "end2end_test_request_with_flags", 
      "gpr", 
      "gpr_test_util", 
      "grpc_test_util_unsecure", 
      "grpc_unsecure"
    ], 
    "headers": [], 
    "language": "c", 
    "name": "chttp2_socket_pair_request_with_flags_unsecure_test", 
    "src": []
  }, 
  {
    "deps": [
      "end2end_fixture_chttp2_socket_pair", 
      "end2end_test_request_with_large_metadata", 
      "gpr", 
      "gpr_test_util", 
      "grpc_test_util_unsecure", 
      "grpc_unsecure"
    ], 
    "headers": [], 
    "language": "c", 
    "name": "chttp2_socket_pair_request_with_large_metadata_unsecure_test", 
    "src": []
  }, 
  {
    "deps": [
      "end2end_fixture_chttp2_socket_pair", 
      "end2end_test_request_with_payload", 
      "gpr", 
      "gpr_test_util", 
      "grpc_test_util_unsecure", 
      "grpc_unsecure"
    ], 
    "headers": [], 
    "language": "c", 
    "name": "chttp2_socket_pair_request_with_payload_unsecure_test", 
    "src": []
  }, 
  {
    "deps": [
      "end2end_fixture_chttp2_socket_pair", 
      "end2end_test_server_finishes_request", 
      "gpr", 
      "gpr_test_util", 
      "grpc_test_util_unsecure", 
      "grpc_unsecure"
    ], 
    "headers": [], 
    "language": "c", 
    "name": "chttp2_socket_pair_server_finishes_request_unsecure_test", 
    "src": []
  }, 
  {
    "deps": [
      "end2end_fixture_chttp2_socket_pair", 
      "end2end_test_simple_request", 
      "gpr", 
      "gpr_test_util", 
      "grpc_test_util_unsecure", 
      "grpc_unsecure"
    ], 
    "headers": [], 
    "language": "c", 
    "name": "chttp2_socket_pair_simple_request_unsecure_test", 
    "src": []
  }, 
  {
    "deps": [
      "end2end_fixture_chttp2_socket_pair", 
      "end2end_test_simple_request_with_high_initial_sequence_number", 
      "gpr", 
      "gpr_test_util", 
      "grpc_test_util_unsecure", 
      "grpc_unsecure"
    ], 
    "headers": [], 
    "language": "c", 
    "name": "chttp2_socket_pair_simple_request_with_high_initial_sequence_number_unsecure_test", 
    "src": []
  }, 
  {
    "deps": [
      "end2end_fixture_chttp2_socket_pair_one_byte_at_a_time", 
      "end2end_test_bad_hostname", 
      "gpr", 
      "gpr_test_util", 
      "grpc_test_util_unsecure", 
      "grpc_unsecure"
    ], 
    "headers": [], 
    "language": "c", 
    "name": "chttp2_socket_pair_one_byte_at_a_time_bad_hostname_unsecure_test", 
    "src": []
  }, 
  {
    "deps": [
      "end2end_fixture_chttp2_socket_pair_one_byte_at_a_time", 
      "end2end_test_cancel_after_accept", 
      "gpr", 
      "gpr_test_util", 
      "grpc_test_util_unsecure", 
      "grpc_unsecure"
    ], 
    "headers": [], 
    "language": "c", 
    "name": "chttp2_socket_pair_one_byte_at_a_time_cancel_after_accept_unsecure_test", 
    "src": []
  }, 
  {
    "deps": [
      "end2end_fixture_chttp2_socket_pair_one_byte_at_a_time", 
      "end2end_test_cancel_after_accept_and_writes_closed", 
      "gpr", 
      "gpr_test_util", 
      "grpc_test_util_unsecure", 
      "grpc_unsecure"
    ], 
    "headers": [], 
    "language": "c", 
    "name": "chttp2_socket_pair_one_byte_at_a_time_cancel_after_accept_and_writes_closed_unsecure_test", 
    "src": []
  }, 
  {
    "deps": [
      "end2end_fixture_chttp2_socket_pair_one_byte_at_a_time", 
      "end2end_test_cancel_after_invoke", 
      "gpr", 
      "gpr_test_util", 
      "grpc_test_util_unsecure", 
      "grpc_unsecure"
    ], 
    "headers": [], 
    "language": "c", 
    "name": "chttp2_socket_pair_one_byte_at_a_time_cancel_after_invoke_unsecure_test", 
    "src": []
  }, 
  {
    "deps": [
      "end2end_fixture_chttp2_socket_pair_one_byte_at_a_time", 
      "end2end_test_cancel_before_invoke", 
      "gpr", 
      "gpr_test_util", 
      "grpc_test_util_unsecure", 
      "grpc_unsecure"
    ], 
    "headers": [], 
    "language": "c", 
    "name": "chttp2_socket_pair_one_byte_at_a_time_cancel_before_invoke_unsecure_test", 
    "src": []
  }, 
  {
    "deps": [
      "end2end_fixture_chttp2_socket_pair_one_byte_at_a_time", 
      "end2end_test_cancel_in_a_vacuum", 
      "gpr", 
      "gpr_test_util", 
      "grpc_test_util_unsecure", 
      "grpc_unsecure"
    ], 
    "headers": [], 
    "language": "c", 
    "name": "chttp2_socket_pair_one_byte_at_a_time_cancel_in_a_vacuum_unsecure_test", 
    "src": []
  }, 
  {
    "deps": [
      "end2end_fixture_chttp2_socket_pair_one_byte_at_a_time", 
      "end2end_test_census_simple_request", 
      "gpr", 
      "gpr_test_util", 
      "grpc_test_util_unsecure", 
      "grpc_unsecure"
    ], 
    "headers": [], 
    "language": "c", 
    "name": "chttp2_socket_pair_one_byte_at_a_time_census_simple_request_unsecure_test", 
    "src": []
  }, 
  {
    "deps": [
      "end2end_fixture_chttp2_socket_pair_one_byte_at_a_time", 
      "end2end_test_early_server_shutdown_finishes_inflight_calls", 
      "gpr", 
      "gpr_test_util", 
      "grpc_test_util_unsecure", 
      "grpc_unsecure"
    ], 
    "headers": [], 
    "language": "c", 
    "name": "chttp2_socket_pair_one_byte_at_a_time_early_server_shutdown_finishes_inflight_calls_unsecure_test", 
    "src": []
  }, 
  {
    "deps": [
      "end2end_fixture_chttp2_socket_pair_one_byte_at_a_time", 
      "end2end_test_early_server_shutdown_finishes_tags", 
      "gpr", 
      "gpr_test_util", 
      "grpc_test_util_unsecure", 
      "grpc_unsecure"
    ], 
    "headers": [], 
    "language": "c", 
    "name": "chttp2_socket_pair_one_byte_at_a_time_early_server_shutdown_finishes_tags_unsecure_test", 
    "src": []
  }, 
  {
    "deps": [
      "end2end_fixture_chttp2_socket_pair_one_byte_at_a_time", 
      "end2end_test_empty_batch", 
      "gpr", 
      "gpr_test_util", 
      "grpc_test_util_unsecure", 
      "grpc_unsecure"
    ], 
    "headers": [], 
    "language": "c", 
    "name": "chttp2_socket_pair_one_byte_at_a_time_empty_batch_unsecure_test", 
    "src": []
  }, 
  {
    "deps": [
      "end2end_fixture_chttp2_socket_pair_one_byte_at_a_time", 
      "end2end_test_graceful_server_shutdown", 
      "gpr", 
      "gpr_test_util", 
      "grpc_test_util_unsecure", 
      "grpc_unsecure"
    ], 
    "headers": [], 
    "language": "c", 
    "name": "chttp2_socket_pair_one_byte_at_a_time_graceful_server_shutdown_unsecure_test", 
    "src": []
  }, 
  {
    "deps": [
      "end2end_fixture_chttp2_socket_pair_one_byte_at_a_time", 
      "end2end_test_invoke_large_request", 
      "gpr", 
      "gpr_test_util", 
      "grpc_test_util_unsecure", 
      "grpc_unsecure"
    ], 
    "headers": [], 
    "language": "c", 
    "name": "chttp2_socket_pair_one_byte_at_a_time_invoke_large_request_unsecure_test", 
    "src": []
  }, 
  {
    "deps": [
      "end2end_fixture_chttp2_socket_pair_one_byte_at_a_time", 
      "end2end_test_max_concurrent_streams", 
      "gpr", 
      "gpr_test_util", 
      "grpc_test_util_unsecure", 
      "grpc_unsecure"
    ], 
    "headers": [], 
    "language": "c", 
    "name": "chttp2_socket_pair_one_byte_at_a_time_max_concurrent_streams_unsecure_test", 
    "src": []
  }, 
  {
    "deps": [
      "end2end_fixture_chttp2_socket_pair_one_byte_at_a_time", 
      "end2end_test_max_message_length", 
      "gpr", 
      "gpr_test_util", 
      "grpc_test_util_unsecure", 
      "grpc_unsecure"
    ], 
    "headers": [], 
    "language": "c", 
    "name": "chttp2_socket_pair_one_byte_at_a_time_max_message_length_unsecure_test", 
    "src": []
  }, 
  {
    "deps": [
      "end2end_fixture_chttp2_socket_pair_one_byte_at_a_time", 
      "end2end_test_no_op", 
      "gpr", 
      "gpr_test_util", 
      "grpc_test_util_unsecure", 
      "grpc_unsecure"
    ], 
    "headers": [], 
    "language": "c", 
    "name": "chttp2_socket_pair_one_byte_at_a_time_no_op_unsecure_test", 
    "src": []
  }, 
  {
    "deps": [
      "end2end_fixture_chttp2_socket_pair_one_byte_at_a_time", 
      "end2end_test_ping_pong_streaming", 
      "gpr", 
      "gpr_test_util", 
      "grpc_test_util_unsecure", 
      "grpc_unsecure"
    ], 
    "headers": [], 
    "language": "c", 
    "name": "chttp2_socket_pair_one_byte_at_a_time_ping_pong_streaming_unsecure_test", 
    "src": []
  }, 
  {
    "deps": [
      "end2end_fixture_chttp2_socket_pair_one_byte_at_a_time", 
      "end2end_test_registered_call", 
      "gpr", 
      "gpr_test_util", 
      "grpc_test_util_unsecure", 
      "grpc_unsecure"
    ], 
    "headers": [], 
    "language": "c", 
    "name": "chttp2_socket_pair_one_byte_at_a_time_registered_call_unsecure_test", 
    "src": []
  }, 
  {
    "deps": [
      "end2end_fixture_chttp2_socket_pair_one_byte_at_a_time", 
      "end2end_test_request_response_with_binary_metadata_and_payload", 
      "gpr", 
      "gpr_test_util", 
      "grpc_test_util_unsecure", 
      "grpc_unsecure"
    ], 
    "headers": [], 
    "language": "c", 
    "name": "chttp2_socket_pair_one_byte_at_a_time_request_response_with_binary_metadata_and_payload_unsecure_test", 
    "src": []
  }, 
  {
    "deps": [
      "end2end_fixture_chttp2_socket_pair_one_byte_at_a_time", 
      "end2end_test_request_response_with_metadata_and_payload", 
      "gpr", 
      "gpr_test_util", 
      "grpc_test_util_unsecure", 
      "grpc_unsecure"
    ], 
    "headers": [], 
    "language": "c", 
    "name": "chttp2_socket_pair_one_byte_at_a_time_request_response_with_metadata_and_payload_unsecure_test", 
    "src": []
  }, 
  {
    "deps": [
      "end2end_fixture_chttp2_socket_pair_one_byte_at_a_time", 
      "end2end_test_request_response_with_payload", 
      "gpr", 
      "gpr_test_util", 
      "grpc_test_util_unsecure", 
      "grpc_unsecure"
    ], 
    "headers": [], 
    "language": "c", 
    "name": "chttp2_socket_pair_one_byte_at_a_time_request_response_with_payload_unsecure_test", 
    "src": []
  }, 
  {
    "deps": [
      "end2end_fixture_chttp2_socket_pair_one_byte_at_a_time", 
      "end2end_test_request_response_with_trailing_metadata_and_payload", 
      "gpr", 
      "gpr_test_util", 
      "grpc_test_util_unsecure", 
      "grpc_unsecure"
    ], 
    "headers": [], 
    "language": "c", 
    "name": "chttp2_socket_pair_one_byte_at_a_time_request_response_with_trailing_metadata_and_payload_unsecure_test", 
    "src": []
  }, 
  {
    "deps": [
      "end2end_fixture_chttp2_socket_pair_one_byte_at_a_time", 
      "end2end_test_request_with_compressed_payload", 
      "gpr", 
      "gpr_test_util", 
      "grpc_test_util_unsecure", 
      "grpc_unsecure"
    ], 
    "headers": [], 
    "language": "c", 
    "name": "chttp2_socket_pair_one_byte_at_a_time_request_with_compressed_payload_unsecure_test", 
    "src": []
  }, 
  {
    "deps": [
      "end2end_fixture_chttp2_socket_pair_one_byte_at_a_time", 
      "end2end_test_request_with_flags", 
      "gpr", 
      "gpr_test_util", 
      "grpc_test_util_unsecure", 
      "grpc_unsecure"
    ], 
    "headers": [], 
    "language": "c", 
    "name": "chttp2_socket_pair_one_byte_at_a_time_request_with_flags_unsecure_test", 
    "src": []
  }, 
  {
    "deps": [
      "end2end_fixture_chttp2_socket_pair_one_byte_at_a_time", 
      "end2end_test_request_with_large_metadata", 
      "gpr", 
      "gpr_test_util", 
      "grpc_test_util_unsecure", 
      "grpc_unsecure"
    ], 
    "headers": [], 
    "language": "c", 
    "name": "chttp2_socket_pair_one_byte_at_a_time_request_with_large_metadata_unsecure_test", 
    "src": []
  }, 
  {
    "deps": [
      "end2end_fixture_chttp2_socket_pair_one_byte_at_a_time", 
      "end2end_test_request_with_payload", 
      "gpr", 
      "gpr_test_util", 
      "grpc_test_util_unsecure", 
      "grpc_unsecure"
    ], 
    "headers": [], 
    "language": "c", 
    "name": "chttp2_socket_pair_one_byte_at_a_time_request_with_payload_unsecure_test", 
    "src": []
  }, 
  {
    "deps": [
      "end2end_fixture_chttp2_socket_pair_one_byte_at_a_time", 
      "end2end_test_server_finishes_request", 
      "gpr", 
      "gpr_test_util", 
      "grpc_test_util_unsecure", 
      "grpc_unsecure"
    ], 
    "headers": [], 
    "language": "c", 
    "name": "chttp2_socket_pair_one_byte_at_a_time_server_finishes_request_unsecure_test", 
    "src": []
  }, 
  {
    "deps": [
      "end2end_fixture_chttp2_socket_pair_one_byte_at_a_time", 
      "end2end_test_simple_request", 
      "gpr", 
      "gpr_test_util", 
      "grpc_test_util_unsecure", 
      "grpc_unsecure"
    ], 
    "headers": [], 
    "language": "c", 
    "name": "chttp2_socket_pair_one_byte_at_a_time_simple_request_unsecure_test", 
    "src": []
  }, 
  {
    "deps": [
      "end2end_fixture_chttp2_socket_pair_one_byte_at_a_time", 
      "end2end_test_simple_request_with_high_initial_sequence_number", 
      "gpr", 
      "gpr_test_util", 
      "grpc_test_util_unsecure", 
      "grpc_unsecure"
    ], 
    "headers": [], 
    "language": "c", 
    "name": "chttp2_socket_pair_one_byte_at_a_time_simple_request_with_high_initial_sequence_number_unsecure_test", 
    "src": []
  }, 
  {
    "deps": [
      "end2end_fixture_chttp2_socket_pair_with_grpc_trace", 
      "end2end_test_bad_hostname", 
      "gpr", 
      "gpr_test_util", 
      "grpc_test_util_unsecure", 
      "grpc_unsecure"
    ], 
    "headers": [], 
    "language": "c", 
    "name": "chttp2_socket_pair_with_grpc_trace_bad_hostname_unsecure_test", 
    "src": []
  }, 
  {
    "deps": [
      "end2end_fixture_chttp2_socket_pair_with_grpc_trace", 
      "end2end_test_cancel_after_accept", 
      "gpr", 
      "gpr_test_util", 
      "grpc_test_util_unsecure", 
      "grpc_unsecure"
    ], 
    "headers": [], 
    "language": "c", 
    "name": "chttp2_socket_pair_with_grpc_trace_cancel_after_accept_unsecure_test", 
    "src": []
  }, 
  {
    "deps": [
      "end2end_fixture_chttp2_socket_pair_with_grpc_trace", 
      "end2end_test_cancel_after_accept_and_writes_closed", 
      "gpr", 
      "gpr_test_util", 
      "grpc_test_util_unsecure", 
      "grpc_unsecure"
    ], 
    "headers": [], 
    "language": "c", 
    "name": "chttp2_socket_pair_with_grpc_trace_cancel_after_accept_and_writes_closed_unsecure_test", 
    "src": []
  }, 
  {
    "deps": [
      "end2end_fixture_chttp2_socket_pair_with_grpc_trace", 
      "end2end_test_cancel_after_invoke", 
      "gpr", 
      "gpr_test_util", 
      "grpc_test_util_unsecure", 
      "grpc_unsecure"
    ], 
    "headers": [], 
    "language": "c", 
    "name": "chttp2_socket_pair_with_grpc_trace_cancel_after_invoke_unsecure_test", 
    "src": []
  }, 
  {
    "deps": [
      "end2end_fixture_chttp2_socket_pair_with_grpc_trace", 
      "end2end_test_cancel_before_invoke", 
      "gpr", 
      "gpr_test_util", 
      "grpc_test_util_unsecure", 
      "grpc_unsecure"
    ], 
    "headers": [], 
    "language": "c", 
    "name": "chttp2_socket_pair_with_grpc_trace_cancel_before_invoke_unsecure_test", 
    "src": []
  }, 
  {
    "deps": [
      "end2end_fixture_chttp2_socket_pair_with_grpc_trace", 
      "end2end_test_cancel_in_a_vacuum", 
      "gpr", 
      "gpr_test_util", 
      "grpc_test_util_unsecure", 
      "grpc_unsecure"
    ], 
    "headers": [], 
    "language": "c", 
    "name": "chttp2_socket_pair_with_grpc_trace_cancel_in_a_vacuum_unsecure_test", 
    "src": []
  }, 
  {
    "deps": [
      "end2end_fixture_chttp2_socket_pair_with_grpc_trace", 
      "end2end_test_census_simple_request", 
      "gpr", 
      "gpr_test_util", 
      "grpc_test_util_unsecure", 
      "grpc_unsecure"
    ], 
    "headers": [], 
    "language": "c", 
    "name": "chttp2_socket_pair_with_grpc_trace_census_simple_request_unsecure_test", 
    "src": []
  }, 
  {
    "deps": [
      "end2end_fixture_chttp2_socket_pair_with_grpc_trace", 
      "end2end_test_early_server_shutdown_finishes_inflight_calls", 
      "gpr", 
      "gpr_test_util", 
      "grpc_test_util_unsecure", 
      "grpc_unsecure"
    ], 
    "headers": [], 
    "language": "c", 
    "name": "chttp2_socket_pair_with_grpc_trace_early_server_shutdown_finishes_inflight_calls_unsecure_test", 
    "src": []
  }, 
  {
    "deps": [
      "end2end_fixture_chttp2_socket_pair_with_grpc_trace", 
      "end2end_test_early_server_shutdown_finishes_tags", 
      "gpr", 
      "gpr_test_util", 
      "grpc_test_util_unsecure", 
      "grpc_unsecure"
    ], 
    "headers": [], 
    "language": "c", 
    "name": "chttp2_socket_pair_with_grpc_trace_early_server_shutdown_finishes_tags_unsecure_test", 
    "src": []
  }, 
  {
    "deps": [
      "end2end_fixture_chttp2_socket_pair_with_grpc_trace", 
      "end2end_test_empty_batch", 
      "gpr", 
      "gpr_test_util", 
      "grpc_test_util_unsecure", 
      "grpc_unsecure"
    ], 
    "headers": [], 
    "language": "c", 
    "name": "chttp2_socket_pair_with_grpc_trace_empty_batch_unsecure_test", 
    "src": []
  }, 
  {
    "deps": [
      "end2end_fixture_chttp2_socket_pair_with_grpc_trace", 
      "end2end_test_graceful_server_shutdown", 
      "gpr", 
      "gpr_test_util", 
      "grpc_test_util_unsecure", 
      "grpc_unsecure"
    ], 
    "headers": [], 
    "language": "c", 
    "name": "chttp2_socket_pair_with_grpc_trace_graceful_server_shutdown_unsecure_test", 
    "src": []
  }, 
  {
    "deps": [
      "end2end_fixture_chttp2_socket_pair_with_grpc_trace", 
      "end2end_test_invoke_large_request", 
      "gpr", 
      "gpr_test_util", 
      "grpc_test_util_unsecure", 
      "grpc_unsecure"
    ], 
    "headers": [], 
    "language": "c", 
    "name": "chttp2_socket_pair_with_grpc_trace_invoke_large_request_unsecure_test", 
    "src": []
  }, 
  {
    "deps": [
      "end2end_fixture_chttp2_socket_pair_with_grpc_trace", 
      "end2end_test_max_concurrent_streams", 
      "gpr", 
      "gpr_test_util", 
      "grpc_test_util_unsecure", 
      "grpc_unsecure"
    ], 
    "headers": [], 
    "language": "c", 
    "name": "chttp2_socket_pair_with_grpc_trace_max_concurrent_streams_unsecure_test", 
    "src": []
  }, 
  {
    "deps": [
      "end2end_fixture_chttp2_socket_pair_with_grpc_trace", 
      "end2end_test_max_message_length", 
      "gpr", 
      "gpr_test_util", 
      "grpc_test_util_unsecure", 
      "grpc_unsecure"
    ], 
    "headers": [], 
    "language": "c", 
    "name": "chttp2_socket_pair_with_grpc_trace_max_message_length_unsecure_test", 
    "src": []
  }, 
  {
    "deps": [
      "end2end_fixture_chttp2_socket_pair_with_grpc_trace", 
      "end2end_test_no_op", 
      "gpr", 
      "gpr_test_util", 
      "grpc_test_util_unsecure", 
      "grpc_unsecure"
    ], 
    "headers": [], 
    "language": "c", 
    "name": "chttp2_socket_pair_with_grpc_trace_no_op_unsecure_test", 
    "src": []
  }, 
  {
    "deps": [
      "end2end_fixture_chttp2_socket_pair_with_grpc_trace", 
      "end2end_test_ping_pong_streaming", 
      "gpr", 
      "gpr_test_util", 
      "grpc_test_util_unsecure", 
      "grpc_unsecure"
    ], 
    "headers": [], 
    "language": "c", 
    "name": "chttp2_socket_pair_with_grpc_trace_ping_pong_streaming_unsecure_test", 
    "src": []
  }, 
  {
    "deps": [
      "end2end_fixture_chttp2_socket_pair_with_grpc_trace", 
      "end2end_test_registered_call", 
      "gpr", 
      "gpr_test_util", 
      "grpc_test_util_unsecure", 
      "grpc_unsecure"
    ], 
    "headers": [], 
    "language": "c", 
    "name": "chttp2_socket_pair_with_grpc_trace_registered_call_unsecure_test", 
    "src": []
  }, 
  {
    "deps": [
      "end2end_fixture_chttp2_socket_pair_with_grpc_trace", 
      "end2end_test_request_response_with_binary_metadata_and_payload", 
      "gpr", 
      "gpr_test_util", 
      "grpc_test_util_unsecure", 
      "grpc_unsecure"
    ], 
    "headers": [], 
    "language": "c", 
    "name": "chttp2_socket_pair_with_grpc_trace_request_response_with_binary_metadata_and_payload_unsecure_test", 
    "src": []
  }, 
  {
    "deps": [
      "end2end_fixture_chttp2_socket_pair_with_grpc_trace", 
      "end2end_test_request_response_with_metadata_and_payload", 
      "gpr", 
      "gpr_test_util", 
      "grpc_test_util_unsecure", 
      "grpc_unsecure"
    ], 
    "headers": [], 
    "language": "c", 
    "name": "chttp2_socket_pair_with_grpc_trace_request_response_with_metadata_and_payload_unsecure_test", 
    "src": []
  }, 
  {
    "deps": [
      "end2end_fixture_chttp2_socket_pair_with_grpc_trace", 
      "end2end_test_request_response_with_payload", 
      "gpr", 
      "gpr_test_util", 
      "grpc_test_util_unsecure", 
      "grpc_unsecure"
    ], 
    "headers": [], 
    "language": "c", 
    "name": "chttp2_socket_pair_with_grpc_trace_request_response_with_payload_unsecure_test", 
    "src": []
  }, 
  {
    "deps": [
      "end2end_fixture_chttp2_socket_pair_with_grpc_trace", 
      "end2end_test_request_response_with_trailing_metadata_and_payload", 
      "gpr", 
      "gpr_test_util", 
      "grpc_test_util_unsecure", 
      "grpc_unsecure"
    ], 
    "headers": [], 
    "language": "c", 
    "name": "chttp2_socket_pair_with_grpc_trace_request_response_with_trailing_metadata_and_payload_unsecure_test", 
    "src": []
  }, 
  {
    "deps": [
      "end2end_fixture_chttp2_socket_pair_with_grpc_trace", 
      "end2end_test_request_with_compressed_payload", 
      "gpr", 
      "gpr_test_util", 
      "grpc_test_util_unsecure", 
      "grpc_unsecure"
    ], 
    "headers": [], 
    "language": "c", 
    "name": "chttp2_socket_pair_with_grpc_trace_request_with_compressed_payload_unsecure_test", 
    "src": []
  }, 
  {
    "deps": [
      "end2end_fixture_chttp2_socket_pair_with_grpc_trace", 
      "end2end_test_request_with_flags", 
      "gpr", 
      "gpr_test_util", 
      "grpc_test_util_unsecure", 
      "grpc_unsecure"
    ], 
    "headers": [], 
    "language": "c", 
    "name": "chttp2_socket_pair_with_grpc_trace_request_with_flags_unsecure_test", 
    "src": []
  }, 
  {
    "deps": [
      "end2end_fixture_chttp2_socket_pair_with_grpc_trace", 
      "end2end_test_request_with_large_metadata", 
      "gpr", 
      "gpr_test_util", 
      "grpc_test_util_unsecure", 
      "grpc_unsecure"
    ], 
    "headers": [], 
    "language": "c", 
    "name": "chttp2_socket_pair_with_grpc_trace_request_with_large_metadata_unsecure_test", 
    "src": []
  }, 
  {
    "deps": [
      "end2end_fixture_chttp2_socket_pair_with_grpc_trace", 
      "end2end_test_request_with_payload", 
      "gpr", 
      "gpr_test_util", 
      "grpc_test_util_unsecure", 
      "grpc_unsecure"
    ], 
    "headers": [], 
    "language": "c", 
    "name": "chttp2_socket_pair_with_grpc_trace_request_with_payload_unsecure_test", 
    "src": []
  }, 
  {
    "deps": [
      "end2end_fixture_chttp2_socket_pair_with_grpc_trace", 
      "end2end_test_server_finishes_request", 
      "gpr", 
      "gpr_test_util", 
      "grpc_test_util_unsecure", 
      "grpc_unsecure"
    ], 
    "headers": [], 
    "language": "c", 
    "name": "chttp2_socket_pair_with_grpc_trace_server_finishes_request_unsecure_test", 
    "src": []
  }, 
  {
    "deps": [
      "end2end_fixture_chttp2_socket_pair_with_grpc_trace", 
      "end2end_test_simple_request", 
      "gpr", 
      "gpr_test_util", 
      "grpc_test_util_unsecure", 
      "grpc_unsecure"
    ], 
    "headers": [], 
    "language": "c", 
    "name": "chttp2_socket_pair_with_grpc_trace_simple_request_unsecure_test", 
    "src": []
  }, 
  {
    "deps": [
      "end2end_fixture_chttp2_socket_pair_with_grpc_trace", 
      "end2end_test_simple_request_with_high_initial_sequence_number", 
      "gpr", 
      "gpr_test_util", 
      "grpc_test_util_unsecure", 
      "grpc_unsecure"
    ], 
    "headers": [], 
    "language": "c", 
    "name": "chttp2_socket_pair_with_grpc_trace_simple_request_with_high_initial_sequence_number_unsecure_test", 
    "src": []
  }, 
  {
    "deps": [
      "bad_client_test", 
      "gpr", 
      "gpr_test_util", 
      "grpc_test_util_unsecure", 
      "grpc_unsecure"
    ], 
    "headers": [], 
    "language": "c", 
    "name": "connection_prefix_bad_client_test", 
    "src": [
      "test/core/bad_client/tests/connection_prefix.c"
    ]
  }, 
  {
    "deps": [
      "bad_client_test", 
      "gpr", 
      "gpr_test_util", 
      "grpc_test_util_unsecure", 
      "grpc_unsecure"
    ], 
    "headers": [], 
    "language": "c", 
    "name": "initial_settings_frame_bad_client_test", 
    "src": [
      "test/core/bad_client/tests/initial_settings_frame.c"
    ]
  }, 
  {
    "deps": [], 
    "headers": [
      "include/grpc/support/alloc.h", 
      "include/grpc/support/atm.h", 
      "include/grpc/support/atm_gcc_atomic.h", 
      "include/grpc/support/atm_gcc_sync.h", 
      "include/grpc/support/atm_win32.h", 
      "include/grpc/support/cmdline.h", 
      "include/grpc/support/cpu.h", 
      "include/grpc/support/histogram.h", 
      "include/grpc/support/host_port.h", 
      "include/grpc/support/log.h", 
      "include/grpc/support/log_win32.h", 
      "include/grpc/support/port_platform.h", 
      "include/grpc/support/slice.h", 
      "include/grpc/support/slice_buffer.h", 
      "include/grpc/support/string_util.h", 
      "include/grpc/support/subprocess.h", 
      "include/grpc/support/sync.h", 
      "include/grpc/support/sync_generic.h", 
      "include/grpc/support/sync_posix.h", 
      "include/grpc/support/sync_win32.h", 
      "include/grpc/support/thd.h", 
      "include/grpc/support/time.h", 
      "include/grpc/support/tls.h", 
      "include/grpc/support/tls_gcc.h", 
      "include/grpc/support/tls_msvc.h", 
      "include/grpc/support/tls_pthread.h", 
      "include/grpc/support/useful.h", 
      "src/core/support/env.h", 
      "src/core/support/file.h", 
      "src/core/support/murmur_hash.h", 
      "src/core/support/stack_lockfree.h", 
      "src/core/support/string.h", 
      "src/core/support/string_win32.h", 
      "src/core/support/thd_internal.h", 
      "src/core/support/time_precise.h"
    ], 
    "language": "c", 
    "name": "gpr", 
    "src": [
      "include/grpc/support/alloc.h", 
      "include/grpc/support/atm.h", 
      "include/grpc/support/atm_gcc_atomic.h", 
      "include/grpc/support/atm_gcc_sync.h", 
      "include/grpc/support/atm_win32.h", 
      "include/grpc/support/cmdline.h", 
      "include/grpc/support/cpu.h", 
      "include/grpc/support/histogram.h", 
      "include/grpc/support/host_port.h", 
      "include/grpc/support/log.h", 
      "include/grpc/support/log_win32.h", 
      "include/grpc/support/port_platform.h", 
      "include/grpc/support/slice.h", 
      "include/grpc/support/slice_buffer.h", 
      "include/grpc/support/string_util.h", 
      "include/grpc/support/subprocess.h", 
      "include/grpc/support/sync.h", 
      "include/grpc/support/sync_generic.h", 
      "include/grpc/support/sync_posix.h", 
      "include/grpc/support/sync_win32.h", 
      "include/grpc/support/thd.h", 
      "include/grpc/support/time.h", 
      "include/grpc/support/tls.h", 
      "include/grpc/support/tls_gcc.h", 
      "include/grpc/support/tls_msvc.h", 
      "include/grpc/support/tls_pthread.h", 
      "include/grpc/support/useful.h", 
      "src/core/support/alloc.c", 
      "src/core/support/cmdline.c", 
      "src/core/support/cpu_iphone.c", 
      "src/core/support/cpu_linux.c", 
      "src/core/support/cpu_posix.c", 
      "src/core/support/cpu_windows.c", 
      "src/core/support/env.h", 
      "src/core/support/env_linux.c", 
      "src/core/support/env_posix.c", 
      "src/core/support/env_win32.c", 
      "src/core/support/file.c", 
      "src/core/support/file.h", 
      "src/core/support/file_posix.c", 
      "src/core/support/file_win32.c", 
      "src/core/support/histogram.c", 
      "src/core/support/host_port.c", 
      "src/core/support/log.c", 
      "src/core/support/log_android.c", 
      "src/core/support/log_linux.c", 
      "src/core/support/log_posix.c", 
      "src/core/support/log_win32.c", 
      "src/core/support/murmur_hash.c", 
      "src/core/support/murmur_hash.h", 
      "src/core/support/slice.c", 
      "src/core/support/slice_buffer.c", 
      "src/core/support/stack_lockfree.c", 
      "src/core/support/stack_lockfree.h", 
      "src/core/support/string.c", 
      "src/core/support/string.h", 
      "src/core/support/string_posix.c", 
      "src/core/support/string_win32.c", 
      "src/core/support/string_win32.h", 
      "src/core/support/subprocess_posix.c", 
      "src/core/support/sync.c", 
      "src/core/support/sync_posix.c", 
      "src/core/support/sync_win32.c", 
      "src/core/support/thd.c", 
      "src/core/support/thd_internal.h", 
      "src/core/support/thd_posix.c", 
      "src/core/support/thd_win32.c", 
      "src/core/support/time.c", 
      "src/core/support/time_posix.c", 
      "src/core/support/time_precise.h", 
      "src/core/support/time_win32.c", 
      "src/core/support/tls_pthread.c"
    ]
  }, 
  {
    "deps": [
      "gpr"
    ], 
    "headers": [
      "test/core/util/test_config.h"
    ], 
    "language": "c", 
    "name": "gpr_test_util", 
    "src": [
      "test/core/util/test_config.c", 
      "test/core/util/test_config.h"
    ]
  }, 
  {
    "deps": [
      "gpr"
    ], 
    "headers": [
      "include/grpc/byte_buffer.h", 
      "include/grpc/byte_buffer_reader.h", 
      "include/grpc/census.h", 
      "include/grpc/compression.h", 
      "include/grpc/grpc.h", 
      "include/grpc/grpc_security.h", 
      "include/grpc/status.h", 
      "src/core/census/context.h", 
      "src/core/census/grpc_filter.h", 
      "src/core/census/rpc_metric_id.h", 
      "src/core/channel/channel_args.h", 
      "src/core/channel/channel_stack.h", 
      "src/core/channel/client_channel.h", 
      "src/core/channel/compress_filter.h", 
      "src/core/channel/connected_channel.h", 
      "src/core/channel/context.h", 
      "src/core/channel/http_client_filter.h", 
      "src/core/channel/http_server_filter.h", 
      "src/core/channel/noop_filter.h", 
      "src/core/client_config/client_config.h", 
      "src/core/client_config/connector.h", 
      "src/core/client_config/lb_policies/pick_first.h", 
      "src/core/client_config/lb_policy.h", 
      "src/core/client_config/resolver.h", 
      "src/core/client_config/resolver_factory.h", 
      "src/core/client_config/resolver_registry.h", 
      "src/core/client_config/resolvers/dns_resolver.h", 
      "src/core/client_config/resolvers/sockaddr_resolver.h", 
      "src/core/client_config/subchannel.h", 
      "src/core/client_config/subchannel_factory.h", 
      "src/core/client_config/subchannel_factory_decorators/add_channel_arg.h", 
      "src/core/client_config/subchannel_factory_decorators/merge_channel_args.h", 
      "src/core/client_config/uri_parser.h", 
      "src/core/compression/message_compress.h", 
      "src/core/debug/trace.h", 
      "src/core/httpcli/format_request.h", 
      "src/core/httpcli/httpcli.h", 
      "src/core/httpcli/parser.h", 
      "src/core/iomgr/alarm.h", 
      "src/core/iomgr/alarm_heap.h", 
      "src/core/iomgr/alarm_internal.h", 
      "src/core/iomgr/endpoint.h", 
      "src/core/iomgr/endpoint_pair.h", 
      "src/core/iomgr/fd_posix.h", 
      "src/core/iomgr/iocp_windows.h", 
      "src/core/iomgr/iomgr.h", 
      "src/core/iomgr/iomgr_internal.h", 
      "src/core/iomgr/iomgr_posix.h", 
      "src/core/iomgr/pollset.h", 
      "src/core/iomgr/pollset_posix.h", 
      "src/core/iomgr/pollset_set.h", 
      "src/core/iomgr/pollset_set_posix.h", 
      "src/core/iomgr/pollset_set_windows.h", 
      "src/core/iomgr/pollset_windows.h", 
      "src/core/iomgr/resolve_address.h", 
      "src/core/iomgr/sockaddr.h", 
      "src/core/iomgr/sockaddr_posix.h", 
      "src/core/iomgr/sockaddr_utils.h", 
      "src/core/iomgr/sockaddr_win32.h", 
      "src/core/iomgr/socket_utils_posix.h", 
      "src/core/iomgr/socket_windows.h", 
      "src/core/iomgr/tcp_client.h", 
      "src/core/iomgr/tcp_posix.h", 
      "src/core/iomgr/tcp_server.h", 
      "src/core/iomgr/tcp_windows.h", 
      "src/core/iomgr/time_averaged_stats.h", 
      "src/core/iomgr/udp_server.h", 
      "src/core/iomgr/wakeup_fd_pipe.h", 
      "src/core/iomgr/wakeup_fd_posix.h", 
      "src/core/json/json.h", 
      "src/core/json/json_common.h", 
      "src/core/json/json_reader.h", 
      "src/core/json/json_writer.h", 
      "src/core/profiling/timers.h", 
      "src/core/security/auth_filters.h", 
      "src/core/security/base64.h", 
      "src/core/security/credentials.h", 
      "src/core/security/json_token.h", 
      "src/core/security/jwt_verifier.h", 
      "src/core/security/secure_endpoint.h", 
      "src/core/security/secure_transport_setup.h", 
      "src/core/security/security_connector.h", 
      "src/core/security/security_context.h", 
      "src/core/statistics/census_interface.h", 
      "src/core/statistics/census_rpc_stats.h", 
      "src/core/surface/byte_buffer_queue.h", 
      "src/core/surface/call.h", 
      "src/core/surface/channel.h", 
      "src/core/surface/completion_queue.h", 
      "src/core/surface/event_string.h", 
      "src/core/surface/init.h", 
      "src/core/surface/server.h", 
      "src/core/surface/surface_trace.h", 
      "src/core/transport/chttp2/alpn.h", 
      "src/core/transport/chttp2/bin_encoder.h", 
      "src/core/transport/chttp2/frame.h", 
      "src/core/transport/chttp2/frame_data.h", 
      "src/core/transport/chttp2/frame_goaway.h", 
      "src/core/transport/chttp2/frame_ping.h", 
      "src/core/transport/chttp2/frame_rst_stream.h", 
      "src/core/transport/chttp2/frame_settings.h", 
      "src/core/transport/chttp2/frame_window_update.h", 
      "src/core/transport/chttp2/hpack_parser.h", 
      "src/core/transport/chttp2/hpack_table.h", 
      "src/core/transport/chttp2/http2_errors.h", 
      "src/core/transport/chttp2/huffsyms.h", 
      "src/core/transport/chttp2/incoming_metadata.h", 
      "src/core/transport/chttp2/internal.h", 
      "src/core/transport/chttp2/status_conversion.h", 
      "src/core/transport/chttp2/stream_encoder.h", 
      "src/core/transport/chttp2/stream_map.h", 
      "src/core/transport/chttp2/timeout_encoding.h", 
      "src/core/transport/chttp2/varint.h", 
      "src/core/transport/chttp2_transport.h", 
      "src/core/transport/connectivity_state.h", 
      "src/core/transport/metadata.h", 
      "src/core/transport/stream_op.h", 
      "src/core/transport/transport.h", 
      "src/core/transport/transport_impl.h", 
      "src/core/tsi/fake_transport_security.h", 
      "src/core/tsi/ssl_transport_security.h", 
      "src/core/tsi/transport_security.h", 
      "src/core/tsi/transport_security_interface.h"
    ], 
    "language": "c", 
    "name": "grpc", 
    "src": [
      "include/grpc/byte_buffer.h", 
      "include/grpc/byte_buffer_reader.h", 
      "include/grpc/census.h", 
      "include/grpc/compression.h", 
      "include/grpc/grpc.h", 
      "include/grpc/grpc_security.h", 
      "include/grpc/status.h", 
      "src/core/census/context.c", 
      "src/core/census/context.h", 
      "src/core/census/grpc_context.c", 
      "src/core/census/grpc_filter.c", 
      "src/core/census/grpc_filter.h", 
      "src/core/census/initialize.c", 
<<<<<<< HEAD
      "src/core/census/rpc_metric_id.h", 
=======
      "src/core/census/operation.c", 
      "src/core/census/record_stat.c", 
      "src/core/census/rpc_stat_id.h", 
      "src/core/census/tracing.c", 
>>>>>>> 2641c045
      "src/core/channel/channel_args.c", 
      "src/core/channel/channel_args.h", 
      "src/core/channel/channel_stack.c", 
      "src/core/channel/channel_stack.h", 
      "src/core/channel/client_channel.c", 
      "src/core/channel/client_channel.h", 
      "src/core/channel/compress_filter.c", 
      "src/core/channel/compress_filter.h", 
      "src/core/channel/connected_channel.c", 
      "src/core/channel/connected_channel.h", 
      "src/core/channel/context.h", 
      "src/core/channel/http_client_filter.c", 
      "src/core/channel/http_client_filter.h", 
      "src/core/channel/http_server_filter.c", 
      "src/core/channel/http_server_filter.h", 
      "src/core/channel/noop_filter.c", 
      "src/core/channel/noop_filter.h", 
      "src/core/client_config/client_config.c", 
      "src/core/client_config/client_config.h", 
      "src/core/client_config/connector.c", 
      "src/core/client_config/connector.h", 
      "src/core/client_config/lb_policies/pick_first.c", 
      "src/core/client_config/lb_policies/pick_first.h", 
      "src/core/client_config/lb_policy.c", 
      "src/core/client_config/lb_policy.h", 
      "src/core/client_config/resolver.c", 
      "src/core/client_config/resolver.h", 
      "src/core/client_config/resolver_factory.c", 
      "src/core/client_config/resolver_factory.h", 
      "src/core/client_config/resolver_registry.c", 
      "src/core/client_config/resolver_registry.h", 
      "src/core/client_config/resolvers/dns_resolver.c", 
      "src/core/client_config/resolvers/dns_resolver.h", 
      "src/core/client_config/resolvers/sockaddr_resolver.c", 
      "src/core/client_config/resolvers/sockaddr_resolver.h", 
      "src/core/client_config/subchannel.c", 
      "src/core/client_config/subchannel.h", 
      "src/core/client_config/subchannel_factory.c", 
      "src/core/client_config/subchannel_factory.h", 
      "src/core/client_config/subchannel_factory_decorators/add_channel_arg.c", 
      "src/core/client_config/subchannel_factory_decorators/add_channel_arg.h", 
      "src/core/client_config/subchannel_factory_decorators/merge_channel_args.c", 
      "src/core/client_config/subchannel_factory_decorators/merge_channel_args.h", 
      "src/core/client_config/uri_parser.c", 
      "src/core/client_config/uri_parser.h", 
      "src/core/compression/algorithm.c", 
      "src/core/compression/message_compress.c", 
      "src/core/compression/message_compress.h", 
      "src/core/debug/trace.c", 
      "src/core/debug/trace.h", 
      "src/core/httpcli/format_request.c", 
      "src/core/httpcli/format_request.h", 
      "src/core/httpcli/httpcli.c", 
      "src/core/httpcli/httpcli.h", 
      "src/core/httpcli/httpcli_security_connector.c", 
      "src/core/httpcli/parser.c", 
      "src/core/httpcli/parser.h", 
      "src/core/iomgr/alarm.c", 
      "src/core/iomgr/alarm.h", 
      "src/core/iomgr/alarm_heap.c", 
      "src/core/iomgr/alarm_heap.h", 
      "src/core/iomgr/alarm_internal.h", 
      "src/core/iomgr/endpoint.c", 
      "src/core/iomgr/endpoint.h", 
      "src/core/iomgr/endpoint_pair.h", 
      "src/core/iomgr/endpoint_pair_posix.c", 
      "src/core/iomgr/endpoint_pair_windows.c", 
      "src/core/iomgr/fd_posix.c", 
      "src/core/iomgr/fd_posix.h", 
      "src/core/iomgr/iocp_windows.c", 
      "src/core/iomgr/iocp_windows.h", 
      "src/core/iomgr/iomgr.c", 
      "src/core/iomgr/iomgr.h", 
      "src/core/iomgr/iomgr_internal.h", 
      "src/core/iomgr/iomgr_posix.c", 
      "src/core/iomgr/iomgr_posix.h", 
      "src/core/iomgr/iomgr_windows.c", 
      "src/core/iomgr/pollset.h", 
      "src/core/iomgr/pollset_multipoller_with_epoll.c", 
      "src/core/iomgr/pollset_multipoller_with_poll_posix.c", 
      "src/core/iomgr/pollset_posix.c", 
      "src/core/iomgr/pollset_posix.h", 
      "src/core/iomgr/pollset_set.h", 
      "src/core/iomgr/pollset_set_posix.c", 
      "src/core/iomgr/pollset_set_posix.h", 
      "src/core/iomgr/pollset_set_windows.c", 
      "src/core/iomgr/pollset_set_windows.h", 
      "src/core/iomgr/pollset_windows.c", 
      "src/core/iomgr/pollset_windows.h", 
      "src/core/iomgr/resolve_address.h", 
      "src/core/iomgr/resolve_address_posix.c", 
      "src/core/iomgr/resolve_address_windows.c", 
      "src/core/iomgr/sockaddr.h", 
      "src/core/iomgr/sockaddr_posix.h", 
      "src/core/iomgr/sockaddr_utils.c", 
      "src/core/iomgr/sockaddr_utils.h", 
      "src/core/iomgr/sockaddr_win32.h", 
      "src/core/iomgr/socket_utils_common_posix.c", 
      "src/core/iomgr/socket_utils_linux.c", 
      "src/core/iomgr/socket_utils_posix.c", 
      "src/core/iomgr/socket_utils_posix.h", 
      "src/core/iomgr/socket_windows.c", 
      "src/core/iomgr/socket_windows.h", 
      "src/core/iomgr/tcp_client.h", 
      "src/core/iomgr/tcp_client_posix.c", 
      "src/core/iomgr/tcp_client_windows.c", 
      "src/core/iomgr/tcp_posix.c", 
      "src/core/iomgr/tcp_posix.h", 
      "src/core/iomgr/tcp_server.h", 
      "src/core/iomgr/tcp_server_posix.c", 
      "src/core/iomgr/tcp_server_windows.c", 
      "src/core/iomgr/tcp_windows.c", 
      "src/core/iomgr/tcp_windows.h", 
      "src/core/iomgr/time_averaged_stats.c", 
      "src/core/iomgr/time_averaged_stats.h", 
      "src/core/iomgr/udp_server.c", 
      "src/core/iomgr/udp_server.h", 
      "src/core/iomgr/wakeup_fd_eventfd.c", 
      "src/core/iomgr/wakeup_fd_nospecial.c", 
      "src/core/iomgr/wakeup_fd_pipe.c", 
      "src/core/iomgr/wakeup_fd_pipe.h", 
      "src/core/iomgr/wakeup_fd_posix.c", 
      "src/core/iomgr/wakeup_fd_posix.h", 
      "src/core/json/json.c", 
      "src/core/json/json.h", 
      "src/core/json/json_common.h", 
      "src/core/json/json_reader.c", 
      "src/core/json/json_reader.h", 
      "src/core/json/json_string.c", 
      "src/core/json/json_writer.c", 
      "src/core/json/json_writer.h", 
      "src/core/profiling/basic_timers.c", 
      "src/core/profiling/stap_timers.c", 
      "src/core/profiling/timers.h", 
      "src/core/security/auth_filters.h", 
      "src/core/security/base64.c", 
      "src/core/security/base64.h", 
      "src/core/security/client_auth_filter.c", 
      "src/core/security/credentials.c", 
      "src/core/security/credentials.h", 
      "src/core/security/credentials_metadata.c", 
      "src/core/security/credentials_posix.c", 
      "src/core/security/credentials_win32.c", 
      "src/core/security/google_default_credentials.c", 
      "src/core/security/json_token.c", 
      "src/core/security/json_token.h", 
      "src/core/security/jwt_verifier.c", 
      "src/core/security/jwt_verifier.h", 
      "src/core/security/secure_endpoint.c", 
      "src/core/security/secure_endpoint.h", 
      "src/core/security/secure_transport_setup.c", 
      "src/core/security/secure_transport_setup.h", 
      "src/core/security/security_connector.c", 
      "src/core/security/security_connector.h", 
      "src/core/security/security_context.c", 
      "src/core/security/security_context.h", 
      "src/core/security/server_auth_filter.c", 
      "src/core/security/server_secure_chttp2.c", 
      "src/core/statistics/census_interface.h", 
      "src/core/statistics/census_rpc_stats.h", 
      "src/core/surface/byte_buffer.c", 
      "src/core/surface/byte_buffer_queue.c", 
      "src/core/surface/byte_buffer_queue.h", 
      "src/core/surface/byte_buffer_reader.c", 
      "src/core/surface/call.c", 
      "src/core/surface/call.h", 
      "src/core/surface/call_details.c", 
      "src/core/surface/call_log_batch.c", 
      "src/core/surface/channel.c", 
      "src/core/surface/channel.h", 
      "src/core/surface/channel_connectivity.c", 
      "src/core/surface/channel_create.c", 
      "src/core/surface/completion_queue.c", 
      "src/core/surface/completion_queue.h", 
      "src/core/surface/event_string.c", 
      "src/core/surface/event_string.h", 
      "src/core/surface/init.c", 
      "src/core/surface/init.h", 
      "src/core/surface/init_secure.c", 
      "src/core/surface/lame_client.c", 
      "src/core/surface/metadata_array.c", 
      "src/core/surface/secure_channel_create.c", 
      "src/core/surface/server.c", 
      "src/core/surface/server.h", 
      "src/core/surface/server_chttp2.c", 
      "src/core/surface/server_create.c", 
      "src/core/surface/surface_trace.c", 
      "src/core/surface/surface_trace.h", 
      "src/core/surface/version.c", 
      "src/core/transport/chttp2/alpn.c", 
      "src/core/transport/chttp2/alpn.h", 
      "src/core/transport/chttp2/bin_encoder.c", 
      "src/core/transport/chttp2/bin_encoder.h", 
      "src/core/transport/chttp2/frame.h", 
      "src/core/transport/chttp2/frame_data.c", 
      "src/core/transport/chttp2/frame_data.h", 
      "src/core/transport/chttp2/frame_goaway.c", 
      "src/core/transport/chttp2/frame_goaway.h", 
      "src/core/transport/chttp2/frame_ping.c", 
      "src/core/transport/chttp2/frame_ping.h", 
      "src/core/transport/chttp2/frame_rst_stream.c", 
      "src/core/transport/chttp2/frame_rst_stream.h", 
      "src/core/transport/chttp2/frame_settings.c", 
      "src/core/transport/chttp2/frame_settings.h", 
      "src/core/transport/chttp2/frame_window_update.c", 
      "src/core/transport/chttp2/frame_window_update.h", 
      "src/core/transport/chttp2/hpack_parser.c", 
      "src/core/transport/chttp2/hpack_parser.h", 
      "src/core/transport/chttp2/hpack_table.c", 
      "src/core/transport/chttp2/hpack_table.h", 
      "src/core/transport/chttp2/http2_errors.h", 
      "src/core/transport/chttp2/huffsyms.c", 
      "src/core/transport/chttp2/huffsyms.h", 
      "src/core/transport/chttp2/incoming_metadata.c", 
      "src/core/transport/chttp2/incoming_metadata.h", 
      "src/core/transport/chttp2/internal.h", 
      "src/core/transport/chttp2/parsing.c", 
      "src/core/transport/chttp2/status_conversion.c", 
      "src/core/transport/chttp2/status_conversion.h", 
      "src/core/transport/chttp2/stream_encoder.c", 
      "src/core/transport/chttp2/stream_encoder.h", 
      "src/core/transport/chttp2/stream_lists.c", 
      "src/core/transport/chttp2/stream_map.c", 
      "src/core/transport/chttp2/stream_map.h", 
      "src/core/transport/chttp2/timeout_encoding.c", 
      "src/core/transport/chttp2/timeout_encoding.h", 
      "src/core/transport/chttp2/varint.c", 
      "src/core/transport/chttp2/varint.h", 
      "src/core/transport/chttp2/writing.c", 
      "src/core/transport/chttp2_transport.c", 
      "src/core/transport/chttp2_transport.h", 
      "src/core/transport/connectivity_state.c", 
      "src/core/transport/connectivity_state.h", 
      "src/core/transport/metadata.c", 
      "src/core/transport/metadata.h", 
      "src/core/transport/stream_op.c", 
      "src/core/transport/stream_op.h", 
      "src/core/transport/transport.c", 
      "src/core/transport/transport.h", 
      "src/core/transport/transport_impl.h", 
      "src/core/transport/transport_op_string.c", 
      "src/core/tsi/fake_transport_security.c", 
      "src/core/tsi/fake_transport_security.h", 
      "src/core/tsi/ssl_transport_security.c", 
      "src/core/tsi/ssl_transport_security.h", 
      "src/core/tsi/transport_security.c", 
      "src/core/tsi/transport_security.h", 
      "src/core/tsi/transport_security_interface.h"
    ]
  }, 
  {
    "deps": [
      "gpr", 
      "gpr_test_util", 
      "grpc"
    ], 
    "headers": [
      "test/core/end2end/cq_verifier.h", 
      "test/core/end2end/data/ssl_test_data.h", 
      "test/core/end2end/fixtures/proxy.h", 
      "test/core/iomgr/endpoint_tests.h", 
      "test/core/security/oauth2_utils.h", 
      "test/core/util/grpc_profiler.h", 
      "test/core/util/parse_hexstring.h", 
      "test/core/util/port.h", 
      "test/core/util/slice_splitter.h"
    ], 
    "language": "c", 
    "name": "grpc_test_util", 
    "src": [
      "test/core/end2end/cq_verifier.c", 
      "test/core/end2end/cq_verifier.h", 
      "test/core/end2end/data/server1_cert.c", 
      "test/core/end2end/data/server1_key.c", 
      "test/core/end2end/data/ssl_test_data.h", 
      "test/core/end2end/data/test_root_cert.c", 
      "test/core/end2end/fixtures/proxy.c", 
      "test/core/end2end/fixtures/proxy.h", 
      "test/core/iomgr/endpoint_tests.c", 
      "test/core/iomgr/endpoint_tests.h", 
      "test/core/security/oauth2_utils.c", 
      "test/core/security/oauth2_utils.h", 
      "test/core/util/grpc_profiler.c", 
      "test/core/util/grpc_profiler.h", 
      "test/core/util/parse_hexstring.c", 
      "test/core/util/parse_hexstring.h", 
      "test/core/util/port.h", 
      "test/core/util/port_posix.c", 
      "test/core/util/port_windows.c", 
      "test/core/util/slice_splitter.c", 
      "test/core/util/slice_splitter.h"
    ]
  }, 
  {
    "deps": [
      "gpr", 
      "gpr_test_util", 
      "grpc"
    ], 
    "headers": [
      "test/core/end2end/cq_verifier.h", 
      "test/core/end2end/fixtures/proxy.h", 
      "test/core/iomgr/endpoint_tests.h", 
      "test/core/security/oauth2_utils.h", 
      "test/core/util/grpc_profiler.h", 
      "test/core/util/parse_hexstring.h", 
      "test/core/util/port.h", 
      "test/core/util/slice_splitter.h"
    ], 
    "language": "c", 
    "name": "grpc_test_util_unsecure", 
    "src": [
      "test/core/end2end/cq_verifier.c", 
      "test/core/end2end/cq_verifier.h", 
      "test/core/end2end/fixtures/proxy.c", 
      "test/core/end2end/fixtures/proxy.h", 
      "test/core/iomgr/endpoint_tests.c", 
      "test/core/iomgr/endpoint_tests.h", 
      "test/core/security/oauth2_utils.c", 
      "test/core/security/oauth2_utils.h", 
      "test/core/util/grpc_profiler.c", 
      "test/core/util/grpc_profiler.h", 
      "test/core/util/parse_hexstring.c", 
      "test/core/util/parse_hexstring.h", 
      "test/core/util/port.h", 
      "test/core/util/port_posix.c", 
      "test/core/util/port_windows.c", 
      "test/core/util/slice_splitter.c", 
      "test/core/util/slice_splitter.h"
    ]
  }, 
  {
    "deps": [
      "gpr"
    ], 
    "headers": [
      "include/grpc/byte_buffer.h", 
      "include/grpc/byte_buffer_reader.h", 
      "include/grpc/census.h", 
      "include/grpc/compression.h", 
      "include/grpc/grpc.h", 
      "include/grpc/status.h", 
      "src/core/census/context.h", 
      "src/core/census/grpc_filter.h", 
      "src/core/census/rpc_metric_id.h", 
      "src/core/channel/channel_args.h", 
      "src/core/channel/channel_stack.h", 
      "src/core/channel/client_channel.h", 
      "src/core/channel/compress_filter.h", 
      "src/core/channel/connected_channel.h", 
      "src/core/channel/context.h", 
      "src/core/channel/http_client_filter.h", 
      "src/core/channel/http_server_filter.h", 
      "src/core/channel/noop_filter.h", 
      "src/core/client_config/client_config.h", 
      "src/core/client_config/connector.h", 
      "src/core/client_config/lb_policies/pick_first.h", 
      "src/core/client_config/lb_policy.h", 
      "src/core/client_config/resolver.h", 
      "src/core/client_config/resolver_factory.h", 
      "src/core/client_config/resolver_registry.h", 
      "src/core/client_config/resolvers/dns_resolver.h", 
      "src/core/client_config/resolvers/sockaddr_resolver.h", 
      "src/core/client_config/subchannel.h", 
      "src/core/client_config/subchannel_factory.h", 
      "src/core/client_config/subchannel_factory_decorators/add_channel_arg.h", 
      "src/core/client_config/subchannel_factory_decorators/merge_channel_args.h", 
      "src/core/client_config/uri_parser.h", 
      "src/core/compression/message_compress.h", 
      "src/core/debug/trace.h", 
      "src/core/httpcli/format_request.h", 
      "src/core/httpcli/httpcli.h", 
      "src/core/httpcli/parser.h", 
      "src/core/iomgr/alarm.h", 
      "src/core/iomgr/alarm_heap.h", 
      "src/core/iomgr/alarm_internal.h", 
      "src/core/iomgr/endpoint.h", 
      "src/core/iomgr/endpoint_pair.h", 
      "src/core/iomgr/fd_posix.h", 
      "src/core/iomgr/iocp_windows.h", 
      "src/core/iomgr/iomgr.h", 
      "src/core/iomgr/iomgr_internal.h", 
      "src/core/iomgr/iomgr_posix.h", 
      "src/core/iomgr/pollset.h", 
      "src/core/iomgr/pollset_posix.h", 
      "src/core/iomgr/pollset_set.h", 
      "src/core/iomgr/pollset_set_posix.h", 
      "src/core/iomgr/pollset_set_windows.h", 
      "src/core/iomgr/pollset_windows.h", 
      "src/core/iomgr/resolve_address.h", 
      "src/core/iomgr/sockaddr.h", 
      "src/core/iomgr/sockaddr_posix.h", 
      "src/core/iomgr/sockaddr_utils.h", 
      "src/core/iomgr/sockaddr_win32.h", 
      "src/core/iomgr/socket_utils_posix.h", 
      "src/core/iomgr/socket_windows.h", 
      "src/core/iomgr/tcp_client.h", 
      "src/core/iomgr/tcp_posix.h", 
      "src/core/iomgr/tcp_server.h", 
      "src/core/iomgr/tcp_windows.h", 
      "src/core/iomgr/time_averaged_stats.h", 
      "src/core/iomgr/udp_server.h", 
      "src/core/iomgr/wakeup_fd_pipe.h", 
      "src/core/iomgr/wakeup_fd_posix.h", 
      "src/core/json/json.h", 
      "src/core/json/json_common.h", 
      "src/core/json/json_reader.h", 
      "src/core/json/json_writer.h", 
      "src/core/profiling/timers.h", 
      "src/core/statistics/census_interface.h", 
      "src/core/statistics/census_rpc_stats.h", 
      "src/core/surface/byte_buffer_queue.h", 
      "src/core/surface/call.h", 
      "src/core/surface/channel.h", 
      "src/core/surface/completion_queue.h", 
      "src/core/surface/event_string.h", 
      "src/core/surface/init.h", 
      "src/core/surface/server.h", 
      "src/core/surface/surface_trace.h", 
      "src/core/transport/chttp2/alpn.h", 
      "src/core/transport/chttp2/bin_encoder.h", 
      "src/core/transport/chttp2/frame.h", 
      "src/core/transport/chttp2/frame_data.h", 
      "src/core/transport/chttp2/frame_goaway.h", 
      "src/core/transport/chttp2/frame_ping.h", 
      "src/core/transport/chttp2/frame_rst_stream.h", 
      "src/core/transport/chttp2/frame_settings.h", 
      "src/core/transport/chttp2/frame_window_update.h", 
      "src/core/transport/chttp2/hpack_parser.h", 
      "src/core/transport/chttp2/hpack_table.h", 
      "src/core/transport/chttp2/http2_errors.h", 
      "src/core/transport/chttp2/huffsyms.h", 
      "src/core/transport/chttp2/incoming_metadata.h", 
      "src/core/transport/chttp2/internal.h", 
      "src/core/transport/chttp2/status_conversion.h", 
      "src/core/transport/chttp2/stream_encoder.h", 
      "src/core/transport/chttp2/stream_map.h", 
      "src/core/transport/chttp2/timeout_encoding.h", 
      "src/core/transport/chttp2/varint.h", 
      "src/core/transport/chttp2_transport.h", 
      "src/core/transport/connectivity_state.h", 
      "src/core/transport/metadata.h", 
      "src/core/transport/stream_op.h", 
      "src/core/transport/transport.h", 
      "src/core/transport/transport_impl.h"
    ], 
    "language": "c", 
    "name": "grpc_unsecure", 
    "src": [
      "include/grpc/byte_buffer.h", 
      "include/grpc/byte_buffer_reader.h", 
      "include/grpc/census.h", 
      "include/grpc/compression.h", 
      "include/grpc/grpc.h", 
      "include/grpc/status.h", 
      "src/core/census/context.c", 
      "src/core/census/context.h", 
      "src/core/census/grpc_context.c", 
      "src/core/census/grpc_filter.c", 
      "src/core/census/grpc_filter.h", 
      "src/core/census/initialize.c", 
<<<<<<< HEAD
      "src/core/census/rpc_metric_id.h", 
=======
      "src/core/census/operation.c", 
      "src/core/census/record_stat.c", 
      "src/core/census/rpc_stat_id.h", 
      "src/core/census/tracing.c", 
>>>>>>> 2641c045
      "src/core/channel/channel_args.c", 
      "src/core/channel/channel_args.h", 
      "src/core/channel/channel_stack.c", 
      "src/core/channel/channel_stack.h", 
      "src/core/channel/client_channel.c", 
      "src/core/channel/client_channel.h", 
      "src/core/channel/compress_filter.c", 
      "src/core/channel/compress_filter.h", 
      "src/core/channel/connected_channel.c", 
      "src/core/channel/connected_channel.h", 
      "src/core/channel/context.h", 
      "src/core/channel/http_client_filter.c", 
      "src/core/channel/http_client_filter.h", 
      "src/core/channel/http_server_filter.c", 
      "src/core/channel/http_server_filter.h", 
      "src/core/channel/noop_filter.c", 
      "src/core/channel/noop_filter.h", 
      "src/core/client_config/client_config.c", 
      "src/core/client_config/client_config.h", 
      "src/core/client_config/connector.c", 
      "src/core/client_config/connector.h", 
      "src/core/client_config/lb_policies/pick_first.c", 
      "src/core/client_config/lb_policies/pick_first.h", 
      "src/core/client_config/lb_policy.c", 
      "src/core/client_config/lb_policy.h", 
      "src/core/client_config/resolver.c", 
      "src/core/client_config/resolver.h", 
      "src/core/client_config/resolver_factory.c", 
      "src/core/client_config/resolver_factory.h", 
      "src/core/client_config/resolver_registry.c", 
      "src/core/client_config/resolver_registry.h", 
      "src/core/client_config/resolvers/dns_resolver.c", 
      "src/core/client_config/resolvers/dns_resolver.h", 
      "src/core/client_config/resolvers/sockaddr_resolver.c", 
      "src/core/client_config/resolvers/sockaddr_resolver.h", 
      "src/core/client_config/subchannel.c", 
      "src/core/client_config/subchannel.h", 
      "src/core/client_config/subchannel_factory.c", 
      "src/core/client_config/subchannel_factory.h", 
      "src/core/client_config/subchannel_factory_decorators/add_channel_arg.c", 
      "src/core/client_config/subchannel_factory_decorators/add_channel_arg.h", 
      "src/core/client_config/subchannel_factory_decorators/merge_channel_args.c", 
      "src/core/client_config/subchannel_factory_decorators/merge_channel_args.h", 
      "src/core/client_config/uri_parser.c", 
      "src/core/client_config/uri_parser.h", 
      "src/core/compression/algorithm.c", 
      "src/core/compression/message_compress.c", 
      "src/core/compression/message_compress.h", 
      "src/core/debug/trace.c", 
      "src/core/debug/trace.h", 
      "src/core/httpcli/format_request.c", 
      "src/core/httpcli/format_request.h", 
      "src/core/httpcli/httpcli.c", 
      "src/core/httpcli/httpcli.h", 
      "src/core/httpcli/parser.c", 
      "src/core/httpcli/parser.h", 
      "src/core/iomgr/alarm.c", 
      "src/core/iomgr/alarm.h", 
      "src/core/iomgr/alarm_heap.c", 
      "src/core/iomgr/alarm_heap.h", 
      "src/core/iomgr/alarm_internal.h", 
      "src/core/iomgr/endpoint.c", 
      "src/core/iomgr/endpoint.h", 
      "src/core/iomgr/endpoint_pair.h", 
      "src/core/iomgr/endpoint_pair_posix.c", 
      "src/core/iomgr/endpoint_pair_windows.c", 
      "src/core/iomgr/fd_posix.c", 
      "src/core/iomgr/fd_posix.h", 
      "src/core/iomgr/iocp_windows.c", 
      "src/core/iomgr/iocp_windows.h", 
      "src/core/iomgr/iomgr.c", 
      "src/core/iomgr/iomgr.h", 
      "src/core/iomgr/iomgr_internal.h", 
      "src/core/iomgr/iomgr_posix.c", 
      "src/core/iomgr/iomgr_posix.h", 
      "src/core/iomgr/iomgr_windows.c", 
      "src/core/iomgr/pollset.h", 
      "src/core/iomgr/pollset_multipoller_with_epoll.c", 
      "src/core/iomgr/pollset_multipoller_with_poll_posix.c", 
      "src/core/iomgr/pollset_posix.c", 
      "src/core/iomgr/pollset_posix.h", 
      "src/core/iomgr/pollset_set.h", 
      "src/core/iomgr/pollset_set_posix.c", 
      "src/core/iomgr/pollset_set_posix.h", 
      "src/core/iomgr/pollset_set_windows.c", 
      "src/core/iomgr/pollset_set_windows.h", 
      "src/core/iomgr/pollset_windows.c", 
      "src/core/iomgr/pollset_windows.h", 
      "src/core/iomgr/resolve_address.h", 
      "src/core/iomgr/resolve_address_posix.c", 
      "src/core/iomgr/resolve_address_windows.c", 
      "src/core/iomgr/sockaddr.h", 
      "src/core/iomgr/sockaddr_posix.h", 
      "src/core/iomgr/sockaddr_utils.c", 
      "src/core/iomgr/sockaddr_utils.h", 
      "src/core/iomgr/sockaddr_win32.h", 
      "src/core/iomgr/socket_utils_common_posix.c", 
      "src/core/iomgr/socket_utils_linux.c", 
      "src/core/iomgr/socket_utils_posix.c", 
      "src/core/iomgr/socket_utils_posix.h", 
      "src/core/iomgr/socket_windows.c", 
      "src/core/iomgr/socket_windows.h", 
      "src/core/iomgr/tcp_client.h", 
      "src/core/iomgr/tcp_client_posix.c", 
      "src/core/iomgr/tcp_client_windows.c", 
      "src/core/iomgr/tcp_posix.c", 
      "src/core/iomgr/tcp_posix.h", 
      "src/core/iomgr/tcp_server.h", 
      "src/core/iomgr/tcp_server_posix.c", 
      "src/core/iomgr/tcp_server_windows.c", 
      "src/core/iomgr/tcp_windows.c", 
      "src/core/iomgr/tcp_windows.h", 
      "src/core/iomgr/time_averaged_stats.c", 
      "src/core/iomgr/time_averaged_stats.h", 
      "src/core/iomgr/udp_server.c", 
      "src/core/iomgr/udp_server.h", 
      "src/core/iomgr/wakeup_fd_eventfd.c", 
      "src/core/iomgr/wakeup_fd_nospecial.c", 
      "src/core/iomgr/wakeup_fd_pipe.c", 
      "src/core/iomgr/wakeup_fd_pipe.h", 
      "src/core/iomgr/wakeup_fd_posix.c", 
      "src/core/iomgr/wakeup_fd_posix.h", 
      "src/core/json/json.c", 
      "src/core/json/json.h", 
      "src/core/json/json_common.h", 
      "src/core/json/json_reader.c", 
      "src/core/json/json_reader.h", 
      "src/core/json/json_string.c", 
      "src/core/json/json_writer.c", 
      "src/core/json/json_writer.h", 
      "src/core/profiling/basic_timers.c", 
      "src/core/profiling/stap_timers.c", 
      "src/core/profiling/timers.h", 
      "src/core/statistics/census_interface.h", 
      "src/core/statistics/census_rpc_stats.h", 
      "src/core/surface/byte_buffer.c", 
      "src/core/surface/byte_buffer_queue.c", 
      "src/core/surface/byte_buffer_queue.h", 
      "src/core/surface/byte_buffer_reader.c", 
      "src/core/surface/call.c", 
      "src/core/surface/call.h", 
      "src/core/surface/call_details.c", 
      "src/core/surface/call_log_batch.c", 
      "src/core/surface/channel.c", 
      "src/core/surface/channel.h", 
      "src/core/surface/channel_connectivity.c", 
      "src/core/surface/channel_create.c", 
      "src/core/surface/completion_queue.c", 
      "src/core/surface/completion_queue.h", 
      "src/core/surface/event_string.c", 
      "src/core/surface/event_string.h", 
      "src/core/surface/init.c", 
      "src/core/surface/init.h", 
      "src/core/surface/init_unsecure.c", 
      "src/core/surface/lame_client.c", 
      "src/core/surface/metadata_array.c", 
      "src/core/surface/server.c", 
      "src/core/surface/server.h", 
      "src/core/surface/server_chttp2.c", 
      "src/core/surface/server_create.c", 
      "src/core/surface/surface_trace.c", 
      "src/core/surface/surface_trace.h", 
      "src/core/surface/version.c", 
      "src/core/transport/chttp2/alpn.c", 
      "src/core/transport/chttp2/alpn.h", 
      "src/core/transport/chttp2/bin_encoder.c", 
      "src/core/transport/chttp2/bin_encoder.h", 
      "src/core/transport/chttp2/frame.h", 
      "src/core/transport/chttp2/frame_data.c", 
      "src/core/transport/chttp2/frame_data.h", 
      "src/core/transport/chttp2/frame_goaway.c", 
      "src/core/transport/chttp2/frame_goaway.h", 
      "src/core/transport/chttp2/frame_ping.c", 
      "src/core/transport/chttp2/frame_ping.h", 
      "src/core/transport/chttp2/frame_rst_stream.c", 
      "src/core/transport/chttp2/frame_rst_stream.h", 
      "src/core/transport/chttp2/frame_settings.c", 
      "src/core/transport/chttp2/frame_settings.h", 
      "src/core/transport/chttp2/frame_window_update.c", 
      "src/core/transport/chttp2/frame_window_update.h", 
      "src/core/transport/chttp2/hpack_parser.c", 
      "src/core/transport/chttp2/hpack_parser.h", 
      "src/core/transport/chttp2/hpack_table.c", 
      "src/core/transport/chttp2/hpack_table.h", 
      "src/core/transport/chttp2/http2_errors.h", 
      "src/core/transport/chttp2/huffsyms.c", 
      "src/core/transport/chttp2/huffsyms.h", 
      "src/core/transport/chttp2/incoming_metadata.c", 
      "src/core/transport/chttp2/incoming_metadata.h", 
      "src/core/transport/chttp2/internal.h", 
      "src/core/transport/chttp2/parsing.c", 
      "src/core/transport/chttp2/status_conversion.c", 
      "src/core/transport/chttp2/status_conversion.h", 
      "src/core/transport/chttp2/stream_encoder.c", 
      "src/core/transport/chttp2/stream_encoder.h", 
      "src/core/transport/chttp2/stream_lists.c", 
      "src/core/transport/chttp2/stream_map.c", 
      "src/core/transport/chttp2/stream_map.h", 
      "src/core/transport/chttp2/timeout_encoding.c", 
      "src/core/transport/chttp2/timeout_encoding.h", 
      "src/core/transport/chttp2/varint.c", 
      "src/core/transport/chttp2/varint.h", 
      "src/core/transport/chttp2/writing.c", 
      "src/core/transport/chttp2_transport.c", 
      "src/core/transport/chttp2_transport.h", 
      "src/core/transport/connectivity_state.c", 
      "src/core/transport/connectivity_state.h", 
      "src/core/transport/metadata.c", 
      "src/core/transport/metadata.h", 
      "src/core/transport/stream_op.c", 
      "src/core/transport/stream_op.h", 
      "src/core/transport/transport.c", 
      "src/core/transport/transport.h", 
      "src/core/transport/transport_impl.h", 
      "src/core/transport/transport_op_string.c"
    ]
  }, 
  {
    "deps": [
      "gpr", 
      "grpc"
    ], 
    "headers": [
      "include/grpc/grpc_zookeeper.h", 
      "src/core/client_config/resolvers/zookeeper_resolver.h"
    ], 
    "language": "c", 
    "name": "grpc_zookeeper", 
    "src": [
      "include/grpc/grpc_zookeeper.h", 
      "src/core/client_config/resolvers/zookeeper_resolver.c", 
      "src/core/client_config/resolvers/zookeeper_resolver.h"
    ]
  }, 
  {
    "deps": [
      "gpr", 
      "gpr_test_util", 
      "grpc", 
      "grpc_test_util"
    ], 
    "headers": [
      "test/core/util/reconnect_server.h"
    ], 
    "language": "c", 
    "name": "reconnect_server", 
    "src": [
      "test/core/util/reconnect_server.c", 
      "test/core/util/reconnect_server.h"
    ]
  }, 
  {
    "deps": [
      "gpr", 
      "grpc"
    ], 
    "headers": [
      "include/grpc++/channel.h", 
      "include/grpc++/client_context.h", 
      "include/grpc++/completion_queue.h", 
      "include/grpc++/create_channel.h", 
      "include/grpc++/credentials.h", 
      "include/grpc++/generic/async_generic_service.h", 
      "include/grpc++/generic/generic_stub.h", 
      "include/grpc++/impl/call.h", 
      "include/grpc++/impl/client_unary_call.h", 
      "include/grpc++/impl/grpc_library.h", 
      "include/grpc++/impl/proto_utils.h", 
      "include/grpc++/impl/rpc_method.h", 
      "include/grpc++/impl/rpc_service_method.h", 
      "include/grpc++/impl/serialization_traits.h", 
      "include/grpc++/impl/service_type.h", 
      "include/grpc++/impl/sync.h", 
      "include/grpc++/impl/sync_cxx11.h", 
      "include/grpc++/impl/sync_no_cxx11.h", 
      "include/grpc++/impl/thd.h", 
      "include/grpc++/impl/thd_cxx11.h", 
      "include/grpc++/impl/thd_no_cxx11.h", 
      "include/grpc++/server.h", 
      "include/grpc++/server_builder.h", 
      "include/grpc++/server_context.h", 
      "include/grpc++/server_credentials.h", 
      "include/grpc++/support/async_stream.h", 
      "include/grpc++/support/async_unary_call.h", 
      "include/grpc++/support/auth_context.h", 
      "include/grpc++/support/byte_buffer.h", 
      "include/grpc++/support/channel_arguments.h", 
      "include/grpc++/support/config.h", 
      "include/grpc++/support/config_protobuf.h", 
      "include/grpc++/support/slice.h", 
      "include/grpc++/support/status.h", 
      "include/grpc++/support/status_code_enum.h", 
      "include/grpc++/support/string_ref.h", 
      "include/grpc++/support/stub_options.h", 
      "include/grpc++/support/sync_stream.h", 
      "include/grpc++/support/time.h", 
      "src/cpp/client/create_channel_internal.h", 
      "src/cpp/client/secure_credentials.h", 
      "src/cpp/common/create_auth_context.h", 
      "src/cpp/common/secure_auth_context.h", 
      "src/cpp/server/dynamic_thread_pool.h", 
      "src/cpp/server/fixed_size_thread_pool.h", 
      "src/cpp/server/secure_server_credentials.h", 
      "src/cpp/server/thread_pool_interface.h"
    ], 
    "language": "c++", 
    "name": "grpc++", 
    "src": [
      "include/grpc++/channel.h", 
      "include/grpc++/client_context.h", 
      "include/grpc++/completion_queue.h", 
      "include/grpc++/create_channel.h", 
      "include/grpc++/credentials.h", 
      "include/grpc++/generic/async_generic_service.h", 
      "include/grpc++/generic/generic_stub.h", 
      "include/grpc++/impl/call.h", 
      "include/grpc++/impl/client_unary_call.h", 
      "include/grpc++/impl/grpc_library.h", 
      "include/grpc++/impl/proto_utils.h", 
      "include/grpc++/impl/rpc_method.h", 
      "include/grpc++/impl/rpc_service_method.h", 
      "include/grpc++/impl/serialization_traits.h", 
      "include/grpc++/impl/service_type.h", 
      "include/grpc++/impl/sync.h", 
      "include/grpc++/impl/sync_cxx11.h", 
      "include/grpc++/impl/sync_no_cxx11.h", 
      "include/grpc++/impl/thd.h", 
      "include/grpc++/impl/thd_cxx11.h", 
      "include/grpc++/impl/thd_no_cxx11.h", 
      "include/grpc++/server.h", 
      "include/grpc++/server_builder.h", 
      "include/grpc++/server_context.h", 
      "include/grpc++/server_credentials.h", 
      "include/grpc++/support/async_stream.h", 
      "include/grpc++/support/async_unary_call.h", 
      "include/grpc++/support/auth_context.h", 
      "include/grpc++/support/byte_buffer.h", 
      "include/grpc++/support/channel_arguments.h", 
      "include/grpc++/support/config.h", 
      "include/grpc++/support/config_protobuf.h", 
      "include/grpc++/support/slice.h", 
      "include/grpc++/support/status.h", 
      "include/grpc++/support/status_code_enum.h", 
      "include/grpc++/support/string_ref.h", 
      "include/grpc++/support/stub_options.h", 
      "include/grpc++/support/sync_stream.h", 
      "include/grpc++/support/time.h", 
      "src/cpp/client/channel.cc", 
      "src/cpp/client/channel_arguments.cc", 
      "src/cpp/client/client_context.cc", 
      "src/cpp/client/create_channel.cc", 
      "src/cpp/client/create_channel_internal.cc", 
      "src/cpp/client/create_channel_internal.h", 
      "src/cpp/client/credentials.cc", 
      "src/cpp/client/generic_stub.cc", 
      "src/cpp/client/insecure_credentials.cc", 
      "src/cpp/client/secure_channel_arguments.cc", 
      "src/cpp/client/secure_credentials.cc", 
      "src/cpp/client/secure_credentials.h", 
      "src/cpp/common/auth_property_iterator.cc", 
      "src/cpp/common/call.cc", 
      "src/cpp/common/completion_queue.cc", 
      "src/cpp/common/create_auth_context.h", 
      "src/cpp/common/rpc_method.cc", 
      "src/cpp/common/secure_auth_context.cc", 
      "src/cpp/common/secure_auth_context.h", 
      "src/cpp/common/secure_create_auth_context.cc", 
      "src/cpp/proto/proto_utils.cc", 
      "src/cpp/server/async_generic_service.cc", 
      "src/cpp/server/create_default_thread_pool.cc", 
      "src/cpp/server/dynamic_thread_pool.cc", 
      "src/cpp/server/dynamic_thread_pool.h", 
      "src/cpp/server/fixed_size_thread_pool.cc", 
      "src/cpp/server/fixed_size_thread_pool.h", 
      "src/cpp/server/insecure_server_credentials.cc", 
      "src/cpp/server/secure_server_credentials.cc", 
      "src/cpp/server/secure_server_credentials.h", 
      "src/cpp/server/server.cc", 
      "src/cpp/server/server_builder.cc", 
      "src/cpp/server/server_context.cc", 
      "src/cpp/server/server_credentials.cc", 
      "src/cpp/server/thread_pool_interface.h", 
      "src/cpp/util/byte_buffer.cc", 
      "src/cpp/util/slice.cc", 
      "src/cpp/util/status.cc", 
      "src/cpp/util/string_ref.cc", 
      "src/cpp/util/time.cc"
    ]
  }, 
  {
    "deps": [], 
    "headers": [
      "test/cpp/util/test_config.h"
    ], 
    "language": "c++", 
    "name": "grpc++_test_config", 
    "src": [
      "test/cpp/util/test_config.cc", 
      "test/cpp/util/test_config.h"
    ]
  }, 
  {
    "deps": [
      "grpc++", 
      "grpc_test_util"
    ], 
    "headers": [
      "test/cpp/util/cli_call.h", 
      "test/cpp/util/create_test_channel.h", 
      "test/cpp/util/echo.grpc.pb.h", 
      "test/cpp/util/echo.pb.h", 
      "test/cpp/util/echo_duplicate.grpc.pb.h", 
      "test/cpp/util/echo_duplicate.pb.h", 
      "test/cpp/util/messages.grpc.pb.h", 
      "test/cpp/util/messages.pb.h", 
      "test/cpp/util/string_ref_helper.h", 
      "test/cpp/util/subprocess.h"
    ], 
    "language": "c++", 
    "name": "grpc++_test_util", 
    "src": [
      "test/cpp/util/cli_call.cc", 
      "test/cpp/util/cli_call.h", 
      "test/cpp/util/create_test_channel.cc", 
      "test/cpp/util/create_test_channel.h", 
      "test/cpp/util/string_ref_helper.cc", 
      "test/cpp/util/string_ref_helper.h", 
      "test/cpp/util/subprocess.cc", 
      "test/cpp/util/subprocess.h"
    ]
  }, 
  {
    "deps": [
      "gpr", 
      "grpc_unsecure"
    ], 
    "headers": [
      "include/grpc++/channel.h", 
      "include/grpc++/client_context.h", 
      "include/grpc++/completion_queue.h", 
      "include/grpc++/create_channel.h", 
      "include/grpc++/credentials.h", 
      "include/grpc++/generic/async_generic_service.h", 
      "include/grpc++/generic/generic_stub.h", 
      "include/grpc++/impl/call.h", 
      "include/grpc++/impl/client_unary_call.h", 
      "include/grpc++/impl/grpc_library.h", 
      "include/grpc++/impl/proto_utils.h", 
      "include/grpc++/impl/rpc_method.h", 
      "include/grpc++/impl/rpc_service_method.h", 
      "include/grpc++/impl/serialization_traits.h", 
      "include/grpc++/impl/service_type.h", 
      "include/grpc++/impl/sync.h", 
      "include/grpc++/impl/sync_cxx11.h", 
      "include/grpc++/impl/sync_no_cxx11.h", 
      "include/grpc++/impl/thd.h", 
      "include/grpc++/impl/thd_cxx11.h", 
      "include/grpc++/impl/thd_no_cxx11.h", 
      "include/grpc++/server.h", 
      "include/grpc++/server_builder.h", 
      "include/grpc++/server_context.h", 
      "include/grpc++/server_credentials.h", 
      "include/grpc++/support/async_stream.h", 
      "include/grpc++/support/async_unary_call.h", 
      "include/grpc++/support/auth_context.h", 
      "include/grpc++/support/byte_buffer.h", 
      "include/grpc++/support/channel_arguments.h", 
      "include/grpc++/support/config.h", 
      "include/grpc++/support/config_protobuf.h", 
      "include/grpc++/support/slice.h", 
      "include/grpc++/support/status.h", 
      "include/grpc++/support/status_code_enum.h", 
      "include/grpc++/support/string_ref.h", 
      "include/grpc++/support/stub_options.h", 
      "include/grpc++/support/sync_stream.h", 
      "include/grpc++/support/time.h", 
      "src/cpp/client/create_channel_internal.h", 
      "src/cpp/common/create_auth_context.h", 
      "src/cpp/server/dynamic_thread_pool.h", 
      "src/cpp/server/fixed_size_thread_pool.h", 
      "src/cpp/server/thread_pool_interface.h"
    ], 
    "language": "c++", 
    "name": "grpc++_unsecure", 
    "src": [
      "include/grpc++/channel.h", 
      "include/grpc++/client_context.h", 
      "include/grpc++/completion_queue.h", 
      "include/grpc++/create_channel.h", 
      "include/grpc++/credentials.h", 
      "include/grpc++/generic/async_generic_service.h", 
      "include/grpc++/generic/generic_stub.h", 
      "include/grpc++/impl/call.h", 
      "include/grpc++/impl/client_unary_call.h", 
      "include/grpc++/impl/grpc_library.h", 
      "include/grpc++/impl/proto_utils.h", 
      "include/grpc++/impl/rpc_method.h", 
      "include/grpc++/impl/rpc_service_method.h", 
      "include/grpc++/impl/serialization_traits.h", 
      "include/grpc++/impl/service_type.h", 
      "include/grpc++/impl/sync.h", 
      "include/grpc++/impl/sync_cxx11.h", 
      "include/grpc++/impl/sync_no_cxx11.h", 
      "include/grpc++/impl/thd.h", 
      "include/grpc++/impl/thd_cxx11.h", 
      "include/grpc++/impl/thd_no_cxx11.h", 
      "include/grpc++/server.h", 
      "include/grpc++/server_builder.h", 
      "include/grpc++/server_context.h", 
      "include/grpc++/server_credentials.h", 
      "include/grpc++/support/async_stream.h", 
      "include/grpc++/support/async_unary_call.h", 
      "include/grpc++/support/auth_context.h", 
      "include/grpc++/support/byte_buffer.h", 
      "include/grpc++/support/channel_arguments.h", 
      "include/grpc++/support/config.h", 
      "include/grpc++/support/config_protobuf.h", 
      "include/grpc++/support/slice.h", 
      "include/grpc++/support/status.h", 
      "include/grpc++/support/status_code_enum.h", 
      "include/grpc++/support/string_ref.h", 
      "include/grpc++/support/stub_options.h", 
      "include/grpc++/support/sync_stream.h", 
      "include/grpc++/support/time.h", 
      "src/cpp/client/channel.cc", 
      "src/cpp/client/channel_arguments.cc", 
      "src/cpp/client/client_context.cc", 
      "src/cpp/client/create_channel.cc", 
      "src/cpp/client/create_channel_internal.cc", 
      "src/cpp/client/create_channel_internal.h", 
      "src/cpp/client/credentials.cc", 
      "src/cpp/client/generic_stub.cc", 
      "src/cpp/client/insecure_credentials.cc", 
      "src/cpp/common/call.cc", 
      "src/cpp/common/completion_queue.cc", 
      "src/cpp/common/create_auth_context.h", 
      "src/cpp/common/insecure_create_auth_context.cc", 
      "src/cpp/common/rpc_method.cc", 
      "src/cpp/proto/proto_utils.cc", 
      "src/cpp/server/async_generic_service.cc", 
      "src/cpp/server/create_default_thread_pool.cc", 
      "src/cpp/server/dynamic_thread_pool.cc", 
      "src/cpp/server/dynamic_thread_pool.h", 
      "src/cpp/server/fixed_size_thread_pool.cc", 
      "src/cpp/server/fixed_size_thread_pool.h", 
      "src/cpp/server/insecure_server_credentials.cc", 
      "src/cpp/server/server.cc", 
      "src/cpp/server/server_builder.cc", 
      "src/cpp/server/server_context.cc", 
      "src/cpp/server/server_credentials.cc", 
      "src/cpp/server/thread_pool_interface.h", 
      "src/cpp/util/byte_buffer.cc", 
      "src/cpp/util/slice.cc", 
      "src/cpp/util/status.cc", 
      "src/cpp/util/string_ref.cc", 
      "src/cpp/util/time.cc"
    ]
  }, 
  {
    "deps": [], 
    "headers": [
      "include/grpc++/support/config.h", 
      "include/grpc++/support/config_protobuf.h", 
      "src/compiler/config.h", 
      "src/compiler/cpp_generator.h", 
      "src/compiler/cpp_generator_helpers.h", 
      "src/compiler/csharp_generator.h", 
      "src/compiler/csharp_generator_helpers.h", 
      "src/compiler/generator_helpers.h", 
      "src/compiler/objective_c_generator.h", 
      "src/compiler/objective_c_generator_helpers.h", 
      "src/compiler/python_generator.h", 
      "src/compiler/ruby_generator.h", 
      "src/compiler/ruby_generator_helpers-inl.h", 
      "src/compiler/ruby_generator_map-inl.h", 
      "src/compiler/ruby_generator_string-inl.h"
    ], 
    "language": "c++", 
    "name": "grpc_plugin_support", 
    "src": [
      "include/grpc++/support/config.h", 
      "include/grpc++/support/config_protobuf.h", 
      "src/compiler/config.h", 
      "src/compiler/cpp_generator.cc", 
      "src/compiler/cpp_generator.h", 
      "src/compiler/cpp_generator_helpers.h", 
      "src/compiler/csharp_generator.cc", 
      "src/compiler/csharp_generator.h", 
      "src/compiler/csharp_generator_helpers.h", 
      "src/compiler/generator_helpers.h", 
      "src/compiler/objective_c_generator.cc", 
      "src/compiler/objective_c_generator.h", 
      "src/compiler/objective_c_generator_helpers.h", 
      "src/compiler/python_generator.cc", 
      "src/compiler/python_generator.h", 
      "src/compiler/ruby_generator.cc", 
      "src/compiler/ruby_generator.h", 
      "src/compiler/ruby_generator_helpers-inl.h", 
      "src/compiler/ruby_generator_map-inl.h", 
      "src/compiler/ruby_generator_string-inl.h"
    ]
  }, 
  {
    "deps": [
      "gpr", 
      "grpc", 
      "grpc++", 
      "grpc++_test_util", 
      "grpc_test_util"
    ], 
    "headers": [
      "test/cpp/interop/client_helper.h", 
      "test/proto/messages.grpc.pb.h", 
      "test/proto/messages.pb.h"
    ], 
    "language": "c++", 
    "name": "interop_client_helper", 
    "src": [
      "test/cpp/interop/client_helper.cc", 
      "test/cpp/interop/client_helper.h"
    ]
  }, 
  {
    "deps": [
      "gpr", 
      "gpr_test_util", 
      "grpc", 
      "grpc++", 
      "grpc++_test_config", 
      "grpc++_test_util", 
      "grpc_test_util", 
      "interop_client_helper"
    ], 
    "headers": [
      "test/cpp/interop/interop_client.h", 
      "test/proto/empty.grpc.pb.h", 
      "test/proto/empty.pb.h", 
      "test/proto/messages.grpc.pb.h", 
      "test/proto/messages.pb.h", 
      "test/proto/test.grpc.pb.h", 
      "test/proto/test.pb.h"
    ], 
    "language": "c++", 
    "name": "interop_client_main", 
    "src": [
      "test/cpp/interop/client.cc", 
      "test/cpp/interop/interop_client.cc", 
      "test/cpp/interop/interop_client.h"
    ]
  }, 
  {
    "deps": [
      "gpr", 
      "grpc", 
      "grpc++", 
      "grpc_test_util"
    ], 
    "headers": [
      "test/cpp/interop/server_helper.h"
    ], 
    "language": "c++", 
    "name": "interop_server_helper", 
    "src": [
      "test/cpp/interop/server_helper.cc", 
      "test/cpp/interop/server_helper.h"
    ]
  }, 
  {
    "deps": [
      "gpr", 
      "gpr_test_util", 
      "grpc", 
      "grpc++", 
      "grpc++_test_config", 
      "grpc++_test_util", 
      "grpc_test_util", 
      "interop_server_helper"
    ], 
    "headers": [
      "test/proto/empty.grpc.pb.h", 
      "test/proto/empty.pb.h", 
      "test/proto/messages.grpc.pb.h", 
      "test/proto/messages.pb.h", 
      "test/proto/test.grpc.pb.h", 
      "test/proto/test.pb.h"
    ], 
    "language": "c++", 
    "name": "interop_server_main", 
    "src": [
      "test/cpp/interop/server.cc"
    ]
  }, 
  {
    "deps": [
      "grpc++", 
      "grpc++_test_util", 
      "grpc_test_util"
    ], 
    "headers": [
      "test/cpp/qps/client.h", 
      "test/cpp/qps/driver.h", 
      "test/cpp/qps/histogram.h", 
      "test/cpp/qps/interarrival.h", 
      "test/cpp/qps/perf_db.grpc.pb.h", 
      "test/cpp/qps/perf_db.pb.h", 
      "test/cpp/qps/perf_db_client.h", 
      "test/cpp/qps/qps_worker.h", 
      "test/cpp/qps/qpstest.grpc.pb.h", 
      "test/cpp/qps/qpstest.pb.h", 
      "test/cpp/qps/report.h", 
      "test/cpp/qps/server.h", 
      "test/cpp/qps/stats.h", 
      "test/cpp/qps/timer.h", 
      "test/cpp/util/benchmark_config.h"
    ], 
    "language": "c++", 
    "name": "qps", 
    "src": [
      "test/cpp/qps/client.h", 
      "test/cpp/qps/client_async.cc", 
      "test/cpp/qps/client_sync.cc", 
      "test/cpp/qps/driver.cc", 
      "test/cpp/qps/driver.h", 
      "test/cpp/qps/histogram.h", 
      "test/cpp/qps/interarrival.h", 
      "test/cpp/qps/perf_db_client.cc", 
      "test/cpp/qps/perf_db_client.h", 
      "test/cpp/qps/qps_worker.cc", 
      "test/cpp/qps/qps_worker.h", 
      "test/cpp/qps/report.cc", 
      "test/cpp/qps/report.h", 
      "test/cpp/qps/server.h", 
      "test/cpp/qps/server_async.cc", 
      "test/cpp/qps/server_sync.cc", 
      "test/cpp/qps/stats.h", 
      "test/cpp/qps/timer.cc", 
      "test/cpp/qps/timer.h", 
      "test/cpp/util/benchmark_config.cc", 
      "test/cpp/util/benchmark_config.h"
    ]
  }, 
  {
    "deps": [
      "gpr", 
      "grpc"
    ], 
    "headers": [], 
    "language": "csharp", 
    "name": "grpc_csharp_ext", 
    "src": [
      "src/csharp/ext/grpc_csharp_ext.c"
    ]
  }, 
  {
    "deps": [
      "end2end_certs", 
      "gpr", 
      "gpr_test_util", 
      "grpc", 
      "grpc_test_util"
    ], 
    "headers": [
      "test/core/end2end/end2end_tests.h"
    ], 
    "language": "c", 
    "name": "end2end_fixture_chttp2_fake_security", 
    "src": [
      "test/core/end2end/end2end_tests.h", 
      "test/core/end2end/fixtures/chttp2_fake_security.c"
    ]
  }, 
  {
    "deps": [
      "gpr", 
      "gpr_test_util", 
      "grpc_test_util_unsecure", 
      "grpc_unsecure"
    ], 
    "headers": [
      "test/core/end2end/end2end_tests.h"
    ], 
    "language": "c", 
    "name": "end2end_fixture_chttp2_fullstack", 
    "src": [
      "test/core/end2end/end2end_tests.h", 
      "test/core/end2end/fixtures/chttp2_fullstack.c"
    ]
  }, 
  {
    "deps": [
      "gpr", 
      "gpr_test_util", 
      "grpc_test_util_unsecure", 
      "grpc_unsecure"
    ], 
    "headers": [
      "test/core/end2end/end2end_tests.h"
    ], 
    "language": "c", 
    "name": "end2end_fixture_chttp2_fullstack_compression", 
    "src": [
      "test/core/end2end/end2end_tests.h", 
      "test/core/end2end/fixtures/chttp2_fullstack_compression.c"
    ]
  }, 
  {
    "deps": [
      "gpr", 
      "gpr_test_util", 
      "grpc_test_util_unsecure", 
      "grpc_unsecure"
    ], 
    "headers": [
      "test/core/end2end/end2end_tests.h"
    ], 
    "language": "c", 
    "name": "end2end_fixture_chttp2_fullstack_uds_posix", 
    "src": [
      "test/core/end2end/end2end_tests.h", 
      "test/core/end2end/fixtures/chttp2_fullstack_uds_posix.c"
    ]
  }, 
  {
    "deps": [
      "gpr", 
      "gpr_test_util", 
      "grpc_test_util_unsecure", 
      "grpc_unsecure"
    ], 
    "headers": [
      "test/core/end2end/end2end_tests.h"
    ], 
    "language": "c", 
    "name": "end2end_fixture_chttp2_fullstack_uds_posix_with_poll", 
    "src": [
      "test/core/end2end/end2end_tests.h", 
      "test/core/end2end/fixtures/chttp2_fullstack_uds_posix_with_poll.c"
    ]
  }, 
  {
    "deps": [
      "gpr", 
      "gpr_test_util", 
      "grpc_test_util_unsecure", 
      "grpc_unsecure"
    ], 
    "headers": [
      "test/core/end2end/end2end_tests.h"
    ], 
    "language": "c", 
    "name": "end2end_fixture_chttp2_fullstack_with_poll", 
    "src": [
      "test/core/end2end/end2end_tests.h", 
      "test/core/end2end/fixtures/chttp2_fullstack_with_poll.c"
    ]
  }, 
  {
    "deps": [
      "gpr", 
      "gpr_test_util", 
      "grpc_test_util_unsecure", 
      "grpc_unsecure"
    ], 
    "headers": [
      "test/core/end2end/end2end_tests.h"
    ], 
    "language": "c", 
    "name": "end2end_fixture_chttp2_fullstack_with_proxy", 
    "src": [
      "test/core/end2end/end2end_tests.h", 
      "test/core/end2end/fixtures/chttp2_fullstack_with_proxy.c"
    ]
  }, 
  {
    "deps": [
      "end2end_certs", 
      "gpr", 
      "gpr_test_util", 
      "grpc", 
      "grpc_test_util"
    ], 
    "headers": [
      "test/core/end2end/end2end_tests.h"
    ], 
    "language": "c", 
    "name": "end2end_fixture_chttp2_simple_ssl_fullstack", 
    "src": [
      "test/core/end2end/end2end_tests.h", 
      "test/core/end2end/fixtures/chttp2_simple_ssl_fullstack.c"
    ]
  }, 
  {
    "deps": [
      "end2end_certs", 
      "gpr", 
      "gpr_test_util", 
      "grpc", 
      "grpc_test_util"
    ], 
    "headers": [
      "test/core/end2end/end2end_tests.h"
    ], 
    "language": "c", 
    "name": "end2end_fixture_chttp2_simple_ssl_fullstack_with_poll", 
    "src": [
      "test/core/end2end/end2end_tests.h", 
      "test/core/end2end/fixtures/chttp2_simple_ssl_fullstack_with_poll.c"
    ]
  }, 
  {
    "deps": [
      "end2end_certs", 
      "gpr", 
      "gpr_test_util", 
      "grpc", 
      "grpc_test_util"
    ], 
    "headers": [
      "test/core/end2end/end2end_tests.h"
    ], 
    "language": "c", 
    "name": "end2end_fixture_chttp2_simple_ssl_fullstack_with_proxy", 
    "src": [
      "test/core/end2end/end2end_tests.h", 
      "test/core/end2end/fixtures/chttp2_simple_ssl_fullstack_with_proxy.c"
    ]
  }, 
  {
    "deps": [
      "end2end_certs", 
      "gpr", 
      "gpr_test_util", 
      "grpc", 
      "grpc_test_util"
    ], 
    "headers": [
      "test/core/end2end/end2end_tests.h"
    ], 
    "language": "c", 
    "name": "end2end_fixture_chttp2_simple_ssl_with_oauth2_fullstack", 
    "src": [
      "test/core/end2end/end2end_tests.h", 
      "test/core/end2end/fixtures/chttp2_simple_ssl_with_oauth2_fullstack.c"
    ]
  }, 
  {
    "deps": [
      "gpr", 
      "gpr_test_util", 
      "grpc_test_util_unsecure", 
      "grpc_unsecure"
    ], 
    "headers": [
      "test/core/end2end/end2end_tests.h"
    ], 
    "language": "c", 
    "name": "end2end_fixture_chttp2_socket_pair", 
    "src": [
      "test/core/end2end/end2end_tests.h", 
      "test/core/end2end/fixtures/chttp2_socket_pair.c"
    ]
  }, 
  {
    "deps": [
      "gpr", 
      "gpr_test_util", 
      "grpc_test_util_unsecure", 
      "grpc_unsecure"
    ], 
    "headers": [
      "test/core/end2end/end2end_tests.h"
    ], 
    "language": "c", 
    "name": "end2end_fixture_chttp2_socket_pair_one_byte_at_a_time", 
    "src": [
      "test/core/end2end/end2end_tests.h", 
      "test/core/end2end/fixtures/chttp2_socket_pair_one_byte_at_a_time.c"
    ]
  }, 
  {
    "deps": [
      "gpr", 
      "gpr_test_util", 
      "grpc_test_util_unsecure", 
      "grpc_unsecure"
    ], 
    "headers": [
      "test/core/end2end/end2end_tests.h"
    ], 
    "language": "c", 
    "name": "end2end_fixture_chttp2_socket_pair_with_grpc_trace", 
    "src": [
      "test/core/end2end/end2end_tests.h", 
      "test/core/end2end/fixtures/chttp2_socket_pair_with_grpc_trace.c"
    ]
  }, 
  {
    "deps": [
      "gpr", 
      "gpr_test_util", 
      "grpc_test_util_unsecure", 
      "grpc_unsecure"
    ], 
    "headers": [
      "test/core/end2end/end2end_tests.h", 
      "test/core/end2end/tests/cancel_test_helpers.h"
    ], 
    "language": "c", 
    "name": "end2end_test_bad_hostname", 
    "src": [
      "test/core/end2end/end2end_tests.h", 
      "test/core/end2end/tests/bad_hostname.c", 
      "test/core/end2end/tests/cancel_test_helpers.h"
    ]
  }, 
  {
    "deps": [
      "gpr", 
      "gpr_test_util", 
      "grpc_test_util_unsecure", 
      "grpc_unsecure"
    ], 
    "headers": [
      "test/core/end2end/end2end_tests.h", 
      "test/core/end2end/tests/cancel_test_helpers.h"
    ], 
    "language": "c", 
    "name": "end2end_test_cancel_after_accept", 
    "src": [
      "test/core/end2end/end2end_tests.h", 
      "test/core/end2end/tests/cancel_after_accept.c", 
      "test/core/end2end/tests/cancel_test_helpers.h"
    ]
  }, 
  {
    "deps": [
      "gpr", 
      "gpr_test_util", 
      "grpc_test_util_unsecure", 
      "grpc_unsecure"
    ], 
    "headers": [
      "test/core/end2end/end2end_tests.h", 
      "test/core/end2end/tests/cancel_test_helpers.h"
    ], 
    "language": "c", 
    "name": "end2end_test_cancel_after_accept_and_writes_closed", 
    "src": [
      "test/core/end2end/end2end_tests.h", 
      "test/core/end2end/tests/cancel_after_accept_and_writes_closed.c", 
      "test/core/end2end/tests/cancel_test_helpers.h"
    ]
  }, 
  {
    "deps": [
      "gpr", 
      "gpr_test_util", 
      "grpc_test_util_unsecure", 
      "grpc_unsecure"
    ], 
    "headers": [
      "test/core/end2end/end2end_tests.h", 
      "test/core/end2end/tests/cancel_test_helpers.h"
    ], 
    "language": "c", 
    "name": "end2end_test_cancel_after_invoke", 
    "src": [
      "test/core/end2end/end2end_tests.h", 
      "test/core/end2end/tests/cancel_after_invoke.c", 
      "test/core/end2end/tests/cancel_test_helpers.h"
    ]
  }, 
  {
    "deps": [
      "gpr", 
      "gpr_test_util", 
      "grpc_test_util_unsecure", 
      "grpc_unsecure"
    ], 
    "headers": [
      "test/core/end2end/end2end_tests.h", 
      "test/core/end2end/tests/cancel_test_helpers.h"
    ], 
    "language": "c", 
    "name": "end2end_test_cancel_before_invoke", 
    "src": [
      "test/core/end2end/end2end_tests.h", 
      "test/core/end2end/tests/cancel_before_invoke.c", 
      "test/core/end2end/tests/cancel_test_helpers.h"
    ]
  }, 
  {
    "deps": [
      "gpr", 
      "gpr_test_util", 
      "grpc_test_util_unsecure", 
      "grpc_unsecure"
    ], 
    "headers": [
      "test/core/end2end/end2end_tests.h", 
      "test/core/end2end/tests/cancel_test_helpers.h"
    ], 
    "language": "c", 
    "name": "end2end_test_cancel_in_a_vacuum", 
    "src": [
      "test/core/end2end/end2end_tests.h", 
      "test/core/end2end/tests/cancel_in_a_vacuum.c", 
      "test/core/end2end/tests/cancel_test_helpers.h"
    ]
  }, 
  {
    "deps": [
      "gpr", 
      "gpr_test_util", 
      "grpc_test_util_unsecure", 
      "grpc_unsecure"
    ], 
    "headers": [
      "test/core/end2end/end2end_tests.h", 
      "test/core/end2end/tests/cancel_test_helpers.h"
    ], 
    "language": "c", 
    "name": "end2end_test_census_simple_request", 
    "src": [
      "test/core/end2end/end2end_tests.h", 
      "test/core/end2end/tests/cancel_test_helpers.h", 
      "test/core/end2end/tests/census_simple_request.c"
    ]
  }, 
  {
    "deps": [
      "gpr", 
      "gpr_test_util", 
      "grpc_test_util_unsecure", 
      "grpc_unsecure"
    ], 
    "headers": [
      "test/core/end2end/end2end_tests.h", 
      "test/core/end2end/tests/cancel_test_helpers.h"
    ], 
    "language": "c", 
    "name": "end2end_test_channel_connectivity", 
    "src": [
      "test/core/end2end/end2end_tests.h", 
      "test/core/end2end/tests/cancel_test_helpers.h", 
      "test/core/end2end/tests/channel_connectivity.c"
    ]
  }, 
  {
    "deps": [
      "gpr", 
      "gpr_test_util", 
      "grpc_test_util_unsecure", 
      "grpc_unsecure"
    ], 
    "headers": [
      "test/core/end2end/end2end_tests.h", 
      "test/core/end2end/tests/cancel_test_helpers.h"
    ], 
    "language": "c", 
    "name": "end2end_test_default_host", 
    "src": [
      "test/core/end2end/end2end_tests.h", 
      "test/core/end2end/tests/cancel_test_helpers.h", 
      "test/core/end2end/tests/default_host.c"
    ]
  }, 
  {
    "deps": [
      "gpr", 
      "gpr_test_util", 
      "grpc_test_util_unsecure", 
      "grpc_unsecure"
    ], 
    "headers": [
      "test/core/end2end/end2end_tests.h", 
      "test/core/end2end/tests/cancel_test_helpers.h"
    ], 
    "language": "c", 
    "name": "end2end_test_disappearing_server", 
    "src": [
      "test/core/end2end/end2end_tests.h", 
      "test/core/end2end/tests/cancel_test_helpers.h", 
      "test/core/end2end/tests/disappearing_server.c"
    ]
  }, 
  {
    "deps": [
      "gpr", 
      "gpr_test_util", 
      "grpc_test_util_unsecure", 
      "grpc_unsecure"
    ], 
    "headers": [
      "test/core/end2end/end2end_tests.h", 
      "test/core/end2end/tests/cancel_test_helpers.h"
    ], 
    "language": "c", 
    "name": "end2end_test_early_server_shutdown_finishes_inflight_calls", 
    "src": [
      "test/core/end2end/end2end_tests.h", 
      "test/core/end2end/tests/cancel_test_helpers.h", 
      "test/core/end2end/tests/early_server_shutdown_finishes_inflight_calls.c"
    ]
  }, 
  {
    "deps": [
      "gpr", 
      "gpr_test_util", 
      "grpc_test_util_unsecure", 
      "grpc_unsecure"
    ], 
    "headers": [
      "test/core/end2end/end2end_tests.h", 
      "test/core/end2end/tests/cancel_test_helpers.h"
    ], 
    "language": "c", 
    "name": "end2end_test_early_server_shutdown_finishes_tags", 
    "src": [
      "test/core/end2end/end2end_tests.h", 
      "test/core/end2end/tests/cancel_test_helpers.h", 
      "test/core/end2end/tests/early_server_shutdown_finishes_tags.c"
    ]
  }, 
  {
    "deps": [
      "gpr", 
      "gpr_test_util", 
      "grpc_test_util_unsecure", 
      "grpc_unsecure"
    ], 
    "headers": [
      "test/core/end2end/end2end_tests.h", 
      "test/core/end2end/tests/cancel_test_helpers.h"
    ], 
    "language": "c", 
    "name": "end2end_test_empty_batch", 
    "src": [
      "test/core/end2end/end2end_tests.h", 
      "test/core/end2end/tests/cancel_test_helpers.h", 
      "test/core/end2end/tests/empty_batch.c"
    ]
  }, 
  {
    "deps": [
      "gpr", 
      "gpr_test_util", 
      "grpc_test_util_unsecure", 
      "grpc_unsecure"
    ], 
    "headers": [
      "test/core/end2end/end2end_tests.h", 
      "test/core/end2end/tests/cancel_test_helpers.h"
    ], 
    "language": "c", 
    "name": "end2end_test_graceful_server_shutdown", 
    "src": [
      "test/core/end2end/end2end_tests.h", 
      "test/core/end2end/tests/cancel_test_helpers.h", 
      "test/core/end2end/tests/graceful_server_shutdown.c"
    ]
  }, 
  {
    "deps": [
      "gpr", 
      "gpr_test_util", 
      "grpc_test_util_unsecure", 
      "grpc_unsecure"
    ], 
    "headers": [
      "test/core/end2end/end2end_tests.h", 
      "test/core/end2end/tests/cancel_test_helpers.h"
    ], 
    "language": "c", 
    "name": "end2end_test_invoke_large_request", 
    "src": [
      "test/core/end2end/end2end_tests.h", 
      "test/core/end2end/tests/cancel_test_helpers.h", 
      "test/core/end2end/tests/invoke_large_request.c"
    ]
  }, 
  {
    "deps": [
      "gpr", 
      "gpr_test_util", 
      "grpc_test_util_unsecure", 
      "grpc_unsecure"
    ], 
    "headers": [
      "test/core/end2end/end2end_tests.h", 
      "test/core/end2end/tests/cancel_test_helpers.h"
    ], 
    "language": "c", 
    "name": "end2end_test_max_concurrent_streams", 
    "src": [
      "test/core/end2end/end2end_tests.h", 
      "test/core/end2end/tests/cancel_test_helpers.h", 
      "test/core/end2end/tests/max_concurrent_streams.c"
    ]
  }, 
  {
    "deps": [
      "gpr", 
      "gpr_test_util", 
      "grpc_test_util_unsecure", 
      "grpc_unsecure"
    ], 
    "headers": [
      "test/core/end2end/end2end_tests.h", 
      "test/core/end2end/tests/cancel_test_helpers.h"
    ], 
    "language": "c", 
    "name": "end2end_test_max_message_length", 
    "src": [
      "test/core/end2end/end2end_tests.h", 
      "test/core/end2end/tests/cancel_test_helpers.h", 
      "test/core/end2end/tests/max_message_length.c"
    ]
  }, 
  {
    "deps": [
      "gpr", 
      "gpr_test_util", 
      "grpc_test_util_unsecure", 
      "grpc_unsecure"
    ], 
    "headers": [
      "test/core/end2end/end2end_tests.h", 
      "test/core/end2end/tests/cancel_test_helpers.h"
    ], 
    "language": "c", 
    "name": "end2end_test_no_op", 
    "src": [
      "test/core/end2end/end2end_tests.h", 
      "test/core/end2end/tests/cancel_test_helpers.h", 
      "test/core/end2end/tests/no_op.c"
    ]
  }, 
  {
    "deps": [
      "gpr", 
      "gpr_test_util", 
      "grpc_test_util_unsecure", 
      "grpc_unsecure"
    ], 
    "headers": [
      "test/core/end2end/end2end_tests.h", 
      "test/core/end2end/tests/cancel_test_helpers.h"
    ], 
    "language": "c", 
    "name": "end2end_test_ping_pong_streaming", 
    "src": [
      "test/core/end2end/end2end_tests.h", 
      "test/core/end2end/tests/cancel_test_helpers.h", 
      "test/core/end2end/tests/ping_pong_streaming.c"
    ]
  }, 
  {
    "deps": [
      "gpr", 
      "gpr_test_util", 
      "grpc_test_util_unsecure", 
      "grpc_unsecure"
    ], 
    "headers": [
      "test/core/end2end/end2end_tests.h", 
      "test/core/end2end/tests/cancel_test_helpers.h"
    ], 
    "language": "c", 
    "name": "end2end_test_registered_call", 
    "src": [
      "test/core/end2end/end2end_tests.h", 
      "test/core/end2end/tests/cancel_test_helpers.h", 
      "test/core/end2end/tests/registered_call.c"
    ]
  }, 
  {
    "deps": [
      "gpr", 
      "gpr_test_util", 
      "grpc_test_util_unsecure", 
      "grpc_unsecure"
    ], 
    "headers": [
      "test/core/end2end/end2end_tests.h", 
      "test/core/end2end/tests/cancel_test_helpers.h"
    ], 
    "language": "c", 
    "name": "end2end_test_request_response_with_binary_metadata_and_payload", 
    "src": [
      "test/core/end2end/end2end_tests.h", 
      "test/core/end2end/tests/cancel_test_helpers.h", 
      "test/core/end2end/tests/request_response_with_binary_metadata_and_payload.c"
    ]
  }, 
  {
    "deps": [
      "gpr", 
      "gpr_test_util", 
      "grpc_test_util_unsecure", 
      "grpc_unsecure"
    ], 
    "headers": [
      "test/core/end2end/end2end_tests.h", 
      "test/core/end2end/tests/cancel_test_helpers.h"
    ], 
    "language": "c", 
    "name": "end2end_test_request_response_with_metadata_and_payload", 
    "src": [
      "test/core/end2end/end2end_tests.h", 
      "test/core/end2end/tests/cancel_test_helpers.h", 
      "test/core/end2end/tests/request_response_with_metadata_and_payload.c"
    ]
  }, 
  {
    "deps": [
      "gpr", 
      "gpr_test_util", 
      "grpc_test_util_unsecure", 
      "grpc_unsecure"
    ], 
    "headers": [
      "test/core/end2end/end2end_tests.h", 
      "test/core/end2end/tests/cancel_test_helpers.h"
    ], 
    "language": "c", 
    "name": "end2end_test_request_response_with_payload", 
    "src": [
      "test/core/end2end/end2end_tests.h", 
      "test/core/end2end/tests/cancel_test_helpers.h", 
      "test/core/end2end/tests/request_response_with_payload.c"
    ]
  }, 
  {
    "deps": [
      "end2end_certs", 
      "gpr", 
      "gpr_test_util", 
      "grpc", 
      "grpc_test_util"
    ], 
    "headers": [
      "test/core/end2end/end2end_tests.h", 
      "test/core/end2end/tests/cancel_test_helpers.h"
    ], 
    "language": "c", 
    "name": "end2end_test_request_response_with_payload_and_call_creds", 
    "src": [
      "test/core/end2end/end2end_tests.h", 
      "test/core/end2end/tests/cancel_test_helpers.h", 
      "test/core/end2end/tests/request_response_with_payload_and_call_creds.c"
    ]
  }, 
  {
    "deps": [
      "gpr", 
      "gpr_test_util", 
      "grpc_test_util_unsecure", 
      "grpc_unsecure"
    ], 
    "headers": [
      "test/core/end2end/end2end_tests.h", 
      "test/core/end2end/tests/cancel_test_helpers.h"
    ], 
    "language": "c", 
    "name": "end2end_test_request_response_with_trailing_metadata_and_payload", 
    "src": [
      "test/core/end2end/end2end_tests.h", 
      "test/core/end2end/tests/cancel_test_helpers.h", 
      "test/core/end2end/tests/request_response_with_trailing_metadata_and_payload.c"
    ]
  }, 
  {
    "deps": [
      "gpr", 
      "gpr_test_util", 
      "grpc_test_util_unsecure", 
      "grpc_unsecure"
    ], 
    "headers": [
      "test/core/end2end/end2end_tests.h", 
      "test/core/end2end/tests/cancel_test_helpers.h"
    ], 
    "language": "c", 
    "name": "end2end_test_request_with_compressed_payload", 
    "src": [
      "test/core/end2end/end2end_tests.h", 
      "test/core/end2end/tests/cancel_test_helpers.h", 
      "test/core/end2end/tests/request_with_compressed_payload.c"
    ]
  }, 
  {
    "deps": [
      "gpr", 
      "gpr_test_util", 
      "grpc_test_util_unsecure", 
      "grpc_unsecure"
    ], 
    "headers": [
      "test/core/end2end/end2end_tests.h", 
      "test/core/end2end/tests/cancel_test_helpers.h"
    ], 
    "language": "c", 
    "name": "end2end_test_request_with_flags", 
    "src": [
      "test/core/end2end/end2end_tests.h", 
      "test/core/end2end/tests/cancel_test_helpers.h", 
      "test/core/end2end/tests/request_with_flags.c"
    ]
  }, 
  {
    "deps": [
      "gpr", 
      "gpr_test_util", 
      "grpc_test_util_unsecure", 
      "grpc_unsecure"
    ], 
    "headers": [
      "test/core/end2end/end2end_tests.h", 
      "test/core/end2end/tests/cancel_test_helpers.h"
    ], 
    "language": "c", 
    "name": "end2end_test_request_with_large_metadata", 
    "src": [
      "test/core/end2end/end2end_tests.h", 
      "test/core/end2end/tests/cancel_test_helpers.h", 
      "test/core/end2end/tests/request_with_large_metadata.c"
    ]
  }, 
  {
    "deps": [
      "gpr", 
      "gpr_test_util", 
      "grpc_test_util_unsecure", 
      "grpc_unsecure"
    ], 
    "headers": [
      "test/core/end2end/end2end_tests.h", 
      "test/core/end2end/tests/cancel_test_helpers.h"
    ], 
    "language": "c", 
    "name": "end2end_test_request_with_payload", 
    "src": [
      "test/core/end2end/end2end_tests.h", 
      "test/core/end2end/tests/cancel_test_helpers.h", 
      "test/core/end2end/tests/request_with_payload.c"
    ]
  }, 
  {
    "deps": [
      "gpr", 
      "gpr_test_util", 
      "grpc_test_util_unsecure", 
      "grpc_unsecure"
    ], 
    "headers": [
      "test/core/end2end/end2end_tests.h", 
      "test/core/end2end/tests/cancel_test_helpers.h"
    ], 
    "language": "c", 
    "name": "end2end_test_server_finishes_request", 
    "src": [
      "test/core/end2end/end2end_tests.h", 
      "test/core/end2end/tests/cancel_test_helpers.h", 
      "test/core/end2end/tests/server_finishes_request.c"
    ]
  }, 
  {
    "deps": [
      "gpr", 
      "gpr_test_util", 
      "grpc_test_util_unsecure", 
      "grpc_unsecure"
    ], 
    "headers": [
      "test/core/end2end/end2end_tests.h", 
      "test/core/end2end/tests/cancel_test_helpers.h"
    ], 
    "language": "c", 
    "name": "end2end_test_simple_delayed_request", 
    "src": [
      "test/core/end2end/end2end_tests.h", 
      "test/core/end2end/tests/cancel_test_helpers.h", 
      "test/core/end2end/tests/simple_delayed_request.c"
    ]
  }, 
  {
    "deps": [
      "gpr", 
      "gpr_test_util", 
      "grpc_test_util_unsecure", 
      "grpc_unsecure"
    ], 
    "headers": [
      "test/core/end2end/end2end_tests.h", 
      "test/core/end2end/tests/cancel_test_helpers.h"
    ], 
    "language": "c", 
    "name": "end2end_test_simple_request", 
    "src": [
      "test/core/end2end/end2end_tests.h", 
      "test/core/end2end/tests/cancel_test_helpers.h", 
      "test/core/end2end/tests/simple_request.c"
    ]
  }, 
  {
    "deps": [
      "gpr", 
      "gpr_test_util", 
      "grpc_test_util_unsecure", 
      "grpc_unsecure"
    ], 
    "headers": [
      "test/core/end2end/end2end_tests.h", 
      "test/core/end2end/tests/cancel_test_helpers.h"
    ], 
    "language": "c", 
    "name": "end2end_test_simple_request_with_high_initial_sequence_number", 
    "src": [
      "test/core/end2end/end2end_tests.h", 
      "test/core/end2end/tests/cancel_test_helpers.h", 
      "test/core/end2end/tests/simple_request_with_high_initial_sequence_number.c"
    ]
  }, 
  {
    "deps": [], 
    "headers": [], 
    "language": "c", 
    "name": "end2end_certs", 
    "src": [
      "test/core/end2end/data/server1_cert.c", 
      "test/core/end2end/data/server1_key.c", 
      "test/core/end2end/data/test_root_cert.c"
    ]
  }, 
  {
    "deps": [
      "gpr", 
      "gpr_test_util", 
      "grpc_test_util_unsecure", 
      "grpc_unsecure"
    ], 
    "headers": [
      "test/core/bad_client/bad_client.h"
    ], 
    "language": "c", 
    "name": "bad_client_test", 
    "src": [
      "test/core/bad_client/bad_client.c", 
      "test/core/bad_client/bad_client.h"
    ]
  }
]<|MERGE_RESOLUTION|>--- conflicted
+++ resolved
@@ -12362,14 +12362,9 @@
       "src/core/census/grpc_filter.c", 
       "src/core/census/grpc_filter.h", 
       "src/core/census/initialize.c", 
-<<<<<<< HEAD
+      "src/core/census/operation.c", 
       "src/core/census/rpc_metric_id.h", 
-=======
-      "src/core/census/operation.c", 
-      "src/core/census/record_stat.c", 
-      "src/core/census/rpc_stat_id.h", 
       "src/core/census/tracing.c", 
->>>>>>> 2641c045
       "src/core/channel/channel_args.c", 
       "src/core/channel/channel_args.h", 
       "src/core/channel/channel_stack.c", 
@@ -12831,14 +12826,9 @@
       "src/core/census/grpc_filter.c", 
       "src/core/census/grpc_filter.h", 
       "src/core/census/initialize.c", 
-<<<<<<< HEAD
+      "src/core/census/operation.c", 
       "src/core/census/rpc_metric_id.h", 
-=======
-      "src/core/census/operation.c", 
-      "src/core/census/record_stat.c", 
-      "src/core/census/rpc_stat_id.h", 
       "src/core/census/tracing.c", 
->>>>>>> 2641c045
       "src/core/channel/channel_args.c", 
       "src/core/channel/channel_args.h", 
       "src/core/channel/channel_stack.c", 
