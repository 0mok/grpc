--- conflicted
+++ resolved
@@ -94,13 +94,10 @@
   virtual grpc_byte_buffer* grpc_raw_byte_buffer_create(grpc_slice* slice,
                                                         size_t nslices) = 0;
 
-<<<<<<< HEAD
   virtual void grpc_call_ref(grpc_call* call) = 0;
   virtual void grpc_call_unref(grpc_call* call) = 0;
 
-=======
   virtual grpc_slice grpc_empty_slice() = 0;
->>>>>>> f8af6d9c
   virtual grpc_slice grpc_slice_malloc(size_t length) = 0;
   virtual void grpc_slice_unref(grpc_slice slice) = 0;
   virtual grpc_slice grpc_slice_split_tail(grpc_slice* s, size_t split) = 0;
