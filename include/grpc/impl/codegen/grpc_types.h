--- conflicted
+++ resolved
@@ -297,12 +297,8 @@
    If 0 or unset, the balancer calls will have no deadline. */
 #define GRPC_ARG_GRPCLB_CALL_TIMEOUT_MS "grpc.grpclb_timeout_ms"
 /** If non-zero, grpc server's cronet compression workaround will be enabled */
-<<<<<<< HEAD
-#define GRPC_ARG_WORKAROUND_CRONET_COMPRESSION "grpc.workaround.cronet_compression"
-=======
 #define GRPC_ARG_WORKAROUND_CRONET_COMPRESSION \
   "grpc.workaround.cronet_compression"
->>>>>>> a2d9d48a
 /** \} */
 
 /** Result of a grpc call. If the caller satisfies the prerequisites of a
