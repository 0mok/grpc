--- conflicted
+++ resolved
@@ -58,15 +58,17 @@
   gpr_free(sc);
 }
 
-static void httpcli_ssl_do_handshake(
-    grpc_security_connector *sc, grpc_endpoint *nonsecure_endpoint,
-    grpc_security_handshake_done_cb cb, void *user_data) {
+static void httpcli_ssl_do_handshake(grpc_security_connector *sc,
+                                     grpc_endpoint *nonsecure_endpoint,
+                                     grpc_security_handshake_done_cb cb,
+                                     void *user_data,
+                                     grpc_call_list *call_list) {
   grpc_httpcli_ssl_channel_security_connector *c =
       (grpc_httpcli_ssl_channel_security_connector *)sc;
   tsi_result result = TSI_OK;
   tsi_handshaker *handshaker;
   if (c->handshaker_factory == NULL) {
-    cb(user_data, GRPC_SECURITY_ERROR, nonsecure_endpoint, NULL);
+    cb(user_data, GRPC_SECURITY_ERROR, nonsecure_endpoint, NULL, call_list);
     return;
   }
   result = tsi_ssl_handshaker_factory_create_handshaker(
@@ -74,10 +76,10 @@
   if (result != TSI_OK) {
     gpr_log(GPR_ERROR, "Handshaker creation failed with error %s.",
             tsi_result_to_string(result));
-    cb(user_data, GRPC_SECURITY_ERROR, nonsecure_endpoint, NULL);
+    cb(user_data, GRPC_SECURITY_ERROR, nonsecure_endpoint, NULL, call_list);
   } else {
     grpc_do_security_handshake(handshaker, sc, nonsecure_endpoint, cb,
-                               user_data);
+                               user_data, call_list);
   }
 }
 
@@ -179,13 +181,8 @@
   GPR_ASSERT(httpcli_ssl_channel_security_connector_create(
                  pem_root_certs, pem_root_certs_size, host, &sc) ==
              GRPC_SECURITY_OK);
-<<<<<<< HEAD
-  grpc_setup_secure_transport(&sc->base, tcp, on_secure_transport_setup_done, c,
-                              call_list);
-=======
-  grpc_security_connector_do_handshake(&sc->base, tcp,
-                                       on_secure_transport_setup_done, c);
->>>>>>> 1ca05139
+  grpc_security_connector_do_handshake(
+      &sc->base, tcp, on_secure_transport_setup_done, c, call_list);
   GRPC_SECURITY_CONNECTOR_UNREF(&sc->base, "httpcli");
 }
 
