--- conflicted
+++ resolved
@@ -329,13 +329,8 @@
 
   if (result != TSI_OK) {
     /* TODO(yangg) do different things according to the error type? */
-<<<<<<< HEAD
     grpc_slice_buffer_reset_and_unref_internal(exec_ctx, &ep->output_buffer);
-    grpc_exec_ctx_sched(
-=======
-    grpc_slice_buffer_reset_and_unref(&ep->output_buffer);
     grpc_closure_sched(
->>>>>>> aef521c6
         exec_ctx, cb,
         grpc_set_tsi_error_result(GRPC_ERROR_CREATE("Wrap failed"), result));
     GPR_TIMER_END("secure_endpoint.endpoint_write", 0);
