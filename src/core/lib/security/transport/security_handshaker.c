/*
 *
 * Copyright 2015 gRPC authors.
 *
 * Licensed under the Apache License, Version 2.0 (the "License");
 * you may not use this file except in compliance with the License.
 * You may obtain a copy of the License at
 *
 *     http://www.apache.org/licenses/LICENSE-2.0
 *
 * Unless required by applicable law or agreed to in writing, software
 * distributed under the License is distributed on an "AS IS" BASIS,
 * WITHOUT WARRANTIES OR CONDITIONS OF ANY KIND, either express or implied.
 * See the License for the specific language governing permissions and
 * limitations under the License.
 *
 */

#include "src/core/lib/security/transport/security_handshaker.h"

#include <stdbool.h>
#include <string.h>

#include <grpc/slice_buffer.h>
#include <grpc/support/alloc.h>
#include <grpc/support/log.h>

#include "src/core/lib/channel/channel_args.h"
#include "src/core/lib/channel/handshaker.h"
#include "src/core/lib/channel/handshaker_registry.h"
#include "src/core/lib/security/context/security_context.h"
#include "src/core/lib/security/transport/secure_endpoint.h"
#include "src/core/lib/security/transport/tsi_error.h"
#include "src/core/lib/slice/slice_internal.h"

#define GRPC_INITIAL_HANDSHAKE_BUFFER_SIZE 256

typedef struct {
  grpc_handshaker base;

  // State set at creation time.
  tsi_handshaker *handshaker;
  grpc_security_connector *connector;

  gpr_mu mu;
  gpr_refcount refs;

  bool shutdown;
  // Endpoint and read buffer to destroy after a shutdown.
  grpc_endpoint *endpoint_to_destroy;
  grpc_slice_buffer *read_buffer_to_destroy;

  // State saved while performing the handshake.
  grpc_handshaker_args *args;
  grpc_closure *on_handshake_done;

  unsigned char *handshake_buffer;
  size_t handshake_buffer_size;
  grpc_slice_buffer outgoing;
  grpc_closure on_handshake_data_sent_to_peer;
  grpc_closure on_handshake_data_received_from_peer;
  grpc_closure on_peer_checked;
  grpc_auth_context *auth_context;
  tsi_handshaker_result *handshaker_result;
} security_handshaker;

static void security_handshaker_unref(grpc_exec_ctx *exec_ctx,
                                      security_handshaker *h) {
  if (gpr_unref(&h->refs)) {
    gpr_mu_destroy(&h->mu);
    tsi_handshaker_destroy(h->handshaker);
    tsi_handshaker_result_destroy(h->handshaker_result);
    if (h->endpoint_to_destroy != NULL) {
      grpc_endpoint_destroy(exec_ctx, h->endpoint_to_destroy);
    }
    if (h->read_buffer_to_destroy != NULL) {
      grpc_slice_buffer_destroy_internal(exec_ctx, h->read_buffer_to_destroy);
      gpr_free(h->read_buffer_to_destroy);
    }
    gpr_free(h->handshake_buffer);
    grpc_slice_buffer_destroy_internal(exec_ctx, &h->outgoing);
    GRPC_AUTH_CONTEXT_UNREF(h->auth_context, "handshake");
    GRPC_SECURITY_CONNECTOR_UNREF(exec_ctx, h->connector, "handshake");
    gpr_free(h);
  }
}

// Set args fields to NULL, saving the endpoint and read buffer for
// later destruction.
static void cleanup_args_for_failure_locked(grpc_exec_ctx *exec_ctx,
                                            security_handshaker *h) {
  h->endpoint_to_destroy = h->args->endpoint;
  h->args->endpoint = NULL;
  h->read_buffer_to_destroy = h->args->read_buffer;
  h->args->read_buffer = NULL;
  grpc_channel_args_destroy(exec_ctx, h->args->args);
  h->args->args = NULL;
}

// If the handshake failed or we're shutting down, clean up and invoke the
// callback with the error.
static void security_handshake_failed_locked(grpc_exec_ctx *exec_ctx,
                                             security_handshaker *h,
                                             grpc_error *error) {
  if (error == GRPC_ERROR_NONE) {
    // If we were shut down after the handshake succeeded but before an
    // endpoint callback was invoked, we need to generate our own error.
    error = GRPC_ERROR_CREATE_FROM_STATIC_STRING("Handshaker shutdown");
  }
  const char *msg = grpc_error_string(error);
  gpr_log(GPR_DEBUG, "Security handshake failed: %s", msg);

  if (!h->shutdown) {
    // TODO(ctiller): It is currently necessary to shutdown endpoints
    // before destroying them, even if we know that there are no
    // pending read/write callbacks.  This should be fixed, at which
    // point this can be removed.
    grpc_endpoint_shutdown(exec_ctx, h->args->endpoint, GRPC_ERROR_REF(error));
    // Not shutting down, so the write failed.  Clean up before
    // invoking the callback.
    cleanup_args_for_failure_locked(exec_ctx, h);
    // Set shutdown to true so that subsequent calls to
    // security_handshaker_shutdown() do nothing.
    h->shutdown = true;
  }
  // Invoke callback.
  GRPC_CLOSURE_SCHED(exec_ctx, h->on_handshake_done, error);
}

static void on_peer_checked(grpc_exec_ctx *exec_ctx, void *arg,
                            grpc_error *error) {
  security_handshaker *h = arg;
  gpr_mu_lock(&h->mu);
  if (error != GRPC_ERROR_NONE || h->shutdown) {
    security_handshake_failed_locked(exec_ctx, h, GRPC_ERROR_REF(error));
    goto done;
  }
  // Create frame protector.
  tsi_frame_protector *protector;
  tsi_result result = tsi_handshaker_result_create_frame_protector(
      h->handshaker_result, NULL, &protector);
  if (result != TSI_OK) {
    error = grpc_set_tsi_error_result(
        GRPC_ERROR_CREATE_FROM_STATIC_STRING("Frame protector creation failed"),
        result);
    security_handshake_failed_locked(exec_ctx, h, error);
    goto done;
  }
  // Get unused bytes.
  unsigned char *unused_bytes = NULL;
  size_t unused_bytes_size = 0;
  result = tsi_handshaker_result_get_unused_bytes(
      h->handshaker_result, &unused_bytes, &unused_bytes_size);
  // Create secure endpoint.
  if (unused_bytes_size > 0) {
    grpc_slice slice =
        grpc_slice_from_copied_buffer((char *)unused_bytes, unused_bytes_size);
    h->args->endpoint =
        grpc_secure_endpoint_create(protector, h->args->endpoint, &slice, 1);
    grpc_slice_unref_internal(exec_ctx, slice);
  } else {
    h->args->endpoint =
        grpc_secure_endpoint_create(protector, h->args->endpoint, NULL, 0);
  }
  tsi_handshaker_result_destroy(h->handshaker_result);
  h->handshaker_result = NULL;
  // Clear out the read buffer before it gets passed to the transport.
  grpc_slice_buffer_reset_and_unref_internal(exec_ctx, h->args->read_buffer);
  // Add auth context to channel args.
  grpc_arg auth_context_arg = grpc_auth_context_to_arg(h->auth_context);
  grpc_channel_args *tmp_args = h->args->args;
  h->args->args =
      grpc_channel_args_copy_and_add(tmp_args, &auth_context_arg, 1);
  grpc_channel_args_destroy(exec_ctx, tmp_args);
  // Invoke callback.
  GRPC_CLOSURE_SCHED(exec_ctx, h->on_handshake_done, GRPC_ERROR_NONE);
  // Set shutdown to true so that subsequent calls to
  // security_handshaker_shutdown() do nothing.
  h->shutdown = true;
done:
  gpr_mu_unlock(&h->mu);
  security_handshaker_unref(exec_ctx, h);
}

static grpc_error *check_peer_locked(grpc_exec_ctx *exec_ctx,
                                     security_handshaker *h) {
  tsi_peer peer;
  tsi_result result =
      tsi_handshaker_result_extract_peer(h->handshaker_result, &peer);
  if (result != TSI_OK) {
    return grpc_set_tsi_error_result(
        GRPC_ERROR_CREATE_FROM_STATIC_STRING("Peer extraction failed"), result);
  }
  grpc_security_connector_check_peer(exec_ctx, h->connector, peer,
                                     &h->auth_context, &h->on_peer_checked);
  return GRPC_ERROR_NONE;
}

static grpc_error *on_handshake_next_done_locked(
    grpc_exec_ctx *exec_ctx, security_handshaker *h, tsi_result result,
    const unsigned char *bytes_to_send, size_t bytes_to_send_size,
    tsi_handshaker_result *handshaker_result) {
  grpc_error *error = GRPC_ERROR_NONE;
  // Read more if we need to.
  if (result == TSI_INCOMPLETE_DATA) {
    GPR_ASSERT(bytes_to_send_size == 0);
    grpc_endpoint_read(exec_ctx, h->args->endpoint, h->args->read_buffer,
                       &h->on_handshake_data_received_from_peer);
    return error;
  }
  if (result != TSI_OK) {
    return grpc_set_tsi_error_result(
        GRPC_ERROR_CREATE_FROM_STATIC_STRING("Handshake failed"), result);
  }
<<<<<<< HEAD
  // Send data.
  grpc_slice to_send =
      grpc_slice_from_copied_buffer((const char *)h->handshake_buffer, offset);
  grpc_slice_buffer_reset_and_unref_internal(exec_ctx, &h->outgoing);
  grpc_slice_buffer_add(&h->outgoing, to_send);
  grpc_endpoint_write(exec_ctx, h->args->endpoint, &h->outgoing, true,
                      &h->on_handshake_data_sent_to_peer);
  return GRPC_ERROR_NONE;
=======
  // Update handshaker result.
  if (handshaker_result != NULL) {
    GPR_ASSERT(h->handshaker_result == NULL);
    h->handshaker_result = handshaker_result;
  }
  if (bytes_to_send_size > 0) {
    // Send data to peer, if needed.
    grpc_slice to_send = grpc_slice_from_copied_buffer(
        (const char *)bytes_to_send, bytes_to_send_size);
    grpc_slice_buffer_reset_and_unref_internal(exec_ctx, &h->outgoing);
    grpc_slice_buffer_add(&h->outgoing, to_send);
    grpc_endpoint_write(exec_ctx, h->args->endpoint, &h->outgoing,
                        &h->on_handshake_data_sent_to_peer);
  } else if (handshaker_result == NULL) {
    // There is nothing to send, but need to read from peer.
    grpc_endpoint_read(exec_ctx, h->args->endpoint, h->args->read_buffer,
                       &h->on_handshake_data_received_from_peer);
  } else {
    // Handshake has finished, check peer and so on.
    error = check_peer_locked(exec_ctx, h);
  }
  return error;
}

static void on_handshake_next_done_grpc_wrapper(
    tsi_result result, void *user_data, const unsigned char *bytes_to_send,
    size_t bytes_to_send_size, tsi_handshaker_result *handshaker_result) {
  security_handshaker *h = user_data;
  // This callback will be invoked by TSI in a non-grpc thread, so it's
  // safe to create our own exec_ctx here.
  grpc_exec_ctx exec_ctx = GRPC_EXEC_CTX_INIT;
  gpr_mu_lock(&h->mu);
  grpc_error *error =
      on_handshake_next_done_locked(&exec_ctx, h, result, bytes_to_send,
                                    bytes_to_send_size, handshaker_result);
  if (error != GRPC_ERROR_NONE) {
    security_handshake_failed_locked(&exec_ctx, h, error);
    gpr_mu_unlock(&h->mu);
    security_handshaker_unref(&exec_ctx, h);
  } else {
    gpr_mu_unlock(&h->mu);
  }
  grpc_exec_ctx_finish(&exec_ctx);
}

static grpc_error *do_handshaker_next_locked(
    grpc_exec_ctx *exec_ctx, security_handshaker *h,
    const unsigned char *bytes_received, size_t bytes_received_size) {
  // Invoke TSI handshaker.
  unsigned char *bytes_to_send = NULL;
  size_t bytes_to_send_size = 0;
  tsi_handshaker_result *handshaker_result = NULL;
  tsi_result result = tsi_handshaker_next(
      h->handshaker, bytes_received, bytes_received_size, &bytes_to_send,
      &bytes_to_send_size, &handshaker_result,
      &on_handshake_next_done_grpc_wrapper, h);
  if (result == TSI_ASYNC) {
    // Handshaker operating asynchronously. Nothing else to do here;
    // callback will be invoked in a TSI thread.
    return GRPC_ERROR_NONE;
  }
  // Handshaker returned synchronously. Invoke callback directly in
  // this thread with our existing exec_ctx.
  return on_handshake_next_done_locked(exec_ctx, h, result, bytes_to_send,
                                       bytes_to_send_size, handshaker_result);
>>>>>>> 809fbfdc
}

static void on_handshake_data_received_from_peer(grpc_exec_ctx *exec_ctx,
                                                 void *arg, grpc_error *error) {
  security_handshaker *h = arg;
  gpr_mu_lock(&h->mu);
  if (error != GRPC_ERROR_NONE || h->shutdown) {
    security_handshake_failed_locked(
        exec_ctx, h, GRPC_ERROR_CREATE_REFERENCING_FROM_STATIC_STRING(
                         "Handshake read failed", &error, 1));
    gpr_mu_unlock(&h->mu);
    security_handshaker_unref(exec_ctx, h);
    return;
  }
  // Copy all slices received.
  size_t i;
  size_t bytes_received_size = 0;
  for (i = 0; i < h->args->read_buffer->count; i++) {
    bytes_received_size += GRPC_SLICE_LENGTH(h->args->read_buffer->slices[i]);
  }
<<<<<<< HEAD
  if (tsi_handshaker_is_in_progress(h->handshaker)) {
    /* We may need more data. */
    if (result == TSI_INCOMPLETE_DATA) {
      grpc_endpoint_read(exec_ctx, h->args->endpoint, h->args->read_buffer,
                         true, &h->on_handshake_data_received_from_peer);
      goto done;
    } else {
      error = send_handshake_bytes_to_peer_locked(exec_ctx, h);
      if (error != GRPC_ERROR_NONE) {
        security_handshake_failed_locked(exec_ctx, h, error);
        gpr_mu_unlock(&h->mu);
        security_handshaker_unref(exec_ctx, h);
        return;
      }
      goto done;
    }
=======
  if (bytes_received_size > h->handshake_buffer_size) {
    h->handshake_buffer = gpr_realloc(h->handshake_buffer, bytes_received_size);
    h->handshake_buffer_size = bytes_received_size;
>>>>>>> 809fbfdc
  }
  size_t offset = 0;
  for (i = 0; i < h->args->read_buffer->count; i++) {
    size_t slice_size = GPR_SLICE_LENGTH(h->args->read_buffer->slices[i]);
    memcpy(h->handshake_buffer + offset,
           GRPC_SLICE_START_PTR(h->args->read_buffer->slices[i]), slice_size);
    offset += slice_size;
  }
  // Call TSI handshaker.
  error = do_handshaker_next_locked(exec_ctx, h, h->handshake_buffer,
                                    bytes_received_size);

  if (error != GRPC_ERROR_NONE) {
    security_handshake_failed_locked(exec_ctx, h, error);
    gpr_mu_unlock(&h->mu);
    security_handshaker_unref(exec_ctx, h);
  } else {
    gpr_mu_unlock(&h->mu);
  }
}

static void on_handshake_data_sent_to_peer(grpc_exec_ctx *exec_ctx, void *arg,
                                           grpc_error *error) {
  security_handshaker *h = arg;
  gpr_mu_lock(&h->mu);
  if (error != GRPC_ERROR_NONE || h->shutdown) {
    security_handshake_failed_locked(
        exec_ctx, h, GRPC_ERROR_CREATE_REFERENCING_FROM_STATIC_STRING(
                         "Handshake write failed", &error, 1));
    gpr_mu_unlock(&h->mu);
    security_handshaker_unref(exec_ctx, h);
    return;
  }
<<<<<<< HEAD
  /* We may be done. */
  if (tsi_handshaker_is_in_progress(h->handshaker)) {
    grpc_endpoint_read(exec_ctx, h->args->endpoint, h->args->read_buffer, true,
=======
  // We may be done.
  if (h->handshaker_result == NULL) {
    grpc_endpoint_read(exec_ctx, h->args->endpoint, h->args->read_buffer,
>>>>>>> 809fbfdc
                       &h->on_handshake_data_received_from_peer);
  } else {
    error = check_peer_locked(exec_ctx, h);
    if (error != GRPC_ERROR_NONE) {
      security_handshake_failed_locked(exec_ctx, h, error);
      gpr_mu_unlock(&h->mu);
      security_handshaker_unref(exec_ctx, h);
      return;
    }
  }
  gpr_mu_unlock(&h->mu);
}

//
// public handshaker API
//

static void security_handshaker_destroy(grpc_exec_ctx *exec_ctx,
                                        grpc_handshaker *handshaker) {
  security_handshaker *h = (security_handshaker *)handshaker;
  security_handshaker_unref(exec_ctx, h);
}

static void security_handshaker_shutdown(grpc_exec_ctx *exec_ctx,
                                         grpc_handshaker *handshaker,
                                         grpc_error *why) {
  security_handshaker *h = (security_handshaker *)handshaker;
  gpr_mu_lock(&h->mu);
  if (!h->shutdown) {
    h->shutdown = true;
    grpc_endpoint_shutdown(exec_ctx, h->args->endpoint, GRPC_ERROR_REF(why));
    cleanup_args_for_failure_locked(exec_ctx, h);
  }
  gpr_mu_unlock(&h->mu);
  GRPC_ERROR_UNREF(why);
}

static void security_handshaker_do_handshake(grpc_exec_ctx *exec_ctx,
                                             grpc_handshaker *handshaker,
                                             grpc_tcp_server_acceptor *acceptor,
                                             grpc_closure *on_handshake_done,
                                             grpc_handshaker_args *args) {
  security_handshaker *h = (security_handshaker *)handshaker;
  gpr_mu_lock(&h->mu);
  h->args = args;
  h->on_handshake_done = on_handshake_done;
  gpr_ref(&h->refs);
  grpc_error *error = do_handshaker_next_locked(exec_ctx, h, NULL, 0);
  if (error != GRPC_ERROR_NONE) {
    security_handshake_failed_locked(exec_ctx, h, error);
    gpr_mu_unlock(&h->mu);
    security_handshaker_unref(exec_ctx, h);
    return;
  }
  gpr_mu_unlock(&h->mu);
}

static const grpc_handshaker_vtable security_handshaker_vtable = {
    security_handshaker_destroy, security_handshaker_shutdown,
    security_handshaker_do_handshake};

static grpc_handshaker *security_handshaker_create(
    grpc_exec_ctx *exec_ctx, tsi_handshaker *handshaker,
    grpc_security_connector *connector) {
  security_handshaker *h = gpr_zalloc(sizeof(security_handshaker));
  grpc_handshaker_init(&security_handshaker_vtable, &h->base);
  h->handshaker = handshaker;
  h->connector = GRPC_SECURITY_CONNECTOR_REF(connector, "handshake");
  gpr_mu_init(&h->mu);
  gpr_ref_init(&h->refs, 1);
  h->handshake_buffer_size = GRPC_INITIAL_HANDSHAKE_BUFFER_SIZE;
  h->handshake_buffer = gpr_malloc(h->handshake_buffer_size);
  GRPC_CLOSURE_INIT(&h->on_handshake_data_sent_to_peer,
                    on_handshake_data_sent_to_peer, h,
                    grpc_schedule_on_exec_ctx);
  GRPC_CLOSURE_INIT(&h->on_handshake_data_received_from_peer,
                    on_handshake_data_received_from_peer, h,
                    grpc_schedule_on_exec_ctx);
  GRPC_CLOSURE_INIT(&h->on_peer_checked, on_peer_checked, h,
                    grpc_schedule_on_exec_ctx);
  grpc_slice_buffer_init(&h->outgoing);
  return &h->base;
}

//
// fail_handshaker
//

static void fail_handshaker_destroy(grpc_exec_ctx *exec_ctx,
                                    grpc_handshaker *handshaker) {
  gpr_free(handshaker);
}

static void fail_handshaker_shutdown(grpc_exec_ctx *exec_ctx,
                                     grpc_handshaker *handshaker,
                                     grpc_error *why) {
  GRPC_ERROR_UNREF(why);
}

static void fail_handshaker_do_handshake(grpc_exec_ctx *exec_ctx,
                                         grpc_handshaker *handshaker,
                                         grpc_tcp_server_acceptor *acceptor,
                                         grpc_closure *on_handshake_done,
                                         grpc_handshaker_args *args) {
  GRPC_CLOSURE_SCHED(exec_ctx, on_handshake_done,
                     GRPC_ERROR_CREATE_FROM_STATIC_STRING(
                         "Failed to create security handshaker"));
}

static const grpc_handshaker_vtable fail_handshaker_vtable = {
    fail_handshaker_destroy, fail_handshaker_shutdown,
    fail_handshaker_do_handshake};

static grpc_handshaker *fail_handshaker_create() {
  grpc_handshaker *h = gpr_malloc(sizeof(*h));
  grpc_handshaker_init(&fail_handshaker_vtable, h);
  return h;
}

//
// handshaker factories
//

static void client_handshaker_factory_add_handshakers(
    grpc_exec_ctx *exec_ctx, grpc_handshaker_factory *handshaker_factory,
    const grpc_channel_args *args, grpc_handshake_manager *handshake_mgr) {
  grpc_channel_security_connector *security_connector =
      (grpc_channel_security_connector *)grpc_security_connector_find_in_args(
          args);
  grpc_channel_security_connector_add_handshakers(exec_ctx, security_connector,
                                                  handshake_mgr);
}

static void server_handshaker_factory_add_handshakers(
    grpc_exec_ctx *exec_ctx, grpc_handshaker_factory *hf,
    const grpc_channel_args *args, grpc_handshake_manager *handshake_mgr) {
  grpc_server_security_connector *security_connector =
      (grpc_server_security_connector *)grpc_security_connector_find_in_args(
          args);
  grpc_server_security_connector_add_handshakers(exec_ctx, security_connector,
                                                 handshake_mgr);
}

static void handshaker_factory_destroy(
    grpc_exec_ctx *exec_ctx, grpc_handshaker_factory *handshaker_factory) {}

static const grpc_handshaker_factory_vtable client_handshaker_factory_vtable = {
    client_handshaker_factory_add_handshakers, handshaker_factory_destroy};

static grpc_handshaker_factory client_handshaker_factory = {
    &client_handshaker_factory_vtable};

static const grpc_handshaker_factory_vtable server_handshaker_factory_vtable = {
    server_handshaker_factory_add_handshakers, handshaker_factory_destroy};

static grpc_handshaker_factory server_handshaker_factory = {
    &server_handshaker_factory_vtable};

//
// exported functions
//

grpc_handshaker *grpc_security_handshaker_create(
    grpc_exec_ctx *exec_ctx, tsi_handshaker *handshaker,
    grpc_security_connector *connector) {
  // If no TSI handshaker was created, return a handshaker that always fails.
  // Otherwise, return a real security handshaker.
  if (handshaker == NULL) {
    return fail_handshaker_create();
  } else {
    return security_handshaker_create(exec_ctx, handshaker, connector);
  }
}

void grpc_security_register_handshaker_factories() {
  grpc_handshaker_factory_register(false /* at_start */, HANDSHAKER_CLIENT,
                                   &client_handshaker_factory);
  grpc_handshaker_factory_register(false /* at_start */, HANDSHAKER_SERVER,
                                   &server_handshaker_factory);
}<|MERGE_RESOLUTION|>--- conflicted
+++ resolved
@@ -127,13 +127,11 @@
   GRPC_CLOSURE_SCHED(exec_ctx, h->on_handshake_done, error);
 }
 
-static void on_peer_checked(grpc_exec_ctx *exec_ctx, void *arg,
-                            grpc_error *error) {
-  security_handshaker *h = arg;
-  gpr_mu_lock(&h->mu);
+static void on_peer_checked_inner(grpc_exec_ctx *exec_ctx,
+                                  security_handshaker *h, grpc_error *error) {
   if (error != GRPC_ERROR_NONE || h->shutdown) {
     security_handshake_failed_locked(exec_ctx, h, GRPC_ERROR_REF(error));
-    goto done;
+    return;
   }
   // Create frame protector.
   tsi_frame_protector *protector;
@@ -144,7 +142,7 @@
         GRPC_ERROR_CREATE_FROM_STATIC_STRING("Frame protector creation failed"),
         result);
     security_handshake_failed_locked(exec_ctx, h, error);
-    goto done;
+    return;
   }
   // Get unused bytes.
   unsigned char *unused_bytes = NULL;
@@ -177,7 +175,13 @@
   // Set shutdown to true so that subsequent calls to
   // security_handshaker_shutdown() do nothing.
   h->shutdown = true;
-done:
+}
+
+static void on_peer_checked(grpc_exec_ctx *exec_ctx, void *arg,
+                            grpc_error *error) {
+  security_handshaker *h = (security_handshaker *)arg;
+  gpr_mu_lock(&h->mu);
+  on_peer_checked_inner(exec_ctx, h, error);
   gpr_mu_unlock(&h->mu);
   security_handshaker_unref(exec_ctx, h);
 }
@@ -212,16 +216,6 @@
     return grpc_set_tsi_error_result(
         GRPC_ERROR_CREATE_FROM_STATIC_STRING("Handshake failed"), result);
   }
-<<<<<<< HEAD
-  // Send data.
-  grpc_slice to_send =
-      grpc_slice_from_copied_buffer((const char *)h->handshake_buffer, offset);
-  grpc_slice_buffer_reset_and_unref_internal(exec_ctx, &h->outgoing);
-  grpc_slice_buffer_add(&h->outgoing, to_send);
-  grpc_endpoint_write(exec_ctx, h->args->endpoint, &h->outgoing, true,
-                      &h->on_handshake_data_sent_to_peer);
-  return GRPC_ERROR_NONE;
-=======
   // Update handshaker result.
   if (handshaker_result != NULL) {
     GPR_ASSERT(h->handshaker_result == NULL);
@@ -249,7 +243,7 @@
 static void on_handshake_next_done_grpc_wrapper(
     tsi_result result, void *user_data, const unsigned char *bytes_to_send,
     size_t bytes_to_send_size, tsi_handshaker_result *handshaker_result) {
-  security_handshaker *h = user_data;
+  security_handshaker *h = (security_handshaker *)user_data;
   // This callback will be invoked by TSI in a non-grpc thread, so it's
   // safe to create our own exec_ctx here.
   grpc_exec_ctx exec_ctx = GRPC_EXEC_CTX_INIT;
@@ -287,12 +281,11 @@
   // this thread with our existing exec_ctx.
   return on_handshake_next_done_locked(exec_ctx, h, result, bytes_to_send,
                                        bytes_to_send_size, handshaker_result);
->>>>>>> 809fbfdc
 }
 
 static void on_handshake_data_received_from_peer(grpc_exec_ctx *exec_ctx,
                                                  void *arg, grpc_error *error) {
-  security_handshaker *h = arg;
+  security_handshaker *h = (security_handshaker *)arg;
   gpr_mu_lock(&h->mu);
   if (error != GRPC_ERROR_NONE || h->shutdown) {
     security_handshake_failed_locked(
@@ -308,28 +301,10 @@
   for (i = 0; i < h->args->read_buffer->count; i++) {
     bytes_received_size += GRPC_SLICE_LENGTH(h->args->read_buffer->slices[i]);
   }
-<<<<<<< HEAD
-  if (tsi_handshaker_is_in_progress(h->handshaker)) {
-    /* We may need more data. */
-    if (result == TSI_INCOMPLETE_DATA) {
-      grpc_endpoint_read(exec_ctx, h->args->endpoint, h->args->read_buffer,
-                         true, &h->on_handshake_data_received_from_peer);
-      goto done;
-    } else {
-      error = send_handshake_bytes_to_peer_locked(exec_ctx, h);
-      if (error != GRPC_ERROR_NONE) {
-        security_handshake_failed_locked(exec_ctx, h, error);
-        gpr_mu_unlock(&h->mu);
-        security_handshaker_unref(exec_ctx, h);
-        return;
-      }
-      goto done;
-    }
-=======
   if (bytes_received_size > h->handshake_buffer_size) {
-    h->handshake_buffer = gpr_realloc(h->handshake_buffer, bytes_received_size);
+    h->handshake_buffer =
+        (uint8_t *)gpr_realloc(h->handshake_buffer, bytes_received_size);
     h->handshake_buffer_size = bytes_received_size;
->>>>>>> 809fbfdc
   }
   size_t offset = 0;
   for (i = 0; i < h->args->read_buffer->count; i++) {
@@ -353,7 +328,7 @@
 
 static void on_handshake_data_sent_to_peer(grpc_exec_ctx *exec_ctx, void *arg,
                                            grpc_error *error) {
-  security_handshaker *h = arg;
+  security_handshaker *h = (security_handshaker *)arg;
   gpr_mu_lock(&h->mu);
   if (error != GRPC_ERROR_NONE || h->shutdown) {
     security_handshake_failed_locked(
@@ -363,15 +338,9 @@
     security_handshaker_unref(exec_ctx, h);
     return;
   }
-<<<<<<< HEAD
-  /* We may be done. */
-  if (tsi_handshaker_is_in_progress(h->handshaker)) {
-    grpc_endpoint_read(exec_ctx, h->args->endpoint, h->args->read_buffer, true,
-=======
   // We may be done.
   if (h->handshaker_result == NULL) {
     grpc_endpoint_read(exec_ctx, h->args->endpoint, h->args->read_buffer,
->>>>>>> 809fbfdc
                        &h->on_handshake_data_received_from_peer);
   } else {
     error = check_peer_locked(exec_ctx, h);
@@ -436,14 +405,15 @@
 static grpc_handshaker *security_handshaker_create(
     grpc_exec_ctx *exec_ctx, tsi_handshaker *handshaker,
     grpc_security_connector *connector) {
-  security_handshaker *h = gpr_zalloc(sizeof(security_handshaker));
+  security_handshaker *h =
+      (security_handshaker *)gpr_zalloc(sizeof(security_handshaker));
   grpc_handshaker_init(&security_handshaker_vtable, &h->base);
   h->handshaker = handshaker;
   h->connector = GRPC_SECURITY_CONNECTOR_REF(connector, "handshake");
   gpr_mu_init(&h->mu);
   gpr_ref_init(&h->refs, 1);
   h->handshake_buffer_size = GRPC_INITIAL_HANDSHAKE_BUFFER_SIZE;
-  h->handshake_buffer = gpr_malloc(h->handshake_buffer_size);
+  h->handshake_buffer = (uint8_t *)gpr_malloc(h->handshake_buffer_size);
   GRPC_CLOSURE_INIT(&h->on_handshake_data_sent_to_peer,
                     on_handshake_data_sent_to_peer, h,
                     grpc_schedule_on_exec_ctx);
@@ -486,7 +456,7 @@
     fail_handshaker_do_handshake};
 
 static grpc_handshaker *fail_handshaker_create() {
-  grpc_handshaker *h = gpr_malloc(sizeof(*h));
+  grpc_handshaker *h = (grpc_handshaker *)gpr_malloc(sizeof(*h));
   grpc_handshaker_init(&fail_handshaker_vtable, h);
   return h;
 }
