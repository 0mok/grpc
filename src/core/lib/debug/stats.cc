/*
 *
 * Copyright 2017 gRPC authors.
 *
 * Licensed under the Apache License, Version 2.0 (the "License");
 * you may not use this file except in compliance with the License.
 * You may obtain a copy of the License at
 *
 *     http://www.apache.org/licenses/LICENSE-2.0
 *
 * Unless required by applicable law or agreed to in writing, software
 * distributed under the License is distributed on an "AS IS" BASIS,
 * WITHOUT WARRANTIES OR CONDITIONS OF ANY KIND, either express or implied.
 * See the License for the specific language governing permissions and
 * limitations under the License.
 *
 */

#include "src/core/lib/debug/stats.h"

#include <inttypes.h>
#include <string.h>

#include <grpc/support/alloc.h>
#include <grpc/support/string_util.h>
#include <grpc/support/useful.h>

#include "src/core/lib/support/string.h"

grpc_stats_data* grpc_stats_per_cpu_storage = NULL;
static size_t g_num_cores;

void grpc_stats_init(void) {
  g_num_cores = GPR_MAX(1, gpr_cpu_num_cores());
  grpc_stats_per_cpu_storage =
      (grpc_stats_data*)gpr_zalloc(sizeof(grpc_stats_data) * g_num_cores);
}

void grpc_stats_shutdown(void) { gpr_free(grpc_stats_per_cpu_storage); }

void grpc_stats_collect(grpc_stats_data* output) {
  memset(output, 0, sizeof(*output));
  for (size_t core = 0; core < g_num_cores; core++) {
    for (size_t i = 0; i < GRPC_STATS_COUNTER_COUNT; i++) {
      output->counters[i] += gpr_atm_no_barrier_load(
          &grpc_stats_per_cpu_storage[core].counters[i]);
    }
    for (size_t i = 0; i < GRPC_STATS_HISTOGRAM_BUCKETS; i++) {
      output->histograms[i] += gpr_atm_no_barrier_load(
          &grpc_stats_per_cpu_storage[core].histograms[i]);
    }
  }
}

void grpc_stats_diff(const grpc_stats_data* b, const grpc_stats_data* a,
                     grpc_stats_data* c) {
  for (size_t i = 0; i < GRPC_STATS_COUNTER_COUNT; i++) {
    c->counters[i] = b->counters[i] - a->counters[i];
  }
  for (size_t i = 0; i < GRPC_STATS_HISTOGRAM_BUCKETS; i++) {
    c->histograms[i] = b->histograms[i] - a->histograms[i];
  }
}

<<<<<<< HEAD
int grpc_stats_histo_find_bucket_slow(int value, const int *table,
                                      int table_size) {
  GRPC_STATS_INC_HISTOGRAM_SLOW_LOOKUPS();
  const int *const start = table;
=======
int grpc_stats_histo_find_bucket_slow(grpc_exec_ctx* exec_ctx, int value,
                                      const int* table, int table_size) {
  GRPC_STATS_INC_HISTOGRAM_SLOW_LOOKUPS(exec_ctx);
  const int* const start = table;
>>>>>>> d9da7387
  while (table_size > 0) {
    int step = table_size / 2;
    const int* it = table + step;
    if (value >= *it) {
      table = it + 1;
      table_size -= step + 1;
    } else {
      table_size = step;
    }
  }
  return (int)(table - start) - 1;
}

size_t grpc_stats_histo_count(const grpc_stats_data* stats,
                              grpc_stats_histograms histogram) {
  size_t sum = 0;
  for (int i = 0; i < grpc_stats_histo_buckets[histogram]; i++) {
    sum += (size_t)stats->histograms[grpc_stats_histo_start[histogram] + i];
  }
  return sum;
}

static double threshold_for_count_below(const gpr_atm* bucket_counts,
                                        const int* bucket_boundaries,
                                        int num_buckets, double count_below) {
  double count_so_far;
  double lower_bound;
  double upper_bound;
  int lower_idx;
  int upper_idx;

  /* find the lowest bucket that gets us above count_below */
  count_so_far = 0.0;
  for (lower_idx = 0; lower_idx < num_buckets; lower_idx++) {
    count_so_far += (double)bucket_counts[lower_idx];
    if (count_so_far >= count_below) {
      break;
    }
  }
  if (count_so_far == count_below) {
    /* this bucket hits the threshold exactly... we should be midway through
       any run of zero values following the bucket */
    for (upper_idx = lower_idx + 1; upper_idx < num_buckets; upper_idx++) {
      if (bucket_counts[upper_idx]) {
        break;
      }
    }
    return (bucket_boundaries[lower_idx] + bucket_boundaries[upper_idx]) / 2.0;
  } else {
    /* treat values as uniform throughout the bucket, and find where this value
       should lie */
    lower_bound = bucket_boundaries[lower_idx];
    upper_bound = bucket_boundaries[lower_idx + 1];
    return upper_bound - (upper_bound - lower_bound) *
                             (count_so_far - count_below) /
                             (double)bucket_counts[lower_idx];
  }
}

double grpc_stats_histo_percentile(const grpc_stats_data* stats,
                                   grpc_stats_histograms histogram,
                                   double percentile) {
  size_t count = grpc_stats_histo_count(stats, histogram);
  if (count == 0) return 0.0;
  return threshold_for_count_below(
      stats->histograms + grpc_stats_histo_start[histogram],
      grpc_stats_histo_bucket_boundaries[histogram],
      grpc_stats_histo_buckets[histogram], (double)count * percentile / 100.0);
}

char* grpc_stats_data_as_json(const grpc_stats_data* data) {
  gpr_strvec v;
  char* tmp;
  bool is_first = true;
  gpr_strvec_init(&v);
  gpr_strvec_add(&v, gpr_strdup("{"));
  for (size_t i = 0; i < GRPC_STATS_COUNTER_COUNT; i++) {
    gpr_asprintf(&tmp, "%s\"%s\": %" PRIdPTR, is_first ? "" : ", ",
                 grpc_stats_counter_name[i], data->counters[i]);
    gpr_strvec_add(&v, tmp);
    is_first = false;
  }
  for (size_t i = 0; i < GRPC_STATS_HISTOGRAM_COUNT; i++) {
    gpr_asprintf(&tmp, "%s\"%s\": [", is_first ? "" : ", ",
                 grpc_stats_histogram_name[i]);
    gpr_strvec_add(&v, tmp);
    for (int j = 0; j < grpc_stats_histo_buckets[i]; j++) {
      gpr_asprintf(&tmp, "%s%" PRIdPTR, j == 0 ? "" : ",",
                   data->histograms[grpc_stats_histo_start[i] + j]);
      gpr_strvec_add(&v, tmp);
    }
    gpr_asprintf(&tmp, "], \"%s_bkt\": [", grpc_stats_histogram_name[i]);
    gpr_strvec_add(&v, tmp);
    for (int j = 0; j < grpc_stats_histo_buckets[i]; j++) {
      gpr_asprintf(&tmp, "%s%d", j == 0 ? "" : ",",
                   grpc_stats_histo_bucket_boundaries[i][j]);
      gpr_strvec_add(&v, tmp);
    }
    gpr_strvec_add(&v, gpr_strdup("]"));
    is_first = false;
  }
  gpr_strvec_add(&v, gpr_strdup("}"));
  tmp = gpr_strvec_flatten(&v, NULL);
  gpr_strvec_destroy(&v);
  return tmp;
}<|MERGE_RESOLUTION|>--- conflicted
+++ resolved
@@ -62,17 +62,10 @@
   }
 }
 
-<<<<<<< HEAD
-int grpc_stats_histo_find_bucket_slow(int value, const int *table,
+int grpc_stats_histo_find_bucket_slow(int value, const int* table,
                                       int table_size) {
   GRPC_STATS_INC_HISTOGRAM_SLOW_LOOKUPS();
-  const int *const start = table;
-=======
-int grpc_stats_histo_find_bucket_slow(grpc_exec_ctx* exec_ctx, int value,
-                                      const int* table, int table_size) {
-  GRPC_STATS_INC_HISTOGRAM_SLOW_LOOKUPS(exec_ctx);
   const int* const start = table;
->>>>>>> d9da7387
   while (table_size > 0) {
     int step = table_size / 2;
     const int* it = table + step;
