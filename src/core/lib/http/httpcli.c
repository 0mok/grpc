--- conflicted
+++ resolved
@@ -101,13 +101,8 @@
 
 static void finish(grpc_exec_ctx *exec_ctx, internal_request *req,
                    grpc_error *error) {
-<<<<<<< HEAD
-  grpc_pollset_set_del_pollset(exec_ctx, req->context->pollset_set,
-                               req->pollset);
-=======
   grpc_polling_entity_del_from_pollset_set(exec_ctx, req->pollent,
                                            req->context->pollset_set);
->>>>>>> a5596db1
   grpc_exec_ctx_sched(exec_ctx, req->on_done, error, NULL);
   grpc_http_parser_destroy(&req->parser);
   if (req->addresses != NULL) {
@@ -246,11 +241,7 @@
 
 static void internal_request_begin(grpc_exec_ctx *exec_ctx,
                                    grpc_httpcli_context *context,
-<<<<<<< HEAD
-                                   grpc_pollset *pollset,
-=======
                                    grpc_polling_entity *pollent,
->>>>>>> a5596db1
                                    const grpc_httpcli_request *request,
                                    gpr_timespec deadline, grpc_closure *on_done,
                                    grpc_httpcli_response *response,
@@ -264,11 +255,7 @@
   req->handshaker =
       request->handshaker ? request->handshaker : &grpc_httpcli_plaintext;
   req->context = context;
-<<<<<<< HEAD
-  req->pollset = pollset;
-=======
   req->pollent = pollent;
->>>>>>> a5596db1
   req->overall_error = GRPC_ERROR_NONE;
   grpc_closure_init(&req->on_read, on_read, req);
   grpc_closure_init(&req->done_write, done_write, req);
@@ -296,11 +283,7 @@
     return;
   }
   gpr_asprintf(&name, "HTTP:GET:%s:%s", request->host, request->http.path);
-<<<<<<< HEAD
-  internal_request_begin(exec_ctx, context, pollset, request, deadline, on_done,
-=======
   internal_request_begin(exec_ctx, context, pollent, request, deadline, on_done,
->>>>>>> a5596db1
                          response, name,
                          grpc_httpcli_format_get_request(request));
   gpr_free(name);
@@ -320,11 +303,7 @@
   }
   gpr_asprintf(&name, "HTTP:POST:%s:%s", request->host, request->http.path);
   internal_request_begin(
-<<<<<<< HEAD
-      exec_ctx, context, pollset, request, deadline, on_done, response, name,
-=======
       exec_ctx, context, pollent, request, deadline, on_done, response, name,
->>>>>>> a5596db1
       grpc_httpcli_format_post_request(request, body_bytes, body_size));
   gpr_free(name);
 }
