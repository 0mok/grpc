/*
<<<<<<< HEAD
 * Copyright 2015-2016, Google Inc.
=======
 * Copyright 2015, Google Inc.
>>>>>>> 41dac846
 * All rights reserved.
 *
 * Redistribution and use in source and binary forms, with or without
 * modification, are permitted provided that the following conditions are
 * met:
 *
 *     * Redistributions of source code must retain the above copyright
 * notice, this list of conditions and the following disclaimer.
 *     * Redistributions in binary form must reproduce the above
 * copyright notice, this list of conditions and the following disclaimer
 * in the documentation and/or other materials provided with the
 * distribution.
 *     * Neither the name of Google Inc. nor the names of its
 * contributors may be used to endorse or promote products derived from
 * this software without specific prior written permission.
 *
 * THIS SOFTWARE IS PROVIDED BY THE COPYRIGHT HOLDERS AND CONTRIBUTORS
 * "AS IS" AND ANY EXPRESS OR IMPLIED WARRANTIES, INCLUDING, BUT NOT
 * LIMITED TO, THE IMPLIED WARRANTIES OF MERCHANTABILITY AND FITNESS FOR
 * A PARTICULAR PURPOSE ARE DISCLAIMED. IN NO EVENT SHALL THE COPYRIGHT
 * OWNER OR CONTRIBUTORS BE LIABLE FOR ANY DIRECT, INDIRECT, INCIDENTAL,
 * SPECIAL, EXEMPLARY, OR CONSEQUENTIAL DAMAGES (INCLUDING, BUT NOT
 * LIMITED TO, PROCUREMENT OF SUBSTITUTE GOODS OR SERVICES; LOSS OF USE,
 * DATA, OR PROFITS; OR BUSINESS INTERRUPTION) HOWEVER CAUSED AND ON ANY
 * THEORY OF LIABILITY, WHETHER IN CONTRACT, STRICT LIABILITY, OR TORT
 * (INCLUDING NEGLIGENCE OR OTHERWISE) ARISING IN ANY WAY OUT OF THE USE
 * OF THIS SOFTWARE, EVEN IF ADVISED OF THE POSSIBILITY OF SUCH DAMAGE.
 */

/*
 * WARNING: Auto-generated code.
 *
 * To make changes to this file, change
 * tools/codegen/core/gen_static_metadata.py, and then re-run it.
 *
 * See metadata.h for an explanation of the interface here, and metadata.c for
 * an explanation of what's going on.
 */

#ifndef GRPC_CORE_LIB_TRANSPORT_STATIC_METADATA_H
#define GRPC_CORE_LIB_TRANSPORT_STATIC_METADATA_H

#include "src/core/lib/transport/metadata.h"

#define GRPC_STATIC_MDSTR_COUNT 90
extern grpc_mdstr grpc_static_mdstr_table[GRPC_STATIC_MDSTR_COUNT];
/* "0" */
#define GRPC_MDSTR_0 (&grpc_static_mdstr_table[0])
/* "1" */
#define GRPC_MDSTR_1 (&grpc_static_mdstr_table[1])
/* "2" */
#define GRPC_MDSTR_2 (&grpc_static_mdstr_table[2])
/* "200" */
#define GRPC_MDSTR_200 (&grpc_static_mdstr_table[3])
/* "204" */
#define GRPC_MDSTR_204 (&grpc_static_mdstr_table[4])
/* "206" */
#define GRPC_MDSTR_206 (&grpc_static_mdstr_table[5])
/* "304" */
#define GRPC_MDSTR_304 (&grpc_static_mdstr_table[6])
/* "400" */
#define GRPC_MDSTR_400 (&grpc_static_mdstr_table[7])
/* "404" */
#define GRPC_MDSTR_404 (&grpc_static_mdstr_table[8])
/* "500" */
#define GRPC_MDSTR_500 (&grpc_static_mdstr_table[9])
/* "accept" */
#define GRPC_MDSTR_ACCEPT (&grpc_static_mdstr_table[10])
/* "accept-charset" */
#define GRPC_MDSTR_ACCEPT_CHARSET (&grpc_static_mdstr_table[11])
/* "accept-encoding" */
#define GRPC_MDSTR_ACCEPT_ENCODING (&grpc_static_mdstr_table[12])
/* "accept-language" */
#define GRPC_MDSTR_ACCEPT_LANGUAGE (&grpc_static_mdstr_table[13])
/* "accept-ranges" */
#define GRPC_MDSTR_ACCEPT_RANGES (&grpc_static_mdstr_table[14])
/* "access-control-allow-origin" */
#define GRPC_MDSTR_ACCESS_CONTROL_ALLOW_ORIGIN (&grpc_static_mdstr_table[15])
/* "age" */
#define GRPC_MDSTR_AGE (&grpc_static_mdstr_table[16])
/* "allow" */
#define GRPC_MDSTR_ALLOW (&grpc_static_mdstr_table[17])
/* "application/grpc" */
#define GRPC_MDSTR_APPLICATION_SLASH_GRPC (&grpc_static_mdstr_table[18])
/* ":authority" */
#define GRPC_MDSTR_AUTHORITY (&grpc_static_mdstr_table[19])
/* "authorization" */
#define GRPC_MDSTR_AUTHORIZATION (&grpc_static_mdstr_table[20])
/* "cache-control" */
#define GRPC_MDSTR_CACHE_CONTROL (&grpc_static_mdstr_table[21])
/* "census-bin" */
#define GRPC_MDSTR_CENSUS_BIN (&grpc_static_mdstr_table[22])
/* "census-binary-bin" */
#define GRPC_MDSTR_CENSUS_BINARY_BIN (&grpc_static_mdstr_table[23])
/* "content-disposition" */
#define GRPC_MDSTR_CONTENT_DISPOSITION (&grpc_static_mdstr_table[24])
/* "content-encoding" */
#define GRPC_MDSTR_CONTENT_ENCODING (&grpc_static_mdstr_table[25])
/* "content-language" */
#define GRPC_MDSTR_CONTENT_LANGUAGE (&grpc_static_mdstr_table[26])
/* "content-length" */
#define GRPC_MDSTR_CONTENT_LENGTH (&grpc_static_mdstr_table[27])
/* "content-location" */
#define GRPC_MDSTR_CONTENT_LOCATION (&grpc_static_mdstr_table[28])
/* "content-range" */
#define GRPC_MDSTR_CONTENT_RANGE (&grpc_static_mdstr_table[29])
/* "content-type" */
#define GRPC_MDSTR_CONTENT_TYPE (&grpc_static_mdstr_table[30])
/* "cookie" */
#define GRPC_MDSTR_COOKIE (&grpc_static_mdstr_table[31])
/* "date" */
#define GRPC_MDSTR_DATE (&grpc_static_mdstr_table[32])
/* "deflate" */
#define GRPC_MDSTR_DEFLATE (&grpc_static_mdstr_table[33])
/* "deflate,gzip" */
#define GRPC_MDSTR_DEFLATE_COMMA_GZIP (&grpc_static_mdstr_table[34])
/* "" */
#define GRPC_MDSTR_EMPTY (&grpc_static_mdstr_table[35])
/* "etag" */
#define GRPC_MDSTR_ETAG (&grpc_static_mdstr_table[36])
/* "expect" */
#define GRPC_MDSTR_EXPECT (&grpc_static_mdstr_table[37])
/* "expires" */
#define GRPC_MDSTR_EXPIRES (&grpc_static_mdstr_table[38])
/* "from" */
#define GRPC_MDSTR_FROM (&grpc_static_mdstr_table[39])
/* "GET" */
#define GRPC_MDSTR_GET (&grpc_static_mdstr_table[40])
/* "grpc" */
#define GRPC_MDSTR_GRPC (&grpc_static_mdstr_table[41])
/* "grpc-accept-encoding" */
#define GRPC_MDSTR_GRPC_ACCEPT_ENCODING (&grpc_static_mdstr_table[42])
/* "grpc-encoding" */
#define GRPC_MDSTR_GRPC_ENCODING (&grpc_static_mdstr_table[43])
/* "grpc-internal-encoding-request" */
#define GRPC_MDSTR_GRPC_INTERNAL_ENCODING_REQUEST (&grpc_static_mdstr_table[44])
/* "grpc-message" */
#define GRPC_MDSTR_GRPC_MESSAGE (&grpc_static_mdstr_table[45])
/* "grpc-status" */
#define GRPC_MDSTR_GRPC_STATUS (&grpc_static_mdstr_table[46])
/* "grpc-timeout" */
#define GRPC_MDSTR_GRPC_TIMEOUT (&grpc_static_mdstr_table[47])
/* "gzip" */
#define GRPC_MDSTR_GZIP (&grpc_static_mdstr_table[48])
/* "gzip, deflate" */
#define GRPC_MDSTR_GZIP_COMMA_DEFLATE (&grpc_static_mdstr_table[49])
/* "host" */
#define GRPC_MDSTR_HOST (&grpc_static_mdstr_table[50])
/* "http" */
#define GRPC_MDSTR_HTTP (&grpc_static_mdstr_table[51])
/* "https" */
#define GRPC_MDSTR_HTTPS (&grpc_static_mdstr_table[52])
/* "identity" */
#define GRPC_MDSTR_IDENTITY (&grpc_static_mdstr_table[53])
/* "identity,deflate" */
#define GRPC_MDSTR_IDENTITY_COMMA_DEFLATE (&grpc_static_mdstr_table[54])
/* "identity,deflate,gzip" */
#define GRPC_MDSTR_IDENTITY_COMMA_DEFLATE_COMMA_GZIP \
  (&grpc_static_mdstr_table[55])
/* "identity,gzip" */
#define GRPC_MDSTR_IDENTITY_COMMA_GZIP (&grpc_static_mdstr_table[56])
/* "if-match" */
#define GRPC_MDSTR_IF_MATCH (&grpc_static_mdstr_table[57])
/* "if-modified-since" */
#define GRPC_MDSTR_IF_MODIFIED_SINCE (&grpc_static_mdstr_table[58])
/* "if-none-match" */
#define GRPC_MDSTR_IF_NONE_MATCH (&grpc_static_mdstr_table[59])
/* "if-range" */
#define GRPC_MDSTR_IF_RANGE (&grpc_static_mdstr_table[60])
/* "if-unmodified-since" */
#define GRPC_MDSTR_IF_UNMODIFIED_SINCE (&grpc_static_mdstr_table[61])
/* "last-modified" */
#define GRPC_MDSTR_LAST_MODIFIED (&grpc_static_mdstr_table[62])
/* "link" */
#define GRPC_MDSTR_LINK (&grpc_static_mdstr_table[63])
/* "location" */
#define GRPC_MDSTR_LOCATION (&grpc_static_mdstr_table[64])
/* "max-forwards" */
#define GRPC_MDSTR_MAX_FORWARDS (&grpc_static_mdstr_table[65])
/* ":method" */
#define GRPC_MDSTR_METHOD (&grpc_static_mdstr_table[66])
/* ":path" */
#define GRPC_MDSTR_PATH (&grpc_static_mdstr_table[67])
/* "POST" */
#define GRPC_MDSTR_POST (&grpc_static_mdstr_table[68])
/* "proxy-authenticate" */
#define GRPC_MDSTR_PROXY_AUTHENTICATE (&grpc_static_mdstr_table[69])
/* "proxy-authorization" */
#define GRPC_MDSTR_PROXY_AUTHORIZATION (&grpc_static_mdstr_table[70])
/* "PUT" */
#define GRPC_MDSTR_PUT (&grpc_static_mdstr_table[71])
/* "range" */
#define GRPC_MDSTR_RANGE (&grpc_static_mdstr_table[72])
/* "referer" */
#define GRPC_MDSTR_REFERER (&grpc_static_mdstr_table[73])
/* "refresh" */
#define GRPC_MDSTR_REFRESH (&grpc_static_mdstr_table[74])
/* "retry-after" */
#define GRPC_MDSTR_RETRY_AFTER (&grpc_static_mdstr_table[75])
/* ":scheme" */
#define GRPC_MDSTR_SCHEME (&grpc_static_mdstr_table[76])
/* "server" */
#define GRPC_MDSTR_SERVER (&grpc_static_mdstr_table[77])
/* "set-cookie" */
#define GRPC_MDSTR_SET_COOKIE (&grpc_static_mdstr_table[78])
/* "/" */
#define GRPC_MDSTR_SLASH (&grpc_static_mdstr_table[79])
/* "/index.html" */
#define GRPC_MDSTR_SLASH_INDEX_DOT_HTML (&grpc_static_mdstr_table[80])
/* ":status" */
#define GRPC_MDSTR_STATUS (&grpc_static_mdstr_table[81])
/* "strict-transport-security" */
#define GRPC_MDSTR_STRICT_TRANSPORT_SECURITY (&grpc_static_mdstr_table[82])
/* "te" */
#define GRPC_MDSTR_TE (&grpc_static_mdstr_table[83])
/* "trailers" */
#define GRPC_MDSTR_TRAILERS (&grpc_static_mdstr_table[84])
/* "transfer-encoding" */
#define GRPC_MDSTR_TRANSFER_ENCODING (&grpc_static_mdstr_table[85])
/* "user-agent" */
#define GRPC_MDSTR_USER_AGENT (&grpc_static_mdstr_table[86])
/* "vary" */
#define GRPC_MDSTR_VARY (&grpc_static_mdstr_table[87])
/* "via" */
#define GRPC_MDSTR_VIA (&grpc_static_mdstr_table[88])
/* "www-authenticate" */
#define GRPC_MDSTR_WWW_AUTHENTICATE (&grpc_static_mdstr_table[89])

#define GRPC_STATIC_MDELEM_COUNT 79
extern grpc_mdelem grpc_static_mdelem_table[GRPC_STATIC_MDELEM_COUNT];
extern uintptr_t grpc_static_mdelem_user_data[GRPC_STATIC_MDELEM_COUNT];
/* "accept-charset": "" */
#define GRPC_MDELEM_ACCEPT_CHARSET_EMPTY (&grpc_static_mdelem_table[0])
/* "accept": "" */
#define GRPC_MDELEM_ACCEPT_EMPTY (&grpc_static_mdelem_table[1])
/* "accept-encoding": "" */
#define GRPC_MDELEM_ACCEPT_ENCODING_EMPTY (&grpc_static_mdelem_table[2])
/* "accept-encoding": "gzip, deflate" */
#define GRPC_MDELEM_ACCEPT_ENCODING_GZIP_COMMA_DEFLATE \
  (&grpc_static_mdelem_table[3])
/* "accept-language": "" */
#define GRPC_MDELEM_ACCEPT_LANGUAGE_EMPTY (&grpc_static_mdelem_table[4])
/* "accept-ranges": "" */
#define GRPC_MDELEM_ACCEPT_RANGES_EMPTY (&grpc_static_mdelem_table[5])
/* "access-control-allow-origin": "" */
#define GRPC_MDELEM_ACCESS_CONTROL_ALLOW_ORIGIN_EMPTY \
  (&grpc_static_mdelem_table[6])
/* "age": "" */
#define GRPC_MDELEM_AGE_EMPTY (&grpc_static_mdelem_table[7])
/* "allow": "" */
#define GRPC_MDELEM_ALLOW_EMPTY (&grpc_static_mdelem_table[8])
/* ":authority": "" */
#define GRPC_MDELEM_AUTHORITY_EMPTY (&grpc_static_mdelem_table[9])
/* "authorization": "" */
#define GRPC_MDELEM_AUTHORIZATION_EMPTY (&grpc_static_mdelem_table[10])
/* "cache-control": "" */
#define GRPC_MDELEM_CACHE_CONTROL_EMPTY (&grpc_static_mdelem_table[11])
/* "content-disposition": "" */
#define GRPC_MDELEM_CONTENT_DISPOSITION_EMPTY (&grpc_static_mdelem_table[12])
/* "content-encoding": "" */
#define GRPC_MDELEM_CONTENT_ENCODING_EMPTY (&grpc_static_mdelem_table[13])
/* "content-language": "" */
#define GRPC_MDELEM_CONTENT_LANGUAGE_EMPTY (&grpc_static_mdelem_table[14])
/* "content-length": "" */
#define GRPC_MDELEM_CONTENT_LENGTH_EMPTY (&grpc_static_mdelem_table[15])
/* "content-location": "" */
#define GRPC_MDELEM_CONTENT_LOCATION_EMPTY (&grpc_static_mdelem_table[16])
/* "content-range": "" */
#define GRPC_MDELEM_CONTENT_RANGE_EMPTY (&grpc_static_mdelem_table[17])
/* "content-type": "application/grpc" */
#define GRPC_MDELEM_CONTENT_TYPE_APPLICATION_SLASH_GRPC \
  (&grpc_static_mdelem_table[18])
/* "content-type": "" */
#define GRPC_MDELEM_CONTENT_TYPE_EMPTY (&grpc_static_mdelem_table[19])
/* "cookie": "" */
#define GRPC_MDELEM_COOKIE_EMPTY (&grpc_static_mdelem_table[20])
/* "date": "" */
#define GRPC_MDELEM_DATE_EMPTY (&grpc_static_mdelem_table[21])
/* "etag": "" */
#define GRPC_MDELEM_ETAG_EMPTY (&grpc_static_mdelem_table[22])
/* "expect": "" */
#define GRPC_MDELEM_EXPECT_EMPTY (&grpc_static_mdelem_table[23])
/* "expires": "" */
#define GRPC_MDELEM_EXPIRES_EMPTY (&grpc_static_mdelem_table[24])
/* "from": "" */
#define GRPC_MDELEM_FROM_EMPTY (&grpc_static_mdelem_table[25])
/* "grpc-accept-encoding": "deflate" */
#define GRPC_MDELEM_GRPC_ACCEPT_ENCODING_DEFLATE (&grpc_static_mdelem_table[26])
/* "grpc-accept-encoding": "deflate,gzip" */
#define GRPC_MDELEM_GRPC_ACCEPT_ENCODING_DEFLATE_COMMA_GZIP \
  (&grpc_static_mdelem_table[27])
/* "grpc-accept-encoding": "gzip" */
#define GRPC_MDELEM_GRPC_ACCEPT_ENCODING_GZIP (&grpc_static_mdelem_table[28])
/* "grpc-accept-encoding": "identity" */
#define GRPC_MDELEM_GRPC_ACCEPT_ENCODING_IDENTITY \
  (&grpc_static_mdelem_table[29])
/* "grpc-accept-encoding": "identity,deflate" */
#define GRPC_MDELEM_GRPC_ACCEPT_ENCODING_IDENTITY_COMMA_DEFLATE \
  (&grpc_static_mdelem_table[30])
/* "grpc-accept-encoding": "identity,deflate,gzip" */
#define GRPC_MDELEM_GRPC_ACCEPT_ENCODING_IDENTITY_COMMA_DEFLATE_COMMA_GZIP \
  (&grpc_static_mdelem_table[31])
/* "grpc-accept-encoding": "identity,gzip" */
#define GRPC_MDELEM_GRPC_ACCEPT_ENCODING_IDENTITY_COMMA_GZIP \
  (&grpc_static_mdelem_table[32])
/* "grpc-encoding": "deflate" */
#define GRPC_MDELEM_GRPC_ENCODING_DEFLATE (&grpc_static_mdelem_table[33])
/* "grpc-encoding": "gzip" */
#define GRPC_MDELEM_GRPC_ENCODING_GZIP (&grpc_static_mdelem_table[34])
/* "grpc-encoding": "identity" */
#define GRPC_MDELEM_GRPC_ENCODING_IDENTITY (&grpc_static_mdelem_table[35])
/* "grpc-status": "0" */
#define GRPC_MDELEM_GRPC_STATUS_0 (&grpc_static_mdelem_table[36])
/* "grpc-status": "1" */
#define GRPC_MDELEM_GRPC_STATUS_1 (&grpc_static_mdelem_table[37])
/* "grpc-status": "2" */
#define GRPC_MDELEM_GRPC_STATUS_2 (&grpc_static_mdelem_table[38])
/* "host": "" */
#define GRPC_MDELEM_HOST_EMPTY (&grpc_static_mdelem_table[39])
/* "if-match": "" */
#define GRPC_MDELEM_IF_MATCH_EMPTY (&grpc_static_mdelem_table[40])
/* "if-modified-since": "" */
#define GRPC_MDELEM_IF_MODIFIED_SINCE_EMPTY (&grpc_static_mdelem_table[41])
/* "if-none-match": "" */
#define GRPC_MDELEM_IF_NONE_MATCH_EMPTY (&grpc_static_mdelem_table[42])
/* "if-range": "" */
#define GRPC_MDELEM_IF_RANGE_EMPTY (&grpc_static_mdelem_table[43])
/* "if-unmodified-since": "" */
#define GRPC_MDELEM_IF_UNMODIFIED_SINCE_EMPTY (&grpc_static_mdelem_table[44])
/* "last-modified": "" */
#define GRPC_MDELEM_LAST_MODIFIED_EMPTY (&grpc_static_mdelem_table[45])
/* "link": "" */
#define GRPC_MDELEM_LINK_EMPTY (&grpc_static_mdelem_table[46])
/* "location": "" */
#define GRPC_MDELEM_LOCATION_EMPTY (&grpc_static_mdelem_table[47])
/* "max-forwards": "" */
#define GRPC_MDELEM_MAX_FORWARDS_EMPTY (&grpc_static_mdelem_table[48])
/* ":method": "GET" */
#define GRPC_MDELEM_METHOD_GET (&grpc_static_mdelem_table[49])
/* ":method": "POST" */
#define GRPC_MDELEM_METHOD_POST (&grpc_static_mdelem_table[50])
/* ":method": "PUT" */
#define GRPC_MDELEM_METHOD_PUT (&grpc_static_mdelem_table[51])
/* ":path": "/" */
#define GRPC_MDELEM_PATH_SLASH (&grpc_static_mdelem_table[52])
/* ":path": "/index.html" */
#define GRPC_MDELEM_PATH_SLASH_INDEX_DOT_HTML (&grpc_static_mdelem_table[53])
/* "proxy-authenticate": "" */
#define GRPC_MDELEM_PROXY_AUTHENTICATE_EMPTY (&grpc_static_mdelem_table[54])
/* "proxy-authorization": "" */
#define GRPC_MDELEM_PROXY_AUTHORIZATION_EMPTY (&grpc_static_mdelem_table[55])
/* "range": "" */
#define GRPC_MDELEM_RANGE_EMPTY (&grpc_static_mdelem_table[56])
/* "referer": "" */
#define GRPC_MDELEM_REFERER_EMPTY (&grpc_static_mdelem_table[57])
/* "refresh": "" */
#define GRPC_MDELEM_REFRESH_EMPTY (&grpc_static_mdelem_table[58])
/* "retry-after": "" */
#define GRPC_MDELEM_RETRY_AFTER_EMPTY (&grpc_static_mdelem_table[59])
/* ":scheme": "grpc" */
#define GRPC_MDELEM_SCHEME_GRPC (&grpc_static_mdelem_table[60])
/* ":scheme": "http" */
#define GRPC_MDELEM_SCHEME_HTTP (&grpc_static_mdelem_table[61])
/* ":scheme": "https" */
#define GRPC_MDELEM_SCHEME_HTTPS (&grpc_static_mdelem_table[62])
/* "server": "" */
#define GRPC_MDELEM_SERVER_EMPTY (&grpc_static_mdelem_table[63])
/* "set-cookie": "" */
#define GRPC_MDELEM_SET_COOKIE_EMPTY (&grpc_static_mdelem_table[64])
/* ":status": "200" */
#define GRPC_MDELEM_STATUS_200 (&grpc_static_mdelem_table[65])
/* ":status": "204" */
#define GRPC_MDELEM_STATUS_204 (&grpc_static_mdelem_table[66])
/* ":status": "206" */
#define GRPC_MDELEM_STATUS_206 (&grpc_static_mdelem_table[67])
/* ":status": "304" */
#define GRPC_MDELEM_STATUS_304 (&grpc_static_mdelem_table[68])
/* ":status": "400" */
#define GRPC_MDELEM_STATUS_400 (&grpc_static_mdelem_table[69])
/* ":status": "404" */
#define GRPC_MDELEM_STATUS_404 (&grpc_static_mdelem_table[70])
/* ":status": "500" */
#define GRPC_MDELEM_STATUS_500 (&grpc_static_mdelem_table[71])
/* "strict-transport-security": "" */
#define GRPC_MDELEM_STRICT_TRANSPORT_SECURITY_EMPTY \
  (&grpc_static_mdelem_table[72])
/* "te": "trailers" */
#define GRPC_MDELEM_TE_TRAILERS (&grpc_static_mdelem_table[73])
/* "transfer-encoding": "" */
#define GRPC_MDELEM_TRANSFER_ENCODING_EMPTY (&grpc_static_mdelem_table[74])
/* "user-agent": "" */
#define GRPC_MDELEM_USER_AGENT_EMPTY (&grpc_static_mdelem_table[75])
/* "vary": "" */
#define GRPC_MDELEM_VARY_EMPTY (&grpc_static_mdelem_table[76])
/* "via": "" */
#define GRPC_MDELEM_VIA_EMPTY (&grpc_static_mdelem_table[77])
/* "www-authenticate": "" */
#define GRPC_MDELEM_WWW_AUTHENTICATE_EMPTY (&grpc_static_mdelem_table[78])

extern const uint8_t
    grpc_static_metadata_elem_indices[GRPC_STATIC_MDELEM_COUNT * 2];
extern const char *const grpc_static_metadata_strings[GRPC_STATIC_MDSTR_COUNT];
extern const uint8_t grpc_static_accept_encoding_metadata[8];
#define GRPC_MDELEM_ACCEPT_ENCODING_FOR_ALGORITHMS(algs) \
  (&grpc_static_mdelem_table[grpc_static_accept_encoding_metadata[(algs)]])
#endif /* GRPC_CORE_LIB_TRANSPORT_STATIC_METADATA_H */<|MERGE_RESOLUTION|>--- conflicted
+++ resolved
@@ -1,9 +1,5 @@
 /*
-<<<<<<< HEAD
- * Copyright 2015-2016, Google Inc.
-=======
  * Copyright 2015, Google Inc.
->>>>>>> 41dac846
  * All rights reserved.
  *
  * Redistribution and use in source and binary forms, with or without
