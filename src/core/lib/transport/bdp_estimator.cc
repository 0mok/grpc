/*
 *
 * Copyright 2016 gRPC authors.
 *
 * Licensed under the Apache License, Version 2.0 (the "License");
 * you may not use this file except in compliance with the License.
 * You may obtain a copy of the License at
 *
 *     http://www.apache.org/licenses/LICENSE-2.0
 *
 * Unless required by applicable law or agreed to in writing, software
 * distributed under the License is distributed on an "AS IS" BASIS,
 * WITHOUT WARRANTIES OR CONDITIONS OF ANY KIND, either express or implied.
 * See the License for the specific language governing permissions and
 * limitations under the License.
 *
 */

#include "src/core/lib/transport/bdp_estimator.h"

#include <inttypes.h>
#include <stdlib.h>

#include <grpc/support/useful.h>

grpc_core::TraceFlag grpc_bdp_estimator_trace(false, "bdp_estimator");

namespace grpc_core {

BdpEstimator::BdpEstimator(const char* name)
    : ping_state_(PingState::UNSCHEDULED),
      accumulator_(0),
      estimate_(65536),
      ping_start_time_(gpr_time_0(GPR_CLOCK_MONOTONIC)),
      inter_ping_delay_(100.0),  // start at 100ms
      stable_estimate_count_(0),
      bw_est_(0),
      name_(name) {}

grpc_millis BdpEstimator::CompletePing(grpc_exec_ctx* exec_ctx) {
  gpr_timespec now = gpr_now(GPR_CLOCK_MONOTONIC);
  gpr_timespec dt_ts = gpr_time_sub(now, ping_start_time_);
  double dt = (double)dt_ts.tv_sec + 1e-9 * (double)dt_ts.tv_nsec;
  double bw = dt > 0 ? ((double)accumulator_ / dt) : 0;
  int start_inter_ping_delay = inter_ping_delay_;
<<<<<<< HEAD
  if (grpc_bdp_estimator_trace.enabled()) {
    gpr_log(GPR_DEBUG, "bdp[%s]:complete acc=%" PRId64 " est=%" PRId64
                       " dt=%lf bw=%lfMbs bw_est=%lfMbs",
=======
  if (GRPC_TRACER_ON(grpc_bdp_estimator_trace)) {
    gpr_log(GPR_DEBUG,
            "bdp[%s]:complete acc=%" PRId64 " est=%" PRId64
            " dt=%lf bw=%lfMbs bw_est=%lfMbs",
>>>>>>> 67520b0f
            name_, accumulator_, estimate_, dt, bw / 125000.0,
            bw_est_ / 125000.0);
  }
  GPR_ASSERT(ping_state_ == PingState::STARTED);
  if (accumulator_ > 2 * estimate_ / 3 && bw > bw_est_) {
    estimate_ = GPR_MAX(accumulator_, estimate_ * 2);
    bw_est_ = bw;
    if (grpc_bdp_estimator_trace.enabled()) {
      gpr_log(GPR_DEBUG, "bdp[%s]: estimate increased to %" PRId64, name_,
              estimate_);
    }
    inter_ping_delay_ /= 2;  // if the ping estimate changes,
                             // exponentially get faster at probing
  } else if (inter_ping_delay_ < 10000) {
    stable_estimate_count_++;
    if (stable_estimate_count_ >= 2) {
      inter_ping_delay_ +=
          100 +
          (int)(rand() * 100.0 / RAND_MAX);  // if the ping estimate is steady,
                                             // slowly ramp down the probe time
    }
  }
  if (start_inter_ping_delay != inter_ping_delay_) {
    stable_estimate_count_ = 0;
    if (grpc_bdp_estimator_trace.enabled()) {
      gpr_log(GPR_DEBUG, "bdp[%s]:update_inter_time to %dms", name_,
              inter_ping_delay_);
    }
  }
  ping_state_ = PingState::UNSCHEDULED;
  accumulator_ = 0;
  return grpc_exec_ctx_now(exec_ctx) + inter_ping_delay_;
}

}  // namespace grpc_core<|MERGE_RESOLUTION|>--- conflicted
+++ resolved
@@ -43,16 +43,10 @@
   double dt = (double)dt_ts.tv_sec + 1e-9 * (double)dt_ts.tv_nsec;
   double bw = dt > 0 ? ((double)accumulator_ / dt) : 0;
   int start_inter_ping_delay = inter_ping_delay_;
-<<<<<<< HEAD
   if (grpc_bdp_estimator_trace.enabled()) {
-    gpr_log(GPR_DEBUG, "bdp[%s]:complete acc=%" PRId64 " est=%" PRId64
-                       " dt=%lf bw=%lfMbs bw_est=%lfMbs",
-=======
-  if (GRPC_TRACER_ON(grpc_bdp_estimator_trace)) {
     gpr_log(GPR_DEBUG,
             "bdp[%s]:complete acc=%" PRId64 " est=%" PRId64
             " dt=%lf bw=%lfMbs bw_est=%lfMbs",
->>>>>>> 67520b0f
             name_, accumulator_, estimate_, dt, bw / 125000.0,
             bw_est_ / 125000.0);
   }
