/*
 *
 * Copyright 2015, Google Inc.
 * All rights reserved.
 *
 * Redistribution and use in source and binary forms, with or without
 * modification, are permitted provided that the following conditions are
 * met:
 *
 *     * Redistributions of source code must retain the above copyright
 * notice, this list of conditions and the following disclaimer.
 *     * Redistributions in binary form must reproduce the above
 * copyright notice, this list of conditions and the following disclaimer
 * in the documentation and/or other materials provided with the
 * distribution.
 *     * Neither the name of Google Inc. nor the names of its
 * contributors may be used to endorse or promote products derived from
 * this software without specific prior written permission.
 *
 * THIS SOFTWARE IS PROVIDED BY THE COPYRIGHT HOLDERS AND CONTRIBUTORS
 * "AS IS" AND ANY EXPRESS OR IMPLIED WARRANTIES, INCLUDING, BUT NOT
 * LIMITED TO, THE IMPLIED WARRANTIES OF MERCHANTABILITY AND FITNESS FOR
 * A PARTICULAR PURPOSE ARE DISCLAIMED. IN NO EVENT SHALL THE COPYRIGHT
 * OWNER OR CONTRIBUTORS BE LIABLE FOR ANY DIRECT, INDIRECT, INCIDENTAL,
 * SPECIAL, EXEMPLARY, OR CONSEQUENTIAL DAMAGES (INCLUDING, BUT NOT
 * LIMITED TO, PROCUREMENT OF SUBSTITUTE GOODS OR SERVICES; LOSS OF USE,
 * DATA, OR PROFITS; OR BUSINESS INTERRUPTION) HOWEVER CAUSED AND ON ANY
 * THEORY OF LIABILITY, WHETHER IN CONTRACT, STRICT LIABILITY, OR TORT
 * (INCLUDING NEGLIGENCE OR OTHERWISE) ARISING IN ANY WAY OUT OF THE USE
 * OF THIS SOFTWARE, EVEN IF ADVISED OF THE POSSIBILITY OF SUCH DAMAGE.
 *
 */

#include "src/core/lib/channel/channel_stack.h"
#include <grpc/support/log.h>

#include <stdlib.h>
#include <string.h>

int grpc_trace_channel = 0;

/* Memory layouts.

   Channel stack is laid out as: {
     grpc_channel_stack stk;
     padding to GPR_MAX_ALIGNMENT
     grpc_channel_element[stk.count];
     per-filter memory, aligned to GPR_MAX_ALIGNMENT
   }

   Call stack is laid out as: {
     grpc_call_stack stk;
     padding to GPR_MAX_ALIGNMENT
     grpc_call_element[stk.count];
     per-filter memory, aligned to GPR_MAX_ALIGNMENT
   } */

/* Given a size, round up to the next multiple of sizeof(void*) */
#define ROUND_UP_TO_ALIGNMENT_SIZE(x) \
  (((x) + GPR_MAX_ALIGNMENT - 1u) & ~(GPR_MAX_ALIGNMENT - 1u))

size_t grpc_channel_stack_size(const grpc_channel_filter **filters,
                               size_t filter_count) {
  /* always need the header, and size for the channel elements */
  size_t size =
      ROUND_UP_TO_ALIGNMENT_SIZE(sizeof(grpc_channel_stack)) +
      ROUND_UP_TO_ALIGNMENT_SIZE(filter_count * sizeof(grpc_channel_element));
  size_t i;

  GPR_ASSERT((GPR_MAX_ALIGNMENT & (GPR_MAX_ALIGNMENT - 1)) == 0 &&
             "GPR_MAX_ALIGNMENT must be a power of two");

  /* add the size for each filter */
  for (i = 0; i < filter_count; i++) {
    size += ROUND_UP_TO_ALIGNMENT_SIZE(filters[i]->sizeof_channel_data);
  }

  return size;
}

#define CHANNEL_ELEMS_FROM_STACK(stk)                                   \
  ((grpc_channel_element *)((char *)(stk) + ROUND_UP_TO_ALIGNMENT_SIZE( \
                                                sizeof(grpc_channel_stack))))

#define CALL_ELEMS_FROM_STACK(stk)       \
  ((grpc_call_element *)((char *)(stk) + \
                         ROUND_UP_TO_ALIGNMENT_SIZE(sizeof(grpc_call_stack))))

grpc_channel_element *grpc_channel_stack_element(
    grpc_channel_stack *channel_stack, size_t index) {
  return CHANNEL_ELEMS_FROM_STACK(channel_stack) + index;
}

grpc_channel_element *grpc_channel_stack_last_element(
    grpc_channel_stack *channel_stack) {
  return grpc_channel_stack_element(channel_stack, channel_stack->count - 1);
}

grpc_call_element *grpc_call_stack_element(grpc_call_stack *call_stack,
                                           size_t index) {
  return CALL_ELEMS_FROM_STACK(call_stack) + index;
}

void grpc_channel_stack_init(grpc_exec_ctx *exec_ctx, int initial_refs,
                             grpc_iomgr_cb_func destroy, void *destroy_arg,
                             const grpc_channel_filter **filters,
                             size_t filter_count,
                             const grpc_channel_args *channel_args,
                             grpc_transport *optional_transport,
                             const char *name, grpc_channel_stack *stack) {
  size_t call_size =
      ROUND_UP_TO_ALIGNMENT_SIZE(sizeof(grpc_call_stack)) +
      ROUND_UP_TO_ALIGNMENT_SIZE(filter_count * sizeof(grpc_call_element));
  grpc_channel_element *elems;
  grpc_channel_element_args args;
  char *user_data;
  size_t i;

  stack->count = filter_count;
  GRPC_STREAM_REF_INIT(&stack->refcount, initial_refs, destroy, destroy_arg,
                       name);
  elems = CHANNEL_ELEMS_FROM_STACK(stack);
  user_data =
      ((char *)elems) +
      ROUND_UP_TO_ALIGNMENT_SIZE(filter_count * sizeof(grpc_channel_element));

  /* init per-filter data */
  for (i = 0; i < filter_count; i++) {
    args.channel_stack = stack;
    args.channel_args = channel_args;
    args.optional_transport = optional_transport;
    args.is_first = i == 0;
    args.is_last = i == (filter_count - 1);
    elems[i].filter = filters[i];
    elems[i].channel_data = user_data;
    elems[i].filter->init_channel_elem(exec_ctx, &elems[i], &args);
    user_data += ROUND_UP_TO_ALIGNMENT_SIZE(filters[i]->sizeof_channel_data);
    call_size += ROUND_UP_TO_ALIGNMENT_SIZE(filters[i]->sizeof_call_data);
  }

  GPR_ASSERT(user_data > (char *)stack);
  GPR_ASSERT((uintptr_t)(user_data - (char *)stack) ==
             grpc_channel_stack_size(filters, filter_count));

  stack->call_stack_size = call_size;
}

void grpc_channel_stack_destroy(grpc_exec_ctx *exec_ctx,
                                grpc_channel_stack *stack) {
  grpc_channel_element *channel_elems = CHANNEL_ELEMS_FROM_STACK(stack);
  size_t count = stack->count;
  size_t i;

  /* destroy per-filter data */
  for (i = 0; i < count; i++) {
    channel_elems[i].filter->destroy_channel_elem(exec_ctx, &channel_elems[i]);
  }
}

grpc_error *grpc_call_stack_init(grpc_exec_ctx *exec_ctx,
                                 grpc_channel_stack *channel_stack,
                                 int initial_refs, grpc_iomgr_cb_func destroy,
                                 void *destroy_arg,
                                 grpc_call_context_element *context,
                                 const void *transport_server_data,
                                 grpc_call_stack *call_stack) {
  grpc_channel_element *channel_elems = CHANNEL_ELEMS_FROM_STACK(channel_stack);
  grpc_call_element_args args;
  size_t count = channel_stack->count;
  grpc_call_element *call_elems;
  char *user_data;
  size_t i;

  call_stack->count = count;
  GRPC_STREAM_REF_INIT(&call_stack->refcount, initial_refs, destroy,
                       destroy_arg, "CALL_STACK");
  call_elems = CALL_ELEMS_FROM_STACK(call_stack);
  user_data = ((char *)call_elems) +
              ROUND_UP_TO_ALIGNMENT_SIZE(count * sizeof(grpc_call_element));

  /* init per-filter data */
  grpc_error *first_error = GRPC_ERROR_NONE;
  for (i = 0; i < count; i++) {
    args.call_stack = call_stack;
    args.server_transport_data = transport_server_data;
    args.context = context;
    call_elems[i].filter = channel_elems[i].filter;
    call_elems[i].channel_data = channel_elems[i].channel_data;
    call_elems[i].call_data = user_data;
    grpc_error *error =
        call_elems[i].filter->init_call_elem(exec_ctx, &call_elems[i], &args);
    if (error != GRPC_ERROR_NONE) {
      if (first_error == GRPC_ERROR_NONE) {
        first_error = error;
      } else {
        GRPC_ERROR_UNREF(error);
      }
    }
    user_data +=
        ROUND_UP_TO_ALIGNMENT_SIZE(call_elems[i].filter->sizeof_call_data);
  }
  return first_error;
}

void grpc_call_stack_set_pollset_or_pollset_set(grpc_exec_ctx *exec_ctx,
                                                grpc_call_stack *call_stack,
                                                grpc_polling_entity *pollent) {
  size_t count = call_stack->count;
  grpc_call_element *call_elems;
  char *user_data;
  size_t i;

  call_elems = CALL_ELEMS_FROM_STACK(call_stack);
  user_data = ((char *)call_elems) +
              ROUND_UP_TO_ALIGNMENT_SIZE(count * sizeof(grpc_call_element));

  /* init per-filter data */
  for (i = 0; i < count; i++) {
    call_elems[i].filter->set_pollset_or_pollset_set(exec_ctx, &call_elems[i],
                                                     pollent);
    user_data +=
        ROUND_UP_TO_ALIGNMENT_SIZE(call_elems[i].filter->sizeof_call_data);
  }
}

void grpc_call_stack_ignore_set_pollset_or_pollset_set(
    grpc_exec_ctx *exec_ctx, grpc_call_element *elem,
    grpc_polling_entity *pollent) {}

void grpc_call_stack_destroy(grpc_exec_ctx *exec_ctx, grpc_call_stack *stack,
                             const grpc_call_final_info *final_info,
                             void *and_free_memory) {
  grpc_call_element *elems = CALL_ELEMS_FROM_STACK(stack);
  size_t count = stack->count;
  size_t i;

  /* destroy per-filter data */
  for (i = 0; i < count; i++) {
    elems[i].filter->destroy_call_elem(exec_ctx, &elems[i], final_info,
                                       i == count - 1 ? and_free_memory : NULL);
  }
}

void grpc_call_next_op(grpc_exec_ctx *exec_ctx, grpc_call_element *elem,
                       grpc_transport_stream_op *op) {
  grpc_call_element *next_elem = elem + 1;
  next_elem->filter->start_transport_stream_op(exec_ctx, next_elem, op);
}

char *grpc_call_next_get_peer(grpc_exec_ctx *exec_ctx,
                              grpc_call_element *elem) {
  grpc_call_element *next_elem = elem + 1;
  return next_elem->filter->get_peer(exec_ctx, next_elem);
}

void grpc_channel_next_op(grpc_exec_ctx *exec_ctx, grpc_channel_element *elem,
                          grpc_transport_op *op) {
  grpc_channel_element *next_elem = elem + 1;
  next_elem->filter->start_transport_op(exec_ctx, next_elem, op);
}

grpc_channel_stack *grpc_channel_stack_from_top_element(
    grpc_channel_element *elem) {
  return (grpc_channel_stack *)((char *)(elem)-ROUND_UP_TO_ALIGNMENT_SIZE(
      sizeof(grpc_channel_stack)));
}

grpc_call_stack *grpc_call_stack_from_top_element(grpc_call_element *elem) {
  return (grpc_call_stack *)((char *)(elem)-ROUND_UP_TO_ALIGNMENT_SIZE(
      sizeof(grpc_call_stack)));
}

void grpc_call_element_send_cancel(grpc_exec_ctx *exec_ctx,
<<<<<<< HEAD
                                   grpc_call_element *elem) {
  grpc_transport_stream_op *op = gpr_malloc(sizeof(*op));
  memset(op, 0, sizeof(*op));
  op->cancel_error = GRPC_ERROR_CANCELLED;
  op->on_complete = grpc_closure_create(destroy_op, op);
  elem->filter->start_transport_stream_op(exec_ctx, elem, op);
=======
                                   grpc_call_element *cur_elem) {
  grpc_transport_stream_op op;
  memset(&op, 0, sizeof(op));
  op.cancel_error = GRPC_ERROR_CANCELLED;
  grpc_call_next_op(exec_ctx, cur_elem, &op);
>>>>>>> 6e51f992
}

void grpc_call_element_send_cancel_with_message(grpc_exec_ctx *exec_ctx,
                                                grpc_call_element *elem,
                                                grpc_status_code status,
                                                gpr_slice *optional_message) {
  grpc_transport_stream_op op;
  memset(&op, 0, sizeof(op));
  grpc_transport_stream_op_add_cancellation_with_message(&op, status,
                                                         optional_message);
<<<<<<< HEAD
  elem->filter->start_transport_stream_op(exec_ctx, elem, op);
}

void grpc_call_element_send_close_with_message(grpc_exec_ctx *exec_ctx,
                                               grpc_call_element *elem,
                                               grpc_status_code status,
                                               gpr_slice *optional_message) {
  grpc_transport_stream_op *op = gpr_malloc(sizeof(*op));
  memset(op, 0, sizeof(*op));
  op->on_complete = grpc_closure_create(destroy_op, op);
  grpc_transport_stream_op_add_close(op, status, optional_message);
  elem->filter->start_transport_stream_op(exec_ctx, elem, op);
=======
  grpc_call_next_op(exec_ctx, cur_elem, &op);
>>>>>>> 6e51f992
}<|MERGE_RESOLUTION|>--- conflicted
+++ resolved
@@ -271,20 +271,11 @@
 }
 
 void grpc_call_element_send_cancel(grpc_exec_ctx *exec_ctx,
-<<<<<<< HEAD
                                    grpc_call_element *elem) {
-  grpc_transport_stream_op *op = gpr_malloc(sizeof(*op));
-  memset(op, 0, sizeof(*op));
-  op->cancel_error = GRPC_ERROR_CANCELLED;
-  op->on_complete = grpc_closure_create(destroy_op, op);
-  elem->filter->start_transport_stream_op(exec_ctx, elem, op);
-=======
-                                   grpc_call_element *cur_elem) {
   grpc_transport_stream_op op;
   memset(&op, 0, sizeof(op));
   op.cancel_error = GRPC_ERROR_CANCELLED;
-  grpc_call_next_op(exec_ctx, cur_elem, &op);
->>>>>>> 6e51f992
+  elem->filter->start_transport_stream_op(exec_ctx, elem, op);
 }
 
 void grpc_call_element_send_cancel_with_message(grpc_exec_ctx *exec_ctx,
@@ -295,7 +286,6 @@
   memset(&op, 0, sizeof(op));
   grpc_transport_stream_op_add_cancellation_with_message(&op, status,
                                                          optional_message);
-<<<<<<< HEAD
   elem->filter->start_transport_stream_op(exec_ctx, elem, op);
 }
 
@@ -303,12 +293,8 @@
                                                grpc_call_element *elem,
                                                grpc_status_code status,
                                                gpr_slice *optional_message) {
-  grpc_transport_stream_op *op = gpr_malloc(sizeof(*op));
-  memset(op, 0, sizeof(*op));
-  op->on_complete = grpc_closure_create(destroy_op, op);
-  grpc_transport_stream_op_add_close(op, status, optional_message);
-  elem->filter->start_transport_stream_op(exec_ctx, elem, op);
-=======
-  grpc_call_next_op(exec_ctx, cur_elem, &op);
->>>>>>> 6e51f992
+  grpc_transport_stream_op op;
+  memset(&op, 0, sizeof(op));
+  grpc_transport_stream_op_add_close(&op, status, optional_message);
+  elem->filter->start_transport_stream_op(exec_ctx, elem, &op);
 }