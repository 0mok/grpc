/*
 *
 * Copyright 2016, Google Inc.
 * All rights reserved.
 *
 * Redistribution and use in source and binary forms, with or without
 * modification, are permitted provided that the following conditions are
 * met:
 *
 *     * Redistributions of source code must retain the above copyright
 * notice, this list of conditions and the following disclaimer.
 *     * Redistributions in binary form must reproduce the above
 * copyright notice, this list of conditions and the following disclaimer
 * in the documentation and/or other materials provided with the
 * distribution.
 *     * Neither the name of Google Inc. nor the names of its
 * contributors may be used to endorse or promote products derived from
 * this software without specific prior written permission.
 *
 * THIS SOFTWARE IS PROVIDED BY THE COPYRIGHT HOLDERS AND CONTRIBUTORS
 * "AS IS" AND ANY EXPRESS OR IMPLIED WARRANTIES, INCLUDING, BUT NOT
 * LIMITED TO, THE IMPLIED WARRANTIES OF MERCHANTABILITY AND FITNESS FOR
 * A PARTICULAR PURPOSE ARE DISCLAIMED. IN NO EVENT SHALL THE COPYRIGHT
 * OWNER OR CONTRIBUTORS BE LIABLE FOR ANY DIRECT, INDIRECT, INCIDENTAL,
 * SPECIAL, EXEMPLARY, OR CONSEQUENTIAL DAMAGES (INCLUDING, BUT NOT
 * LIMITED TO, PROCUREMENT OF SUBSTITUTE GOODS OR SERVICES; LOSS OF USE,
 * DATA, OR PROFITS; OR BUSINESS INTERRUPTION) HOWEVER CAUSED AND ON ANY
 * THEORY OF LIABILITY, WHETHER IN CONTRACT, STRICT LIABILITY, OR TORT
 * (INCLUDING NEGLIGENCE OR OTHERWISE) ARISING IN ANY WAY OUT OF THE USE
 * OF THIS SOFTWARE, EVEN IF ADVISED OF THE POSSIBILITY OF SUCH DAMAGE.
 *
 */

#include <string.h>

#include <grpc/support/alloc.h>
#include <grpc/support/log.h>

#include "src/core/lib/channel/channel_args.h"
#include "src/core/lib/channel/handshaker.h"
#include "src/core/lib/iomgr/timer.h"

//
// grpc_handshaker
//

void grpc_handshaker_init(const grpc_handshaker_vtable* vtable,
                          grpc_handshaker* handshaker) {
  handshaker->vtable = vtable;
}

static void grpc_handshaker_destroy(grpc_exec_ctx* exec_ctx,
                                    grpc_handshaker* handshaker) {
  handshaker->vtable->destroy(exec_ctx, handshaker);
}

static void grpc_handshaker_shutdown(grpc_exec_ctx* exec_ctx,
                                     grpc_handshaker* handshaker) {
  handshaker->vtable->shutdown(exec_ctx, handshaker);
}

static void grpc_handshaker_do_handshake(grpc_exec_ctx* exec_ctx,
                                         grpc_handshaker* handshaker,
                                         grpc_tcp_server_acceptor* acceptor,
                                         grpc_closure* on_handshake_done,
                                         grpc_handshaker_args* args) {
  handshaker->vtable->do_handshake(exec_ctx, handshaker, acceptor,
                                   on_handshake_done, args);
}

//
// grpc_handshake_manager
//

struct grpc_handshake_manager {
  gpr_mu mu;
  gpr_refcount refs;
  // An array of handshakers added via grpc_handshake_manager_add().
  size_t count;
  grpc_handshaker** handshakers;
  // The index of the handshaker to invoke next and closure to invoke it.
  size_t index;
  grpc_closure call_next_handshaker;
  // The acceptor to call the handshakers with.
  grpc_tcp_server_acceptor* acceptor;
  // Deadline timer across all handshakers.
  grpc_timer deadline_timer;
  // The final callback and user_data to invoke after the last handshaker.
  grpc_closure on_handshake_done;
  void* user_data;
};

grpc_handshake_manager* grpc_handshake_manager_create() {
  grpc_handshake_manager* mgr = gpr_malloc(sizeof(grpc_handshake_manager));
  memset(mgr, 0, sizeof(*mgr));
  gpr_mu_init(&mgr->mu);
  gpr_ref_init(&mgr->refs, 1);
  return mgr;
}

static bool is_power_of_2(size_t n) { return (n & (n - 1)) == 0; }

void grpc_handshake_manager_add(grpc_handshake_manager* mgr,
                                grpc_handshaker* handshaker) {
  gpr_mu_lock(&mgr->mu);
  // To avoid allocating memory for each handshaker we add, we double
  // the number of elements every time we need more.
  size_t realloc_count = 0;
  if (mgr->count == 0) {
    realloc_count = 2;
  } else if (mgr->count >= 2 && is_power_of_2(mgr->count)) {
    realloc_count = mgr->count * 2;
  }
  if (realloc_count > 0) {
    mgr->handshakers =
        gpr_realloc(mgr->handshakers, realloc_count * sizeof(grpc_handshaker*));
  }
  mgr->handshakers[mgr->count++] = handshaker;
  gpr_mu_unlock(&mgr->mu);
}

static void grpc_handshake_manager_unref(grpc_exec_ctx* exec_ctx,
                                         grpc_handshake_manager* mgr) {
  if (gpr_unref(&mgr->refs)) {
    for (size_t i = 0; i < mgr->count; ++i) {
      grpc_handshaker_destroy(exec_ctx, mgr->handshakers[i]);
    }
    gpr_free(mgr->handshakers);
    gpr_mu_destroy(&mgr->mu);
    gpr_free(mgr);
  }
}

void grpc_handshake_manager_destroy(grpc_exec_ctx* exec_ctx,
                                    grpc_handshake_manager* mgr) {
  grpc_handshake_manager_unref(exec_ctx, mgr);
}

void grpc_handshake_manager_shutdown(grpc_exec_ctx* exec_ctx,
                                     grpc_handshake_manager* mgr) {
  gpr_mu_lock(&mgr->mu);
  for (size_t i = 0; i < mgr->count; ++i) {
    grpc_handshaker_shutdown(exec_ctx, mgr->handshakers[i]);
  }
  gpr_mu_unlock(&mgr->mu);
}

static void call_next_handshaker(grpc_exec_ctx* exec_ctx, void* arg,
                                 grpc_error* error);

// Helper function to call either the next handshaker or the
// on_handshake_done callback.
static void call_next_handshaker_locked(
    grpc_exec_ctx* exec_ctx, grpc_handshake_manager* mgr,
    grpc_handshaker_args* args, grpc_error* error) {
  GPR_ASSERT(mgr->index <= mgr->count);
  // If we got an error, skip all remaining handshakers and invoke the
  // caller-supplied callback immediately.
  // Otherwise, if this is the last handshaker, then call the on_handshake_done
  // callback instead of chaining back to this function again.
  if (error != GRPC_ERROR_NONE || mgr->index == mgr->count) {
    // Cancel deadline timer, since we're invoking the on_handshake_done
    // callback now.
    grpc_timer_cancel(exec_ctx, &mgr->deadline_timer);
    args->user_data = mgr->user_data;
    grpc_exec_ctx_sched(exec_ctx, &mgr->on_handshake_done,
                        GRPC_ERROR_REF(error), NULL);
    // Since we're invoking the final callback, we won't be coming back
    // to this function, so we can release our reference to the
    // handshake manager.
    grpc_handshake_manager_unref(exec_ctx, mgr);
    return;
  }
  // Call the next handshaker.
<<<<<<< HEAD
  grpc_handshaker_do_handshake(
      exec_ctx, mgr->handshakers[mgr->index], mgr->acceptor,
      &mgr->call_next_handshaker, args);
  ++mgr->index;
}

// A function used as the handshaker-done callback when chaining
// handshakers together.
static void call_next_handshaker(grpc_exec_ctx* exec_ctx, void* arg,
                                 grpc_error* error) {
  grpc_handshaker_args* args = arg;
  grpc_handshake_manager* mgr = args->user_data;
  gpr_mu_lock(&mgr->mu);
  call_next_handshaker_locked(exec_ctx, mgr, args, error);
  gpr_mu_unlock(&mgr->mu);
}

// Callback invoked when deadline is exceeded.
static void on_timeout(grpc_exec_ctx* exec_ctx, void* arg, grpc_error* error) {
  grpc_handshake_manager* mgr = arg;
  if (error == GRPC_ERROR_NONE) {  // Timer fired, rather than being cancelled.
    grpc_handshake_manager_shutdown(exec_ctx, mgr);
=======
  grpc_handshaker_do_handshake(exec_ctx, mgr->handshakers[mgr->state->index],
                               mgr->state->deadline, mgr->state->acceptor,
                               &mgr->state->call_next_handshaker, args);
  // If this is the last handshaker, clean up state.
  if (mgr->state->index == mgr->count) {
    gpr_free(mgr->state);
    mgr->state = NULL;
  } else {
    ++mgr->state->index;
>>>>>>> fcf5e10b
  }
  grpc_handshake_manager_unref(exec_ctx, mgr);
}

void grpc_handshake_manager_do_handshake(
    grpc_exec_ctx* exec_ctx, grpc_handshake_manager* mgr,
    grpc_endpoint* endpoint, const grpc_channel_args* channel_args,
    gpr_timespec deadline, grpc_tcp_server_acceptor* acceptor,
    grpc_iomgr_cb_func on_handshake_done, void* user_data) {
  // Construct handshaker args.  These will be passed through all
  // handshakers and eventually be freed by the on_handshake_done callback.
  grpc_handshaker_args* args = gpr_malloc(sizeof(*args));
  args->endpoint = endpoint;
  args->args = grpc_channel_args_copy(channel_args);
  args->read_buffer = gpr_malloc(sizeof(*args->read_buffer));
  grpc_slice_buffer_init(args->read_buffer);
  // Initialize state needed for calling handshakers.
  gpr_mu_lock(&mgr->mu);
  GPR_ASSERT(mgr->index == 0);
  mgr->acceptor = acceptor;
  grpc_closure_init(&mgr->call_next_handshaker, call_next_handshaker, args);
  grpc_closure_init(&mgr->on_handshake_done, on_handshake_done, args);
  // While chaining between handshakers, we use args->user_data to
  // store a pointer to the handshake manager.  This will be
  // changed to point to the caller-supplied user_data before calling
  // the on_handshake_done callback.
  args->user_data = mgr;
  mgr->user_data = user_data;
  // Start deadline timer, which owns a ref.
  gpr_ref(&mgr->refs);
  grpc_timer_init(exec_ctx, &mgr->deadline_timer,
                  gpr_convert_clock_type(deadline, GPR_CLOCK_MONOTONIC),
                  on_timeout, mgr, gpr_now(GPR_CLOCK_MONOTONIC));
  // Start first handshaker, which also owns a ref.
  gpr_ref(&mgr->refs);
  call_next_handshaker_locked(exec_ctx, mgr, args, GRPC_ERROR_NONE);
  gpr_mu_unlock(&mgr->mu);
}<|MERGE_RESOLUTION|>--- conflicted
+++ resolved
@@ -172,10 +172,8 @@
     return;
   }
   // Call the next handshaker.
-<<<<<<< HEAD
-  grpc_handshaker_do_handshake(
-      exec_ctx, mgr->handshakers[mgr->index], mgr->acceptor,
-      &mgr->call_next_handshaker, args);
+  grpc_handshaker_do_handshake(exec_ctx, mgr->handshakers[mgr->index],
+                               mgr->acceptor, &mgr->call_next_handshaker, args);
   ++mgr->index;
 }
 
@@ -195,17 +193,6 @@
   grpc_handshake_manager* mgr = arg;
   if (error == GRPC_ERROR_NONE) {  // Timer fired, rather than being cancelled.
     grpc_handshake_manager_shutdown(exec_ctx, mgr);
-=======
-  grpc_handshaker_do_handshake(exec_ctx, mgr->handshakers[mgr->state->index],
-                               mgr->state->deadline, mgr->state->acceptor,
-                               &mgr->state->call_next_handshaker, args);
-  // If this is the last handshaker, clean up state.
-  if (mgr->state->index == mgr->count) {
-    gpr_free(mgr->state);
-    mgr->state = NULL;
-  } else {
-    ++mgr->state->index;
->>>>>>> fcf5e10b
   }
   grpc_handshake_manager_unref(exec_ctx, mgr);
 }
