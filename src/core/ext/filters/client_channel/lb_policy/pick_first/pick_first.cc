--- conflicted
+++ resolved
@@ -60,17 +60,10 @@
 
 static void pf_destroy(grpc_lb_policy* pol) {
   pick_first_lb_policy* p = (pick_first_lb_policy*)pol;
-<<<<<<< HEAD
-  GPR_ASSERT(p->subchannel_list == NULL);
-  GPR_ASSERT(p->latest_pending_subchannel_list == NULL);
-  GPR_ASSERT(p->pending_picks == NULL);
-  grpc_connectivity_state_destroy(&p->state_tracker);
-=======
   GPR_ASSERT(p->subchannel_list == nullptr);
   GPR_ASSERT(p->latest_pending_subchannel_list == nullptr);
   GPR_ASSERT(p->pending_picks == nullptr);
-  grpc_connectivity_state_destroy(exec_ctx, &p->state_tracker);
->>>>>>> 82c8f945
+  grpc_connectivity_state_destroy(&p->state_tracker);
   gpr_free(p);
   grpc_subchannel_index_unref();
   if (GRPC_TRACER_ON(grpc_lb_pick_first_trace)) {
@@ -86,38 +79,21 @@
   pending_pick* pp;
   while ((pp = p->pending_picks) != nullptr) {
     p->pending_picks = pp->next;
-<<<<<<< HEAD
-    *pp->target = NULL;
+    *pp->target = nullptr;
     GRPC_CLOSURE_SCHED(pp->on_complete, GRPC_ERROR_REF(error));
     gpr_free(pp);
   }
   grpc_connectivity_state_set(&p->state_tracker, GRPC_CHANNEL_SHUTDOWN,
                               GRPC_ERROR_REF(error), "shutdown");
-  if (p->subchannel_list != NULL) {
+  if (p->subchannel_list != nullptr) {
     grpc_lb_subchannel_list_shutdown_and_unref(p->subchannel_list,
-=======
-    *pp->target = nullptr;
-    GRPC_CLOSURE_SCHED(exec_ctx, pp->on_complete, GRPC_ERROR_REF(error));
-    gpr_free(pp);
-  }
-  grpc_connectivity_state_set(exec_ctx, &p->state_tracker,
-                              GRPC_CHANNEL_SHUTDOWN, GRPC_ERROR_REF(error),
-                              "shutdown");
-  if (p->subchannel_list != nullptr) {
-    grpc_lb_subchannel_list_shutdown_and_unref(exec_ctx, p->subchannel_list,
->>>>>>> 82c8f945
                                                "pf_shutdown");
     p->subchannel_list = nullptr;
   }
   if (p->latest_pending_subchannel_list != nullptr) {
     grpc_lb_subchannel_list_shutdown_and_unref(
-<<<<<<< HEAD
         p->latest_pending_subchannel_list, "pf_shutdown");
-    p->latest_pending_subchannel_list = NULL;
-=======
-        exec_ctx, p->latest_pending_subchannel_list, "pf_shutdown");
     p->latest_pending_subchannel_list = nullptr;
->>>>>>> 82c8f945
   }
   GRPC_ERROR_UNREF(error);
 }
@@ -136,13 +112,8 @@
   while (pp != nullptr) {
     pending_pick* next = pp->next;
     if (pp->target == target) {
-<<<<<<< HEAD
-      *target = NULL;
+      *target = nullptr;
       GRPC_CLOSURE_SCHED(pp->on_complete,
-=======
-      *target = nullptr;
-      GRPC_CLOSURE_SCHED(exec_ctx, pp->on_complete,
->>>>>>> 82c8f945
                          GRPC_ERROR_CREATE_REFERENCING_FROM_STATIC_STRING(
                              "Pick Cancelled", &error, 1));
       gpr_free(pp);
@@ -296,13 +267,8 @@
         &p->state_tracker, GRPC_CHANNEL_TRANSIENT_FAILURE,
         GRPC_ERROR_CREATE_FROM_STATIC_STRING("Empty update"),
         "pf_update_empty");
-<<<<<<< HEAD
-    if (p->subchannel_list != NULL) {
+    if (p->subchannel_list != nullptr) {
       grpc_lb_subchannel_list_shutdown_and_unref(p->subchannel_list,
-=======
-    if (p->subchannel_list != nullptr) {
-      grpc_lb_subchannel_list_shutdown_and_unref(exec_ctx, p->subchannel_list,
->>>>>>> 82c8f945
                                                  "sl_shutdown_empty_update");
     }
     p->subchannel_list = subchannel_list;  // Empty list.
@@ -312,13 +278,8 @@
   if (p->selected == nullptr) {
     // We don't yet have a selected subchannel, so replace the current
     // subchannel list immediately.
-<<<<<<< HEAD
-    if (p->subchannel_list != NULL) {
+    if (p->subchannel_list != nullptr) {
       grpc_lb_subchannel_list_shutdown_and_unref(p->subchannel_list,
-=======
-    if (p->subchannel_list != nullptr) {
-      grpc_lb_subchannel_list_shutdown_and_unref(exec_ctx, p->subchannel_list,
->>>>>>> 82c8f945
                                                  "pf_update_before_selected");
     }
     p->subchannel_list = subchannel_list;
@@ -336,36 +297,20 @@
                   p, p->selected->subchannel, i,
                   subchannel_list->num_subchannels);
         }
-<<<<<<< HEAD
-        grpc_lb_subchannel_list_ref_for_connectivity_watch(
-            subchannel_list, "connectivity_watch+replace_selected");
-        grpc_lb_subchannel_data_start_connectivity_watch(sd);
-        if (p->subchannel_list != NULL) {
+        if (p->selected->connected_subchannel != nullptr) {
+          sd->connected_subchannel = GRPC_CONNECTED_SUBCHANNEL_REF(
+              p->selected->connected_subchannel, "pf_update_includes_selected");
+        }
+        p->selected = sd;
+        if (p->subchannel_list != nullptr) {
           grpc_lb_subchannel_list_shutdown_and_unref(
               p->subchannel_list, "pf_update_includes_selected");
         }
         p->subchannel_list = subchannel_list;
-        if (p->selected->connected_subchannel != NULL) {
-=======
-        if (p->selected->connected_subchannel != nullptr) {
->>>>>>> 82c8f945
-          sd->connected_subchannel = GRPC_CONNECTED_SUBCHANNEL_REF(
-              p->selected->connected_subchannel, "pf_update_includes_selected");
-        }
-        p->selected = sd;
-<<<<<<< HEAD
         destroy_unselected_subchannels_locked(p);
-=======
-        if (p->subchannel_list != nullptr) {
-          grpc_lb_subchannel_list_shutdown_and_unref(
-              exec_ctx, p->subchannel_list, "pf_update_includes_selected");
-        }
-        p->subchannel_list = subchannel_list;
-        destroy_unselected_subchannels_locked(exec_ctx, p);
         grpc_lb_subchannel_list_ref_for_connectivity_watch(
             subchannel_list, "connectivity_watch+replace_selected");
-        grpc_lb_subchannel_data_start_connectivity_watch(exec_ctx, sd);
->>>>>>> 82c8f945
+        grpc_lb_subchannel_data_start_connectivity_watch(sd);
         // If there was a previously pending update (which may or may
         // not have contained the currently selected subchannel), drop
         // it, so that it doesn't override what we've done here.
@@ -491,13 +436,8 @@
       // Case 2.  Promote p->latest_pending_subchannel_list to
       // p->subchannel_list.
       if (sd->subchannel_list == p->latest_pending_subchannel_list) {
-<<<<<<< HEAD
-        GPR_ASSERT(p->subchannel_list != NULL);
+        GPR_ASSERT(p->subchannel_list != nullptr);
         grpc_lb_subchannel_list_shutdown_and_unref(p->subchannel_list,
-=======
-        GPR_ASSERT(p->subchannel_list != nullptr);
-        grpc_lb_subchannel_list_shutdown_and_unref(exec_ctx, p->subchannel_list,
->>>>>>> 82c8f945
                                                    "finish_update");
         p->subchannel_list = p->latest_pending_subchannel_list;
         p->latest_pending_subchannel_list = nullptr;
