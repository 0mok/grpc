/*
 *
 * Copyright 2015 gRPC authors.
 *
 * Licensed under the Apache License, Version 2.0 (the "License");
 * you may not use this file except in compliance with the License.
 * You may obtain a copy of the License at
 *
 *     http://www.apache.org/licenses/LICENSE-2.0
 *
 * Unless required by applicable law or agreed to in writing, software
 * distributed under the License is distributed on an "AS IS" BASIS,
 * WITHOUT WARRANTIES OR CONDITIONS OF ANY KIND, either express or implied.
 * See the License for the specific language governing permissions and
 * limitations under the License.
 *
 */

#include "src/core/ext/filters/client_channel/subchannel.h"

#include <inttypes.h>
#include <limits.h>
#include <string.h>

#include <grpc/support/alloc.h>
#include <grpc/support/avl.h>
#include <grpc/support/string_util.h>

#include "src/core/ext/filters/client_channel/client_channel.h"
#include "src/core/ext/filters/client_channel/parse_address.h"
#include "src/core/ext/filters/client_channel/proxy_mapper_registry.h"
#include "src/core/ext/filters/client_channel/subchannel_index.h"
#include "src/core/ext/filters/client_channel/uri_parser.h"
#include "src/core/lib/backoff/backoff.h"
#include "src/core/lib/channel/channel_args.h"
#include "src/core/lib/channel/connected_channel.h"
#include "src/core/lib/debug/stats.h"
#include "src/core/lib/iomgr/sockaddr_utils.h"
#include "src/core/lib/iomgr/timer.h"
#include "src/core/lib/profiling/timers.h"
#include "src/core/lib/slice/slice_internal.h"
#include "src/core/lib/surface/channel.h"
#include "src/core/lib/surface/channel_init.h"
#include "src/core/lib/transport/connectivity_state.h"

#define INTERNAL_REF_BITS 16
#define STRONG_REF_MASK (~(gpr_atm)((1 << INTERNAL_REF_BITS) - 1))

#define GRPC_SUBCHANNEL_INITIAL_CONNECT_BACKOFF_SECONDS 1
#define GRPC_SUBCHANNEL_RECONNECT_BACKOFF_MULTIPLIER 1.6
#define GRPC_SUBCHANNEL_RECONNECT_MIN_BACKOFF_SECONDS 20
#define GRPC_SUBCHANNEL_RECONNECT_MAX_BACKOFF_SECONDS 120
#define GRPC_SUBCHANNEL_RECONNECT_JITTER 0.2

#define GET_CONNECTED_SUBCHANNEL(subchannel, barrier)     \
  ((grpc_connected_subchannel*)(gpr_atm_##barrier##_load( \
      &(subchannel)->connected_subchannel)))

typedef struct {
  grpc_closure closure;
  grpc_subchannel* subchannel;
  grpc_connectivity_state connectivity_state;
} state_watcher;

typedef struct external_state_watcher {
  grpc_subchannel* subchannel;
  grpc_pollset_set* pollset_set;
  grpc_closure* notify;
  grpc_closure closure;
  struct external_state_watcher* next;
  struct external_state_watcher* prev;
} external_state_watcher;

struct grpc_subchannel {
  grpc_connector* connector;

  /** refcount
      - lower INTERNAL_REF_BITS bits are for internal references:
        these do not keep the subchannel open.
      - upper remaining bits are for public references: these do
        keep the subchannel open */
  gpr_atm ref_pair;

  /** non-transport related channel filters */
  const grpc_channel_filter** filters;
  size_t num_filters;
  /** channel arguments */
  grpc_channel_args* args;

  grpc_subchannel_key* key;

  /** set during connection */
  grpc_connect_out_args connecting_result;

  /** callback for connection finishing */
  grpc_closure connected;

  /** callback for our alarm */
  grpc_closure on_alarm;

  /** pollset_set tracking who's interested in a connection
      being setup */
  grpc_pollset_set* pollset_set;

  /** active connection, or null; of type grpc_connected_subchannel */
  gpr_atm connected_subchannel;

  /** mutex protecting remaining elements */
  gpr_mu mu;

  /** have we seen a disconnection? */
  bool disconnected;
  /** are we connecting */
  bool connecting;
  /** connectivity state tracking */
  grpc_connectivity_state_tracker state_tracker;

  external_state_watcher root_external_state_watcher;

  /** backoff state */
  grpc_backoff backoff_state;
  grpc_backoff_result backoff_result;

  /** do we have an active alarm? */
  bool have_alarm;
  /** have we started the backoff loop */
  bool backoff_begun;
  /** our alarm */
  grpc_timer alarm;
};

struct grpc_subchannel_call {
  grpc_connected_subchannel* connection;
  grpc_closure* schedule_closure_after_destroy;
};

#define SUBCHANNEL_CALL_TO_CALL_STACK(call) ((grpc_call_stack*)((call) + 1))
#define CHANNEL_STACK_FROM_CONNECTION(con) ((grpc_channel_stack*)(con))
#define CALLSTACK_TO_SUBCHANNEL_CALL(callstack) \
  (((grpc_subchannel_call*)(callstack)) - 1)

static void subchannel_connected(void* subchannel, grpc_error* error);

#ifndef NDEBUG
#define REF_REASON reason
#define REF_MUTATE_EXTRA_ARGS \
  GRPC_SUBCHANNEL_REF_EXTRA_ARGS, const char* purpose
#define REF_MUTATE_PURPOSE(x) , file, line, reason, x
#else
#define REF_REASON ""
#define REF_MUTATE_EXTRA_ARGS
#define REF_MUTATE_PURPOSE(x)
#endif

/*
 * connection implementation
 */

static void connection_destroy(void* arg, grpc_error* error) {
  grpc_connected_subchannel* c = (grpc_connected_subchannel*)arg;
  grpc_channel_stack_destroy(CHANNEL_STACK_FROM_CONNECTION(c));
  gpr_free(c);
}

grpc_connected_subchannel* grpc_connected_subchannel_ref(
    grpc_connected_subchannel* c GRPC_SUBCHANNEL_REF_EXTRA_ARGS) {
  GRPC_CHANNEL_STACK_REF(CHANNEL_STACK_FROM_CONNECTION(c), REF_REASON);
  return c;
}

void grpc_connected_subchannel_unref(
    grpc_connected_subchannel* c GRPC_SUBCHANNEL_REF_EXTRA_ARGS) {
  GRPC_CHANNEL_STACK_UNREF(CHANNEL_STACK_FROM_CONNECTION(c), REF_REASON);
}

/*
 * grpc_subchannel implementation
 */

static void subchannel_destroy(void* arg, grpc_error* error) {
  grpc_subchannel* c = (grpc_subchannel*)arg;
  gpr_free((void*)c->filters);
  grpc_channel_args_destroy(c->args);
  grpc_connectivity_state_destroy(&c->state_tracker);
  grpc_connector_unref(c->connector);
  grpc_pollset_set_destroy(c->pollset_set);
  grpc_subchannel_key_destroy(c->key);
  gpr_mu_destroy(&c->mu);
  gpr_free(c);
}

static gpr_atm ref_mutate(grpc_subchannel* c, gpr_atm delta,
                          int barrier REF_MUTATE_EXTRA_ARGS) {
  gpr_atm old_val = barrier ? gpr_atm_full_fetch_add(&c->ref_pair, delta)
                            : gpr_atm_no_barrier_fetch_add(&c->ref_pair, delta);
#ifndef NDEBUG
  if (grpc_trace_stream_refcount.enabled()) {
    gpr_log(file, line, GPR_LOG_SEVERITY_DEBUG,
            "SUBCHANNEL: %p %12s 0x%" PRIxPTR " -> 0x%" PRIxPTR " [%s]", c,
            purpose, old_val, old_val + delta, reason);
  }
#endif
  return old_val;
}

grpc_subchannel* grpc_subchannel_ref(
    grpc_subchannel* c GRPC_SUBCHANNEL_REF_EXTRA_ARGS) {
  gpr_atm old_refs;
  old_refs = ref_mutate(c, (1 << INTERNAL_REF_BITS),
                        0 REF_MUTATE_PURPOSE("STRONG_REF"));
  GPR_ASSERT((old_refs & STRONG_REF_MASK) != 0);
  return c;
}

grpc_subchannel* grpc_subchannel_weak_ref(
    grpc_subchannel* c GRPC_SUBCHANNEL_REF_EXTRA_ARGS) {
  gpr_atm old_refs;
  old_refs = ref_mutate(c, 1, 0 REF_MUTATE_PURPOSE("WEAK_REF"));
  GPR_ASSERT(old_refs != 0);
  return c;
}

grpc_subchannel* grpc_subchannel_ref_from_weak_ref(
    grpc_subchannel* c GRPC_SUBCHANNEL_REF_EXTRA_ARGS) {
  if (!c) return nullptr;
  for (;;) {
    gpr_atm old_refs = gpr_atm_acq_load(&c->ref_pair);
    if (old_refs >= (1 << INTERNAL_REF_BITS)) {
      gpr_atm new_refs = old_refs + (1 << INTERNAL_REF_BITS);
      if (gpr_atm_rel_cas(&c->ref_pair, old_refs, new_refs)) {
        return c;
      }
    } else {
      return nullptr;
    }
  }
}

static void disconnect(grpc_subchannel* c) {
  grpc_connected_subchannel* con;
  grpc_subchannel_index_unregister(c->key, c);
  gpr_mu_lock(&c->mu);
  GPR_ASSERT(!c->disconnected);
  c->disconnected = true;
  grpc_connector_shutdown(c->connector, GRPC_ERROR_CREATE_FROM_STATIC_STRING(
                                            "Subchannel disconnected"));
  con = GET_CONNECTED_SUBCHANNEL(c, no_barrier);
  if (con != nullptr) {
    GRPC_CONNECTED_SUBCHANNEL_UNREF(con, "connection");
    gpr_atm_no_barrier_store(&c->connected_subchannel, (gpr_atm)0xdeadbeef);
  }
  gpr_mu_unlock(&c->mu);
}

void grpc_subchannel_unref(grpc_subchannel* c GRPC_SUBCHANNEL_REF_EXTRA_ARGS) {
  gpr_atm old_refs;
  // add a weak ref and subtract a strong ref (atomically)
  old_refs = ref_mutate(c, (gpr_atm)1 - (gpr_atm)(1 << INTERNAL_REF_BITS),
                        1 REF_MUTATE_PURPOSE("STRONG_UNREF"));
  if ((old_refs & STRONG_REF_MASK) == (1 << INTERNAL_REF_BITS)) {
    disconnect(c);
  }
  GRPC_SUBCHANNEL_WEAK_UNREF(c, "strong-unref");
}

void grpc_subchannel_weak_unref(
    grpc_subchannel* c GRPC_SUBCHANNEL_REF_EXTRA_ARGS) {
  gpr_atm old_refs;
  old_refs = ref_mutate(c, -(gpr_atm)1, 1 REF_MUTATE_PURPOSE("WEAK_UNREF"));
  if (old_refs == 1) {
    GRPC_CLOSURE_SCHED(
        GRPC_CLOSURE_CREATE(subchannel_destroy, c, grpc_schedule_on_exec_ctx),
        GRPC_ERROR_NONE);
  }
}

grpc_subchannel* grpc_subchannel_create(grpc_connector* connector,
                                        const grpc_subchannel_args* args) {
  grpc_subchannel_key* key = grpc_subchannel_key_create(args);
  grpc_subchannel* c = grpc_subchannel_index_find(key);
  if (c) {
    grpc_subchannel_key_destroy(key);
    return c;
  }

  GRPC_STATS_INC_CLIENT_SUBCHANNELS_CREATED();
  c = (grpc_subchannel*)gpr_zalloc(sizeof(*c));
  c->key = key;
  gpr_atm_no_barrier_store(&c->ref_pair, 1 << INTERNAL_REF_BITS);
  c->connector = connector;
  grpc_connector_ref(c->connector);
  c->num_filters = args->filter_count;
  if (c->num_filters > 0) {
    c->filters = (const grpc_channel_filter**)gpr_malloc(
        sizeof(grpc_channel_filter*) * c->num_filters);
    memcpy((void*)c->filters, args->filters,
           sizeof(grpc_channel_filter*) * c->num_filters);
  } else {
    c->filters = nullptr;
  }
  c->pollset_set = grpc_pollset_set_create();
  grpc_resolved_address* addr =
      (grpc_resolved_address*)gpr_malloc(sizeof(*addr));
  grpc_get_subchannel_address_arg(args->args, addr);
  grpc_resolved_address* new_address = nullptr;
  grpc_channel_args* new_args = nullptr;
  if (grpc_proxy_mappers_map_address(addr, args->args, &new_address,
                                     &new_args)) {
    GPR_ASSERT(new_address != nullptr);
    gpr_free(addr);
    addr = new_address;
  }
  static const char* keys_to_remove[] = {GRPC_ARG_SUBCHANNEL_ADDRESS};
  grpc_arg new_arg = grpc_create_subchannel_address_arg(addr);
  gpr_free(addr);
  c->args = grpc_channel_args_copy_and_add_and_remove(
      new_args != nullptr ? new_args : args->args, keys_to_remove,
      GPR_ARRAY_SIZE(keys_to_remove), &new_arg, 1);
  gpr_free(new_arg.value.string);
  if (new_args != nullptr) grpc_channel_args_destroy(new_args);
  c->root_external_state_watcher.next = c->root_external_state_watcher.prev =
      &c->root_external_state_watcher;
  GRPC_CLOSURE_INIT(&c->connected, subchannel_connected, c,
                    grpc_schedule_on_exec_ctx);
  grpc_connectivity_state_init(&c->state_tracker, GRPC_CHANNEL_IDLE,
                               "subchannel");
  int initial_backoff_ms =
      GRPC_SUBCHANNEL_INITIAL_CONNECT_BACKOFF_SECONDS * 1000;
  int min_backoff_ms = GRPC_SUBCHANNEL_RECONNECT_MIN_BACKOFF_SECONDS * 1000;
  int max_backoff_ms = GRPC_SUBCHANNEL_RECONNECT_MAX_BACKOFF_SECONDS * 1000;
  bool fixed_reconnect_backoff = false;
  if (c->args) {
    for (size_t i = 0; i < c->args->num_args; i++) {
      if (0 == strcmp(c->args->args[i].key,
                      "grpc.testing.fixed_reconnect_backoff_ms")) {
        fixed_reconnect_backoff = true;
        initial_backoff_ms = min_backoff_ms = max_backoff_ms =
            grpc_channel_arg_get_integer(&c->args->args[i],
                                         {initial_backoff_ms, 100, INT_MAX});
      } else if (0 == strcmp(c->args->args[i].key,
                             GRPC_ARG_MIN_RECONNECT_BACKOFF_MS)) {
        fixed_reconnect_backoff = false;
        min_backoff_ms = grpc_channel_arg_get_integer(
            &c->args->args[i], {min_backoff_ms, 100, INT_MAX});
      } else if (0 == strcmp(c->args->args[i].key,
                             GRPC_ARG_MAX_RECONNECT_BACKOFF_MS)) {
        fixed_reconnect_backoff = false;
        max_backoff_ms = grpc_channel_arg_get_integer(
            &c->args->args[i], {max_backoff_ms, 100, INT_MAX});
      } else if (0 == strcmp(c->args->args[i].key,
                             GRPC_ARG_INITIAL_RECONNECT_BACKOFF_MS)) {
        fixed_reconnect_backoff = false;
        initial_backoff_ms = grpc_channel_arg_get_integer(
            &c->args->args[i], {initial_backoff_ms, 100, INT_MAX});
      }
    }
  }
  grpc_backoff_init(
      &c->backoff_state, initial_backoff_ms,
      fixed_reconnect_backoff ? 1.0
                              : GRPC_SUBCHANNEL_RECONNECT_BACKOFF_MULTIPLIER,
      fixed_reconnect_backoff ? 0.0 : GRPC_SUBCHANNEL_RECONNECT_JITTER,
      min_backoff_ms, max_backoff_ms);
  gpr_mu_init(&c->mu);

  return grpc_subchannel_index_register(key, c);
}

static void continue_connect_locked(grpc_subchannel* c) {
  grpc_connect_in_args args;

  args.interested_parties = c->pollset_set;
  args.deadline = c->backoff_result.current_deadline;
  args.channel_args = c->args;

  grpc_connectivity_state_set(&c->state_tracker, GRPC_CHANNEL_CONNECTING,
                              GRPC_ERROR_NONE, "state_change");
  grpc_connector_connect(c->connector, &args, &c->connecting_result,
                         &c->connected);
}

grpc_connectivity_state grpc_subchannel_check_connectivity(grpc_subchannel* c,
                                                           grpc_error** error) {
  grpc_connectivity_state state;
  gpr_mu_lock(&c->mu);
  state = grpc_connectivity_state_get(&c->state_tracker, error);
  gpr_mu_unlock(&c->mu);
  return state;
}

static void on_external_state_watcher_done(void* arg, grpc_error* error) {
  external_state_watcher* w = (external_state_watcher*)arg;
  grpc_closure* follow_up = w->notify;
  if (w->pollset_set != nullptr) {
    grpc_pollset_set_del_pollset_set(w->subchannel->pollset_set,
                                     w->pollset_set);
  }
  gpr_mu_lock(&w->subchannel->mu);
  w->next->prev = w->prev;
  w->prev->next = w->next;
  gpr_mu_unlock(&w->subchannel->mu);
  GRPC_SUBCHANNEL_WEAK_UNREF(w->subchannel, "external_state_watcher");
  gpr_free(w);
  GRPC_CLOSURE_RUN(follow_up, GRPC_ERROR_REF(error));
}

static void on_alarm(void* arg, grpc_error* error) {
  grpc_subchannel* c = (grpc_subchannel*)arg;
  gpr_mu_lock(&c->mu);
  c->have_alarm = false;
  if (c->disconnected) {
    error = GRPC_ERROR_CREATE_REFERENCING_FROM_STATIC_STRING("Disconnected",
                                                             &error, 1);
  } else {
    GRPC_ERROR_REF(error);
  }
  if (error == GRPC_ERROR_NONE) {
    gpr_log(GPR_INFO, "Failed to connect to channel, retrying");
    c->backoff_result = grpc_backoff_step(&c->backoff_state);
    continue_connect_locked(c);
    gpr_mu_unlock(&c->mu);
  } else {
    gpr_mu_unlock(&c->mu);
    GRPC_SUBCHANNEL_WEAK_UNREF(c, "connecting");
  }
  GRPC_ERROR_UNREF(error);
}

static void maybe_start_connecting_locked(grpc_subchannel* c) {
  if (c->disconnected) {
    /* Don't try to connect if we're already disconnected */
    return;
  }

  if (c->connecting) {
    /* Already connecting: don't restart */
    return;
  }

  if (GET_CONNECTED_SUBCHANNEL(c, no_barrier) != nullptr) {
    /* Already connected: don't restart */
    return;
  }

  if (!grpc_connectivity_state_has_watchers(&c->state_tracker)) {
    /* Nobody is interested in connecting: so don't just yet */
    return;
  }

  c->connecting = true;
  GRPC_SUBCHANNEL_WEAK_REF(c, "connecting");

  if (!c->backoff_begun) {
    c->backoff_begun = true;
    c->backoff_result = grpc_backoff_begin(&c->backoff_state);
    continue_connect_locked(c);
  } else {
    GPR_ASSERT(!c->have_alarm);
    c->have_alarm = true;
    const grpc_millis time_til_next =
        c->backoff_result.next_attempt_start_time -
        grpc_core::ExecCtx::Get()->Now();
    if (time_til_next <= 0) {
      gpr_log(GPR_INFO, "Retry immediately");
    } else {
      gpr_log(GPR_INFO, "Retry in %" PRIdPTR " milliseconds", time_til_next);
    }
    GRPC_CLOSURE_INIT(&c->on_alarm, on_alarm, c, grpc_schedule_on_exec_ctx);
    grpc_timer_init(&c->alarm, c->backoff_result.next_attempt_start_time,
                    &c->on_alarm);
  }
}

void grpc_subchannel_notify_on_state_change(
    grpc_subchannel* c, grpc_pollset_set* interested_parties,
    grpc_connectivity_state* state, grpc_closure* notify) {
  external_state_watcher* w;

  if (state == nullptr) {
    gpr_mu_lock(&c->mu);
    for (w = c->root_external_state_watcher.next;
         w != &c->root_external_state_watcher; w = w->next) {
      if (w->notify == notify) {
        grpc_connectivity_state_notify_on_state_change(&c->state_tracker,
                                                       nullptr, &w->closure);
      }
    }
    gpr_mu_unlock(&c->mu);
  } else {
    w = (external_state_watcher*)gpr_malloc(sizeof(*w));
    w->subchannel = c;
    w->pollset_set = interested_parties;
    w->notify = notify;
    GRPC_CLOSURE_INIT(&w->closure, on_external_state_watcher_done, w,
                      grpc_schedule_on_exec_ctx);
    if (interested_parties != nullptr) {
      grpc_pollset_set_add_pollset_set(c->pollset_set, interested_parties);
    }
    GRPC_SUBCHANNEL_WEAK_REF(c, "external_state_watcher");
    gpr_mu_lock(&c->mu);
    w->next = &c->root_external_state_watcher;
    w->prev = w->next->prev;
    w->next->prev = w->prev->next = w;
    grpc_connectivity_state_notify_on_state_change(&c->state_tracker, state,
                                                   &w->closure);
    maybe_start_connecting_locked(c);
    gpr_mu_unlock(&c->mu);
  }
}

void grpc_connected_subchannel_process_transport_op(
    grpc_connected_subchannel* con, grpc_transport_op* op) {
  grpc_channel_stack* channel_stack = CHANNEL_STACK_FROM_CONNECTION(con);
  grpc_channel_element* top_elem = grpc_channel_stack_element(channel_stack, 0);
  top_elem->filter->start_transport_op(top_elem, op);
}

static void subchannel_on_child_state_changed(void* p, grpc_error* error) {
  state_watcher* sw = (state_watcher*)p;
  grpc_subchannel* c = sw->subchannel;
  gpr_mu* mu = &c->mu;

  gpr_mu_lock(mu);

  /* if we failed just leave this closure */
  if (sw->connectivity_state == GRPC_CHANNEL_TRANSIENT_FAILURE) {
    /* any errors on a subchannel ==> we're done, create a new one */
    sw->connectivity_state = GRPC_CHANNEL_SHUTDOWN;
  }
  grpc_connectivity_state_set(&c->state_tracker, sw->connectivity_state,
                              GRPC_ERROR_REF(error), "reflect_child");
  if (sw->connectivity_state != GRPC_CHANNEL_SHUTDOWN) {
    grpc_connected_subchannel_notify_on_state_change(
        GET_CONNECTED_SUBCHANNEL(c, no_barrier), nullptr,
        &sw->connectivity_state, &sw->closure);
    GRPC_SUBCHANNEL_WEAK_REF(c, "state_watcher");
    sw = nullptr;
  }

  gpr_mu_unlock(mu);
  GRPC_SUBCHANNEL_WEAK_UNREF(c, "state_watcher");
  gpr_free(sw);
}

static void connected_subchannel_state_op(grpc_connected_subchannel* con,
                                          grpc_pollset_set* interested_parties,
                                          grpc_connectivity_state* state,
                                          grpc_closure* closure) {
  grpc_transport_op* op = grpc_make_transport_op(nullptr);
  grpc_channel_element* elem;
  op->connectivity_state = state;
  op->on_connectivity_state_change = closure;
  op->bind_pollset_set = interested_parties;
  elem = grpc_channel_stack_element(CHANNEL_STACK_FROM_CONNECTION(con), 0);
  elem->filter->start_transport_op(elem, op);
}

void grpc_connected_subchannel_notify_on_state_change(
    grpc_connected_subchannel* con, grpc_pollset_set* interested_parties,
    grpc_connectivity_state* state, grpc_closure* closure) {
  connected_subchannel_state_op(con, interested_parties, state, closure);
}

<<<<<<< HEAD
void grpc_connected_subchannel_ping(grpc_connected_subchannel* con,
                                    grpc_closure* closure) {
=======
void grpc_connected_subchannel_ping(grpc_exec_ctx* exec_ctx,
                                    grpc_connected_subchannel* con,
                                    grpc_closure* on_initiate,
                                    grpc_closure* on_ack) {
>>>>>>> c01a91da
  grpc_transport_op* op = grpc_make_transport_op(nullptr);
  grpc_channel_element* elem;
  op->send_ping.on_initiate = on_initiate;
  op->send_ping.on_ack = on_ack;
  elem = grpc_channel_stack_element(CHANNEL_STACK_FROM_CONNECTION(con), 0);
  elem->filter->start_transport_op(elem, op);
}

static bool publish_transport_locked(grpc_subchannel* c) {
  grpc_connected_subchannel* con;
  grpc_channel_stack* stk;
  state_watcher* sw_subchannel;

  /* construct channel stack */
  grpc_channel_stack_builder* builder = grpc_channel_stack_builder_create();
  grpc_channel_stack_builder_set_channel_arguments(
      builder, c->connecting_result.channel_args);
  grpc_channel_stack_builder_set_transport(builder,
                                           c->connecting_result.transport);

  if (!grpc_channel_init_create_stack(builder, GRPC_CLIENT_SUBCHANNEL)) {
    grpc_channel_stack_builder_destroy(builder);
    return false;
  }
  grpc_error* error = grpc_channel_stack_builder_finish(
      builder, 0, 1, connection_destroy, nullptr, (void**)&con);
  if (error != GRPC_ERROR_NONE) {
    grpc_transport_destroy(c->connecting_result.transport);
    gpr_log(GPR_ERROR, "error initializing subchannel stack: %s",
            grpc_error_string(error));
    GRPC_ERROR_UNREF(error);
    return false;
  }
  stk = CHANNEL_STACK_FROM_CONNECTION(con);
  memset(&c->connecting_result, 0, sizeof(c->connecting_result));

  /* initialize state watcher */
  sw_subchannel = (state_watcher*)gpr_malloc(sizeof(*sw_subchannel));
  sw_subchannel->subchannel = c;
  sw_subchannel->connectivity_state = GRPC_CHANNEL_READY;
  GRPC_CLOSURE_INIT(&sw_subchannel->closure, subchannel_on_child_state_changed,
                    sw_subchannel, grpc_schedule_on_exec_ctx);

  if (c->disconnected) {
    gpr_free(sw_subchannel);
    grpc_channel_stack_destroy(stk);
    gpr_free(con);
    return false;
  }

  /* publish */
  /* TODO(ctiller): this full barrier seems to clear up a TSAN failure.
                    I'd have expected the rel_cas below to be enough, but
                    seemingly it's not.
                    Re-evaluate if we really need this. */
  gpr_atm_full_barrier();
  GPR_ASSERT(gpr_atm_rel_cas(&c->connected_subchannel, 0, (gpr_atm)con));

  /* setup subchannel watching connected subchannel for changes; subchannel
     ref for connecting is donated to the state watcher */
  GRPC_SUBCHANNEL_WEAK_REF(c, "state_watcher");
  GRPC_SUBCHANNEL_WEAK_UNREF(c, "connecting");
  grpc_connected_subchannel_notify_on_state_change(
      con, c->pollset_set, &sw_subchannel->connectivity_state,
      &sw_subchannel->closure);

  /* signal completion */
  grpc_connectivity_state_set(&c->state_tracker, GRPC_CHANNEL_READY,
                              GRPC_ERROR_NONE, "connected");
  return true;
}

static void subchannel_connected(void* arg, grpc_error* error) {
  grpc_subchannel* c = (grpc_subchannel*)arg;
  grpc_channel_args* delete_channel_args = c->connecting_result.channel_args;

  GRPC_SUBCHANNEL_WEAK_REF(c, "connected");
  gpr_mu_lock(&c->mu);
  c->connecting = false;
  if (c->connecting_result.transport != nullptr &&
      publish_transport_locked(c)) {
    /* do nothing, transport was published */
  } else if (c->disconnected) {
    GRPC_SUBCHANNEL_WEAK_UNREF(c, "connecting");
  } else {
    grpc_connectivity_state_set(
        &c->state_tracker, GRPC_CHANNEL_TRANSIENT_FAILURE,
        grpc_error_set_int(GRPC_ERROR_CREATE_REFERENCING_FROM_STATIC_STRING(
                               "Connect Failed", &error, 1),
                           GRPC_ERROR_INT_GRPC_STATUS, GRPC_STATUS_UNAVAILABLE),
        "connect_failed");

    const char* errmsg = grpc_error_string(error);
    gpr_log(GPR_INFO, "Connect failed: %s", errmsg);

    maybe_start_connecting_locked(c);
    GRPC_SUBCHANNEL_WEAK_UNREF(c, "connecting");
  }
  gpr_mu_unlock(&c->mu);
  GRPC_SUBCHANNEL_WEAK_UNREF(c, "connected");
  grpc_channel_args_destroy(delete_channel_args);
}

/*
 * grpc_subchannel_call implementation
 */

static void subchannel_call_destroy(void* call, grpc_error* error) {
  grpc_subchannel_call* c = (grpc_subchannel_call*)call;
  GPR_ASSERT(c->schedule_closure_after_destroy != nullptr);
  GPR_TIMER_BEGIN("grpc_subchannel_call_unref.destroy", 0);
  grpc_connected_subchannel* connection = c->connection;
  grpc_call_stack_destroy(SUBCHANNEL_CALL_TO_CALL_STACK(c), nullptr,
                          c->schedule_closure_after_destroy);
  GRPC_CONNECTED_SUBCHANNEL_UNREF(connection, "subchannel_call");
  GPR_TIMER_END("grpc_subchannel_call_unref.destroy", 0);
}

void grpc_subchannel_call_set_cleanup_closure(grpc_subchannel_call* call,
                                              grpc_closure* closure) {
  GPR_ASSERT(call->schedule_closure_after_destroy == nullptr);
  GPR_ASSERT(closure != nullptr);
  call->schedule_closure_after_destroy = closure;
}

void grpc_subchannel_call_ref(
    grpc_subchannel_call* c GRPC_SUBCHANNEL_REF_EXTRA_ARGS) {
  GRPC_CALL_STACK_REF(SUBCHANNEL_CALL_TO_CALL_STACK(c), REF_REASON);
}

void grpc_subchannel_call_unref(
    grpc_subchannel_call* c GRPC_SUBCHANNEL_REF_EXTRA_ARGS) {
  GRPC_CALL_STACK_UNREF(SUBCHANNEL_CALL_TO_CALL_STACK(c), REF_REASON);
}

void grpc_subchannel_call_process_op(grpc_subchannel_call* call,
                                     grpc_transport_stream_op_batch* batch) {
  GPR_TIMER_BEGIN("grpc_subchannel_call_process_op", 0);
  grpc_call_stack* call_stack = SUBCHANNEL_CALL_TO_CALL_STACK(call);
  grpc_call_element* top_elem = grpc_call_stack_element(call_stack, 0);
  GRPC_CALL_LOG_OP(GPR_INFO, top_elem, batch);
  top_elem->filter->start_transport_stream_op_batch(top_elem, batch);
  GPR_TIMER_END("grpc_subchannel_call_process_op", 0);
}

grpc_connected_subchannel* grpc_subchannel_get_connected_subchannel(
    grpc_subchannel* c) {
  return GET_CONNECTED_SUBCHANNEL(c, acq);
}

const grpc_subchannel_key* grpc_subchannel_get_key(
    const grpc_subchannel* subchannel) {
  return subchannel->key;
}

grpc_error* grpc_connected_subchannel_create_call(
    grpc_connected_subchannel* con,
    const grpc_connected_subchannel_call_args* args,
    grpc_subchannel_call** call) {
  grpc_channel_stack* chanstk = CHANNEL_STACK_FROM_CONNECTION(con);
  *call = (grpc_subchannel_call*)gpr_arena_alloc(
      args->arena, sizeof(grpc_subchannel_call) + chanstk->call_stack_size);
  grpc_call_stack* callstk = SUBCHANNEL_CALL_TO_CALL_STACK(*call);
  (*call)->connection = GRPC_CONNECTED_SUBCHANNEL_REF(con, "subchannel_call");
  const grpc_call_element_args call_args = {
      callstk,            /* call_stack */
      nullptr,            /* server_transport_data */
      args->context,      /* context */
      args->path,         /* path */
      args->start_time,   /* start_time */
      args->deadline,     /* deadline */
      args->arena,        /* arena */
      args->call_combiner /* call_combiner */
  };
  grpc_error* error = grpc_call_stack_init(chanstk, 1, subchannel_call_destroy,
                                           *call, &call_args);
  if (error != GRPC_ERROR_NONE) {
    const char* error_string = grpc_error_string(error);
    gpr_log(GPR_ERROR, "error: %s", error_string);
    return error;
  }
  grpc_call_stack_set_pollset_or_pollset_set(callstk, args->pollent);
  return GRPC_ERROR_NONE;
}

grpc_call_stack* grpc_subchannel_call_get_call_stack(
    grpc_subchannel_call* subchannel_call) {
  return SUBCHANNEL_CALL_TO_CALL_STACK(subchannel_call);
}

static void grpc_uri_to_sockaddr(const char* uri_str,
                                 grpc_resolved_address* addr) {
  grpc_uri* uri = grpc_uri_parse(uri_str, 0 /* suppress_errors */);
  GPR_ASSERT(uri != nullptr);
  if (!grpc_parse_uri(uri, addr)) memset(addr, 0, sizeof(*addr));
  grpc_uri_destroy(uri);
}

void grpc_get_subchannel_address_arg(const grpc_channel_args* args,
                                     grpc_resolved_address* addr) {
  const char* addr_uri_str = grpc_get_subchannel_address_uri_arg(args);
  memset(addr, 0, sizeof(*addr));
  if (*addr_uri_str != '\0') {
    grpc_uri_to_sockaddr(addr_uri_str, addr);
  }
}

const char* grpc_get_subchannel_address_uri_arg(const grpc_channel_args* args) {
  const grpc_arg* addr_arg =
      grpc_channel_args_find(args, GRPC_ARG_SUBCHANNEL_ADDRESS);
  GPR_ASSERT(addr_arg != nullptr);  // Should have been set by LB policy.
  GPR_ASSERT(addr_arg->type == GRPC_ARG_STRING);
  return addr_arg->value.string;
}

grpc_arg grpc_create_subchannel_address_arg(const grpc_resolved_address* addr) {
  return grpc_channel_arg_string_create(
      (char*)GRPC_ARG_SUBCHANNEL_ADDRESS,
      addr->len > 0 ? grpc_sockaddr_to_uri(addr) : gpr_strdup(""));
}<|MERGE_RESOLUTION|>--- conflicted
+++ resolved
@@ -561,15 +561,9 @@
   connected_subchannel_state_op(con, interested_parties, state, closure);
 }
 
-<<<<<<< HEAD
 void grpc_connected_subchannel_ping(grpc_connected_subchannel* con,
-                                    grpc_closure* closure) {
-=======
-void grpc_connected_subchannel_ping(grpc_exec_ctx* exec_ctx,
-                                    grpc_connected_subchannel* con,
                                     grpc_closure* on_initiate,
                                     grpc_closure* on_ack) {
->>>>>>> c01a91da
   grpc_transport_op* op = grpc_make_transport_op(nullptr);
   grpc_channel_element* elem;
   op->send_ping.on_initiate = on_initiate;
