/*
 *
 * Copyright 2015, Google Inc.
 * All rights reserved.
 *
 * Redistribution and use in source and binary forms, with or without
 * modification, are permitted provided that the following conditions are
 * met:
 *
 *     * Redistributions of source code must retain the above copyright
 * notice, this list of conditions and the following disclaimer.
 *     * Redistributions in binary form must reproduce the above
 * copyright notice, this list of conditions and the following disclaimer
 * in the documentation and/or other materials provided with the
 * distribution.
 *     * Neither the name of Google Inc. nor the names of its
 * contributors may be used to endorse or promote products derived from
 * this software without specific prior written permission.
 *
 * THIS SOFTWARE IS PROVIDED BY THE COPYRIGHT HOLDERS AND CONTRIBUTORS
 * "AS IS" AND ANY EXPRESS OR IMPLIED WARRANTIES, INCLUDING, BUT NOT
 * LIMITED TO, THE IMPLIED WARRANTIES OF MERCHANTABILITY AND FITNESS FOR
 * A PARTICULAR PURPOSE ARE DISCLAIMED. IN NO EVENT SHALL THE COPYRIGHT
 * OWNER OR CONTRIBUTORS BE LIABLE FOR ANY DIRECT, INDIRECT, INCIDENTAL,
 * SPECIAL, EXEMPLARY, OR CONSEQUENTIAL DAMAGES (INCLUDING, BUT NOT
 * LIMITED TO, PROCUREMENT OF SUBSTITUTE GOODS OR SERVICES; LOSS OF USE,
 * DATA, OR PROFITS; OR BUSINESS INTERRUPTION) HOWEVER CAUSED AND ON ANY
 * THEORY OF LIABILITY, WHETHER IN CONTRACT, STRICT LIABILITY, OR TORT
 * (INCLUDING NEGLIGENCE OR OTHERWISE) ARISING IN ANY WAY OUT OF THE USE
 * OF THIS SOFTWARE, EVEN IF ADVISED OF THE POSSIBILITY OF SUCH DAMAGE.
 *
 */

#include <string.h>

#include <grpc/support/alloc.h>
#include "src/core/ext/client_config/lb_policy_registry.h"
#include "src/core/lib/transport/connectivity_state.h"

typedef struct pending_pick {
  struct pending_pick *next;
  grpc_polling_entity *pollent;
  uint32_t initial_metadata_flags;
  grpc_connected_subchannel **target;
  grpc_closure *on_complete;
} pending_pick;

typedef struct {
  /** base policy: must be first */
  grpc_lb_policy base;
  /** all our subchannels */
  grpc_subchannel **subchannels;
  size_t num_subchannels;

  grpc_closure connectivity_changed;

  /** the selected channel (a grpc_connected_subchannel) */
  gpr_atm selected;

  /** mutex protecting remaining members */
  gpr_mu mu;
  /** have we started picking? */
  int started_picking;
  /** are we shut down? */
  int shutdown;
  /** which subchannel are we watching? */
  size_t checking_subchannel;
  /** what is the connectivity of that channel? */
  grpc_connectivity_state checking_connectivity;
  /** list of picks that are waiting on connectivity */
  pending_pick *pending_picks;

  /** our connectivity state tracker */
  grpc_connectivity_state_tracker state_tracker;
} pick_first_lb_policy;

#define GET_SELECTED(p) \
  ((grpc_connected_subchannel *)gpr_atm_acq_load(&(p)->selected))

static void pf_destroy(grpc_exec_ctx *exec_ctx, grpc_lb_policy *pol) {
  pick_first_lb_policy *p = (pick_first_lb_policy *)pol;
  grpc_connected_subchannel *selected = GET_SELECTED(p);
  size_t i;
  GPR_ASSERT(p->pending_picks == NULL);
  for (i = 0; i < p->num_subchannels; i++) {
    GRPC_SUBCHANNEL_UNREF(exec_ctx, p->subchannels[i], "pick_first");
  }
  if (selected != NULL) {
    GRPC_CONNECTED_SUBCHANNEL_UNREF(exec_ctx, selected, "picked_first");
  }
  grpc_connectivity_state_destroy(exec_ctx, &p->state_tracker);
  gpr_free(p->subchannels);
  gpr_mu_destroy(&p->mu);
  gpr_free(p);
}

static void pf_shutdown(grpc_exec_ctx *exec_ctx, grpc_lb_policy *pol) {
  pick_first_lb_policy *p = (pick_first_lb_policy *)pol;
  pending_pick *pp;
  grpc_connected_subchannel *selected;
  gpr_mu_lock(&p->mu);
  selected = GET_SELECTED(p);
  p->shutdown = 1;
  pp = p->pending_picks;
  p->pending_picks = NULL;
  grpc_connectivity_state_set(
      exec_ctx, &p->state_tracker, GRPC_CHANNEL_SHUTDOWN,
      GRPC_ERROR_CREATE("Channel shutdown"), "shutdown");
  /* cancel subscription */
  if (selected != NULL) {
    grpc_connected_subchannel_notify_on_state_change(
        exec_ctx, selected, NULL, NULL, &p->connectivity_changed);
  } else if (p->num_subchannels > 0) {
    grpc_subchannel_notify_on_state_change(
        exec_ctx, p->subchannels[p->checking_subchannel], NULL, NULL,
        &p->connectivity_changed);
  }
  gpr_mu_unlock(&p->mu);
  while (pp != NULL) {
    pending_pick *next = pp->next;
    *pp->target = NULL;
<<<<<<< HEAD
    grpc_pollset_set_del_pollset(exec_ctx, p->base.interested_parties,
                                 pp->pollset);
    grpc_exec_ctx_sched(exec_ctx, pp->on_complete, GRPC_ERROR_NONE, NULL);
=======
    grpc_polling_entity_del_from_pollset_set(exec_ctx, pp->pollent,
                                             p->base.interested_parties);
    grpc_exec_ctx_enqueue(exec_ctx, pp->on_complete, true, NULL);
>>>>>>> d30d4e27
    gpr_free(pp);
    pp = next;
  }
}

static void pf_cancel_pick(grpc_exec_ctx *exec_ctx, grpc_lb_policy *pol,
                           grpc_connected_subchannel **target) {
  pick_first_lb_policy *p = (pick_first_lb_policy *)pol;
  pending_pick *pp;
  gpr_mu_lock(&p->mu);
  pp = p->pending_picks;
  p->pending_picks = NULL;
  while (pp != NULL) {
    pending_pick *next = pp->next;
    if (pp->target == target) {
      grpc_polling_entity_del_from_pollset_set(exec_ctx, pp->pollent,
                                               p->base.interested_parties);
      *target = NULL;
      grpc_exec_ctx_sched(exec_ctx, pp->on_complete,
                          GRPC_ERROR_CREATE("Pick Cancelled"), NULL);
      gpr_free(pp);
    } else {
      pp->next = p->pending_picks;
      p->pending_picks = pp;
    }
    pp = next;
  }
  gpr_mu_unlock(&p->mu);
}

static void pf_cancel_picks(grpc_exec_ctx *exec_ctx, grpc_lb_policy *pol,
                            uint32_t initial_metadata_flags_mask,
                            uint32_t initial_metadata_flags_eq) {
  pick_first_lb_policy *p = (pick_first_lb_policy *)pol;
  pending_pick *pp;
  gpr_mu_lock(&p->mu);
  pp = p->pending_picks;
  p->pending_picks = NULL;
  while (pp != NULL) {
    pending_pick *next = pp->next;
    if ((pp->initial_metadata_flags & initial_metadata_flags_mask) ==
        initial_metadata_flags_eq) {
<<<<<<< HEAD
      grpc_pollset_set_del_pollset(exec_ctx, p->base.interested_parties,
                                   pp->pollset);
      grpc_exec_ctx_sched(exec_ctx, pp->on_complete,
                          GRPC_ERROR_CREATE("Pick Cancelled"), NULL);
=======
      grpc_polling_entity_del_from_pollset_set(exec_ctx, pp->pollent,
                                               p->base.interested_parties);
      grpc_exec_ctx_enqueue(exec_ctx, pp->on_complete, false, NULL);
>>>>>>> d30d4e27
      gpr_free(pp);
    } else {
      pp->next = p->pending_picks;
      p->pending_picks = pp;
    }
    pp = next;
  }
  gpr_mu_unlock(&p->mu);
}

static void start_picking(grpc_exec_ctx *exec_ctx, pick_first_lb_policy *p) {
  p->started_picking = 1;
  p->checking_subchannel = 0;
  p->checking_connectivity = GRPC_CHANNEL_IDLE;
  GRPC_LB_POLICY_WEAK_REF(&p->base, "pick_first_connectivity");
  grpc_subchannel_notify_on_state_change(
      exec_ctx, p->subchannels[p->checking_subchannel],
      p->base.interested_parties, &p->checking_connectivity,
      &p->connectivity_changed);
}

static void pf_exit_idle(grpc_exec_ctx *exec_ctx, grpc_lb_policy *pol) {
  pick_first_lb_policy *p = (pick_first_lb_policy *)pol;
  gpr_mu_lock(&p->mu);
  if (!p->started_picking) {
    start_picking(exec_ctx, p);
  }
  gpr_mu_unlock(&p->mu);
}

static int pf_pick(grpc_exec_ctx *exec_ctx, grpc_lb_policy *pol,
                   grpc_polling_entity *pollent,
                   grpc_metadata_batch *initial_metadata,
                   uint32_t initial_metadata_flags,
                   grpc_connected_subchannel **target,
                   grpc_closure *on_complete) {
  pick_first_lb_policy *p = (pick_first_lb_policy *)pol;
  pending_pick *pp;

  /* Check atomically for a selected channel */
  grpc_connected_subchannel *selected = GET_SELECTED(p);
  if (selected != NULL) {
    *target = selected;
    return 1;
  }

  /* No subchannel selected yet, so acquire lock and then attempt again */
  gpr_mu_lock(&p->mu);
  selected = GET_SELECTED(p);
  if (selected) {
    gpr_mu_unlock(&p->mu);
    *target = selected;
    return 1;
  } else {
    if (!p->started_picking) {
      start_picking(exec_ctx, p);
    }
    grpc_polling_entity_add_to_pollset_set(exec_ctx, pollent,
                                           p->base.interested_parties);
    pp = gpr_malloc(sizeof(*pp));
    pp->next = p->pending_picks;
    pp->pollent = pollent;
    pp->target = target;
    pp->initial_metadata_flags = initial_metadata_flags;
    pp->on_complete = on_complete;
    p->pending_picks = pp;
    gpr_mu_unlock(&p->mu);
    return 0;
  }
}

static void destroy_subchannels(grpc_exec_ctx *exec_ctx, void *arg,
                                grpc_error *error) {
  pick_first_lb_policy *p = arg;
  size_t i;
  size_t num_subchannels = p->num_subchannels;
  grpc_subchannel **subchannels;

  gpr_mu_lock(&p->mu);
  subchannels = p->subchannels;
  p->num_subchannels = 0;
  p->subchannels = NULL;
  gpr_mu_unlock(&p->mu);
  GRPC_LB_POLICY_WEAK_UNREF(exec_ctx, &p->base, "destroy_subchannels");

  for (i = 0; i < num_subchannels; i++) {
    GRPC_SUBCHANNEL_UNREF(exec_ctx, subchannels[i], "pick_first");
  }

  gpr_free(subchannels);
}

static void pf_connectivity_changed(grpc_exec_ctx *exec_ctx, void *arg,
                                    grpc_error *error) {
  pick_first_lb_policy *p = arg;
  grpc_subchannel *selected_subchannel;
  pending_pick *pp;
  grpc_connected_subchannel *selected;

  GRPC_ERROR_REF(error);

  gpr_mu_lock(&p->mu);

  selected = GET_SELECTED(p);

  if (p->shutdown) {
    gpr_mu_unlock(&p->mu);
    GRPC_LB_POLICY_WEAK_UNREF(exec_ctx, &p->base, "pick_first_connectivity");
    GRPC_ERROR_UNREF(error);
    return;
  } else if (selected != NULL) {
    if (p->checking_connectivity == GRPC_CHANNEL_TRANSIENT_FAILURE) {
      /* if the selected channel goes bad, we're done */
      p->checking_connectivity = GRPC_CHANNEL_SHUTDOWN;
    }
    grpc_connectivity_state_set(exec_ctx, &p->state_tracker,
                                p->checking_connectivity, GRPC_ERROR_REF(error),
                                "selected_changed");
    if (p->checking_connectivity != GRPC_CHANNEL_SHUTDOWN) {
      grpc_connected_subchannel_notify_on_state_change(
          exec_ctx, selected, p->base.interested_parties,
          &p->checking_connectivity, &p->connectivity_changed);
    } else {
      GRPC_LB_POLICY_WEAK_UNREF(exec_ctx, &p->base, "pick_first_connectivity");
    }
  } else {
  loop:
    switch (p->checking_connectivity) {
      case GRPC_CHANNEL_READY:
        grpc_connectivity_state_set(exec_ctx, &p->state_tracker,
                                    GRPC_CHANNEL_READY, GRPC_ERROR_NONE,
                                    "connecting_ready");
        selected_subchannel = p->subchannels[p->checking_subchannel];
        selected =
            grpc_subchannel_get_connected_subchannel(selected_subchannel);
        GPR_ASSERT(selected != NULL);
        GRPC_CONNECTED_SUBCHANNEL_REF(selected, "picked_first");
        /* drop the pick list: we are connected now */
        GRPC_LB_POLICY_WEAK_REF(&p->base, "destroy_subchannels");
        gpr_atm_rel_store(&p->selected, (gpr_atm)selected);
        grpc_exec_ctx_sched(exec_ctx,
                            grpc_closure_create(destroy_subchannels, p),
                            GRPC_ERROR_NONE, NULL);
        /* update any calls that were waiting for a pick */
        while ((pp = p->pending_picks)) {
          p->pending_picks = pp->next;
          *pp->target = selected;
<<<<<<< HEAD
          grpc_pollset_set_del_pollset(exec_ctx, p->base.interested_parties,
                                       pp->pollset);
          grpc_exec_ctx_sched(exec_ctx, pp->on_complete, GRPC_ERROR_NONE, NULL);
=======
          grpc_polling_entity_del_from_pollset_set(exec_ctx, pp->pollent,
                                                   p->base.interested_parties);
          grpc_exec_ctx_enqueue(exec_ctx, pp->on_complete, true, NULL);
>>>>>>> d30d4e27
          gpr_free(pp);
        }
        grpc_connected_subchannel_notify_on_state_change(
            exec_ctx, selected, p->base.interested_parties,
            &p->checking_connectivity, &p->connectivity_changed);
        break;
      case GRPC_CHANNEL_TRANSIENT_FAILURE:
        p->checking_subchannel =
            (p->checking_subchannel + 1) % p->num_subchannels;
        if (p->checking_subchannel == 0) {
          /* only trigger transient failure when we've tried all alternatives */
          grpc_connectivity_state_set(
              exec_ctx, &p->state_tracker, GRPC_CHANNEL_TRANSIENT_FAILURE,
              GRPC_ERROR_REF(error), "connecting_transient_failure");
        }
        GRPC_ERROR_UNREF(error);
        p->checking_connectivity = grpc_subchannel_check_connectivity(
            p->subchannels[p->checking_subchannel], &error);
        if (p->checking_connectivity == GRPC_CHANNEL_TRANSIENT_FAILURE) {
          grpc_subchannel_notify_on_state_change(
              exec_ctx, p->subchannels[p->checking_subchannel],
              p->base.interested_parties, &p->checking_connectivity,
              &p->connectivity_changed);
        } else {
          goto loop;
        }
        break;
      case GRPC_CHANNEL_CONNECTING:
      case GRPC_CHANNEL_IDLE:
        grpc_connectivity_state_set(
            exec_ctx, &p->state_tracker, GRPC_CHANNEL_CONNECTING,
            GRPC_ERROR_REF(error), "connecting_changed");
        grpc_subchannel_notify_on_state_change(
            exec_ctx, p->subchannels[p->checking_subchannel],
            p->base.interested_parties, &p->checking_connectivity,
            &p->connectivity_changed);
        break;
      case GRPC_CHANNEL_SHUTDOWN:
        p->num_subchannels--;
        GPR_SWAP(grpc_subchannel *, p->subchannels[p->checking_subchannel],
                 p->subchannels[p->num_subchannels]);
        GRPC_SUBCHANNEL_UNREF(exec_ctx, p->subchannels[p->num_subchannels],
                              "pick_first");
        if (p->num_subchannels == 0) {
          grpc_connectivity_state_set(
              exec_ctx, &p->state_tracker, GRPC_CHANNEL_SHUTDOWN,
              GRPC_ERROR_CREATE_REFERENCING("Pick first exhausted channels",
                                            &error, 1),
              "no_more_channels");
          while ((pp = p->pending_picks)) {
            p->pending_picks = pp->next;
            *pp->target = NULL;
            grpc_exec_ctx_sched(exec_ctx, pp->on_complete, GRPC_ERROR_NONE,
                                NULL);
            gpr_free(pp);
          }
          GRPC_LB_POLICY_WEAK_UNREF(exec_ctx, &p->base,
                                    "pick_first_connectivity");
        } else {
          grpc_connectivity_state_set(
              exec_ctx, &p->state_tracker, GRPC_CHANNEL_TRANSIENT_FAILURE,
              GRPC_ERROR_REF(error), "subchannel_failed");
          p->checking_subchannel %= p->num_subchannels;
          GRPC_ERROR_UNREF(error);
          p->checking_connectivity = grpc_subchannel_check_connectivity(
              p->subchannels[p->checking_subchannel], &error);
          goto loop;
        }
    }
  }

  gpr_mu_unlock(&p->mu);

  GRPC_ERROR_UNREF(error);
}

static grpc_connectivity_state pf_check_connectivity(grpc_exec_ctx *exec_ctx,
                                                     grpc_lb_policy *pol,
                                                     grpc_error **error) {
  pick_first_lb_policy *p = (pick_first_lb_policy *)pol;
  grpc_connectivity_state st;
  gpr_mu_lock(&p->mu);
  st = grpc_connectivity_state_check(&p->state_tracker, error);
  gpr_mu_unlock(&p->mu);
  return st;
}

static void pf_notify_on_state_change(grpc_exec_ctx *exec_ctx,
                                      grpc_lb_policy *pol,
                                      grpc_connectivity_state *current,
                                      grpc_closure *notify) {
  pick_first_lb_policy *p = (pick_first_lb_policy *)pol;
  gpr_mu_lock(&p->mu);
  grpc_connectivity_state_notify_on_state_change(exec_ctx, &p->state_tracker,
                                                 current, notify);
  gpr_mu_unlock(&p->mu);
}

static void pf_ping_one(grpc_exec_ctx *exec_ctx, grpc_lb_policy *pol,
                        grpc_closure *closure) {
  pick_first_lb_policy *p = (pick_first_lb_policy *)pol;
  grpc_connected_subchannel *selected = GET_SELECTED(p);
  if (selected) {
    grpc_connected_subchannel_ping(exec_ctx, selected, closure);
  } else {
    grpc_exec_ctx_sched(exec_ctx, closure, GRPC_ERROR_CREATE("Not connected"),
                        NULL);
  }
}

static const grpc_lb_policy_vtable pick_first_lb_policy_vtable = {
    pf_destroy,     pf_shutdown,           pf_pick,
    pf_cancel_pick, pf_cancel_picks,       pf_ping_one,
    pf_exit_idle,   pf_check_connectivity, pf_notify_on_state_change};

static void pick_first_factory_ref(grpc_lb_policy_factory *factory) {}

static void pick_first_factory_unref(grpc_lb_policy_factory *factory) {}

static grpc_lb_policy *create_pick_first(grpc_exec_ctx *exec_ctx,
                                         grpc_lb_policy_factory *factory,
                                         grpc_lb_policy_args *args) {
  GPR_ASSERT(args->addresses != NULL);
  GPR_ASSERT(args->client_channel_factory != NULL);

  if (args->addresses->naddrs == 0) return NULL;

  pick_first_lb_policy *p = gpr_malloc(sizeof(*p));
  memset(p, 0, sizeof(*p));

  p->subchannels =
      gpr_malloc(sizeof(grpc_subchannel *) * args->addresses->naddrs);
  memset(p->subchannels, 0, sizeof(*p->subchannels) * args->addresses->naddrs);
  grpc_subchannel_args sc_args;
  size_t subchannel_idx = 0;
  for (size_t i = 0; i < args->addresses->naddrs; i++) {
    memset(&sc_args, 0, sizeof(grpc_subchannel_args));
    sc_args.addr = (struct sockaddr *)(args->addresses->addrs[i].addr);
    sc_args.addr_len = (size_t)args->addresses->addrs[i].len;

    grpc_subchannel *subchannel = grpc_client_channel_factory_create_subchannel(
        exec_ctx, args->client_channel_factory, &sc_args);

    if (subchannel != NULL) {
      p->subchannels[subchannel_idx++] = subchannel;
    }
  }
  if (subchannel_idx == 0) {
    gpr_free(p->subchannels);
    gpr_free(p);
    return NULL;
  }
  p->num_subchannels = subchannel_idx;

  grpc_lb_policy_init(&p->base, &pick_first_lb_policy_vtable);
  grpc_closure_init(&p->connectivity_changed, pf_connectivity_changed, p);
  gpr_mu_init(&p->mu);
  return &p->base;
}

static const grpc_lb_policy_factory_vtable pick_first_factory_vtable = {
    pick_first_factory_ref, pick_first_factory_unref, create_pick_first,
    "pick_first"};

static grpc_lb_policy_factory pick_first_lb_policy_factory = {
    &pick_first_factory_vtable};

static grpc_lb_policy_factory *pick_first_lb_factory_create() {
  return &pick_first_lb_policy_factory;
}

/* Plugin registration */

void grpc_lb_policy_pick_first_init() {
  grpc_register_lb_policy(pick_first_lb_factory_create());
}

void grpc_lb_policy_pick_first_shutdown() {}<|MERGE_RESOLUTION|>--- conflicted
+++ resolved
@@ -119,15 +119,9 @@
   while (pp != NULL) {
     pending_pick *next = pp->next;
     *pp->target = NULL;
-<<<<<<< HEAD
-    grpc_pollset_set_del_pollset(exec_ctx, p->base.interested_parties,
-                                 pp->pollset);
-    grpc_exec_ctx_sched(exec_ctx, pp->on_complete, GRPC_ERROR_NONE, NULL);
-=======
     grpc_polling_entity_del_from_pollset_set(exec_ctx, pp->pollent,
                                              p->base.interested_parties);
-    grpc_exec_ctx_enqueue(exec_ctx, pp->on_complete, true, NULL);
->>>>>>> d30d4e27
+    grpc_exec_ctx_sched(exec_ctx, pp->on_complete, GRPC_ERROR_NONE, NULL);
     gpr_free(pp);
     pp = next;
   }
@@ -170,16 +164,10 @@
     pending_pick *next = pp->next;
     if ((pp->initial_metadata_flags & initial_metadata_flags_mask) ==
         initial_metadata_flags_eq) {
-<<<<<<< HEAD
-      grpc_pollset_set_del_pollset(exec_ctx, p->base.interested_parties,
-                                   pp->pollset);
+      grpc_polling_entity_del_from_pollset_set(exec_ctx, pp->pollent,
+                                               p->base.interested_parties);
       grpc_exec_ctx_sched(exec_ctx, pp->on_complete,
                           GRPC_ERROR_CREATE("Pick Cancelled"), NULL);
-=======
-      grpc_polling_entity_del_from_pollset_set(exec_ctx, pp->pollent,
-                                               p->base.interested_parties);
-      grpc_exec_ctx_enqueue(exec_ctx, pp->on_complete, false, NULL);
->>>>>>> d30d4e27
       gpr_free(pp);
     } else {
       pp->next = p->pending_picks;
@@ -327,15 +315,9 @@
         while ((pp = p->pending_picks)) {
           p->pending_picks = pp->next;
           *pp->target = selected;
-<<<<<<< HEAD
-          grpc_pollset_set_del_pollset(exec_ctx, p->base.interested_parties,
-                                       pp->pollset);
-          grpc_exec_ctx_sched(exec_ctx, pp->on_complete, GRPC_ERROR_NONE, NULL);
-=======
           grpc_polling_entity_del_from_pollset_set(exec_ctx, pp->pollent,
                                                    p->base.interested_parties);
-          grpc_exec_ctx_enqueue(exec_ctx, pp->on_complete, true, NULL);
->>>>>>> d30d4e27
+          grpc_exec_ctx_sched(exec_ctx, pp->on_complete, GRPC_ERROR_NONE, NULL);
           gpr_free(pp);
         }
         grpc_connected_subchannel_notify_on_state_change(
