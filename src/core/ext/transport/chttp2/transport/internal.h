--- conflicted
+++ resolved
@@ -713,8 +713,6 @@
 
 void grpc_chttp2_ack_ping(grpc_exec_ctx *exec_ctx, grpc_chttp2_transport *t,
                           uint64_t id);
-<<<<<<< HEAD
-=======
 
 typedef enum {
   /* don't initiate a transport write, but piggyback on the next one */
@@ -724,7 +722,6 @@
   /* initiate an uncovered write */
   GRPC_CHTTP2_STREAM_WRITE_INITIATE_UNCOVERED
 } grpc_chttp2_stream_write_type;
->>>>>>> 4fd2bf6e
 
 /** add a ref to the stream and add it to the writable list;
     ref will be dropped in writing.c */
