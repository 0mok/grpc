--- conflicted
+++ resolved
@@ -66,17 +66,13 @@
     }
     return;
   }
-<<<<<<< HEAD
   grpc_millis now = grpc_core::ExecCtx::Get()->Now();
-=======
-  grpc_millis now = grpc_exec_ctx_now(exec_ctx);
 
   grpc_millis next_allowed_ping_interval =
       (t->keepalive_permit_without_calls == 0 &&
        grpc_chttp2_stream_map_size(&t->stream_map) == 0)
           ? 7200 * GPR_MS_PER_SEC
           : t->ping_policy.min_sent_ping_interval_without_data;
->>>>>>> c01a91da
   grpc_millis next_allowed_ping =
       t->ping_state.last_ping_sent_time + next_allowed_ping_interval;
 
