/*
 *
 * Copyright 2015, Google Inc.
 * All rights reserved.
 *
 * Redistribution and use in source and binary forms, with or without
 * modification, are permitted provided that the following conditions are
 * met:
 *
 *     * Redistributions of source code must retain the above copyright
 * notice, this list of conditions and the following disclaimer.
 *     * Redistributions in binary form must reproduce the above
 * copyright notice, this list of conditions and the following disclaimer
 * in the documentation and/or other materials provided with the
 * distribution.
 *     * Neither the name of Google Inc. nor the names of its
 * contributors may be used to endorse or promote products derived from
 * this software without specific prior written permission.
 *
 * THIS SOFTWARE IS PROVIDED BY THE COPYRIGHT HOLDERS AND CONTRIBUTORS
 * "AS IS" AND ANY EXPRESS OR IMPLIED WARRANTIES, INCLUDING, BUT NOT
 * LIMITED TO, THE IMPLIED WARRANTIES OF MERCHANTABILITY AND FITNESS FOR
 * A PARTICULAR PURPOSE ARE DISCLAIMED. IN NO EVENT SHALL THE COPYRIGHT
 * OWNER OR CONTRIBUTORS BE LIABLE FOR ANY DIRECT, INDIRECT, INCIDENTAL,
 * SPECIAL, EXEMPLARY, OR CONSEQUENTIAL DAMAGES (INCLUDING, BUT NOT
 * LIMITED TO, PROCUREMENT OF SUBSTITUTE GOODS OR SERVICES; LOSS OF USE,
 * DATA, OR PROFITS; OR BUSINESS INTERRUPTION) HOWEVER CAUSED AND ON ANY
 * THEORY OF LIABILITY, WHETHER IN CONTRACT, STRICT LIABILITY, OR TORT
 * (INCLUDING NEGLIGENCE OR OTHERWISE) ARISING IN ANY WAY OUT OF THE USE
 * OF THIS SOFTWARE, EVEN IF ADVISED OF THE POSSIBILITY OF SUCH DAMAGE.
 *
 */

#include "src/core/ext/transport/chttp2/transport/chttp2_transport.h"

#include <math.h>
#include <stdio.h>
#include <string.h>

#include <grpc/support/alloc.h>
#include <grpc/support/log.h>
#include <grpc/support/slice_buffer.h>
#include <grpc/support/string_util.h>
#include <grpc/support/useful.h>

#include "src/core/ext/transport/chttp2/transport/http2_errors.h"
#include "src/core/ext/transport/chttp2/transport/internal.h"
#include "src/core/ext/transport/chttp2/transport/status_conversion.h"
#include "src/core/ext/transport/chttp2/transport/timeout_encoding.h"
#include "src/core/lib/http/parser.h"
#include "src/core/lib/profiling/timers.h"
#include "src/core/lib/support/string.h"
#include "src/core/lib/transport/static_metadata.h"
#include "src/core/lib/transport/transport_impl.h"

#define DEFAULT_WINDOW 65535
#define DEFAULT_CONNECTION_WINDOW_TARGET (1024 * 1024)
#define MAX_WINDOW 0x7fffffffu

#define DEFAULT_MAX_HEADER_LIST_SIZE (16 * 1024)

#define MAX_CLIENT_STREAM_ID 0x7fffffffu

int grpc_http_trace = 0;
int grpc_flowctl_trace = 0;

#define TRANSPORT_FROM_WRITING(tw)                                        \
  ((grpc_chttp2_transport *)((char *)(tw)-offsetof(grpc_chttp2_transport, \
                                                   writing)))

#define TRANSPORT_FROM_PARSING(tp)                                        \
  ((grpc_chttp2_transport *)((char *)(tp)-offsetof(grpc_chttp2_transport, \
                                                   parsing)))

#define TRANSPORT_FROM_GLOBAL(tg)                                         \
  ((grpc_chttp2_transport *)((char *)(tg)-offsetof(grpc_chttp2_transport, \
                                                   global)))

#define STREAM_FROM_GLOBAL(sg) \
  ((grpc_chttp2_stream *)((char *)(sg)-offsetof(grpc_chttp2_stream, global)))

#define STREAM_FROM_PARSING(sg) \
  ((grpc_chttp2_stream *)((char *)(sg)-offsetof(grpc_chttp2_stream, parsing)))

static const grpc_transport_vtable vtable;

/* forward declarations of various callbacks that we'll build closures around */
static void writing_action(grpc_exec_ctx *exec_ctx, void *t, grpc_error *error);
static void reading_action(grpc_exec_ctx *exec_ctx, void *t, grpc_error *error);
static void parsing_action(grpc_exec_ctx *exec_ctx, void *t, grpc_error *error);

/** Set a transport level setting, and push it to our peer */
static void push_setting(grpc_chttp2_transport *t, grpc_chttp2_setting_id id,
                         uint32_t value);

/** Start disconnection chain */
static void drop_connection(grpc_exec_ctx *exec_ctx, grpc_chttp2_transport *t,
                            grpc_error *error);

/** Perform a transport_op */
static void perform_stream_op_locked(grpc_exec_ctx *exec_ctx,
                                     grpc_chttp2_transport *t,
                                     grpc_chttp2_stream *s, void *transport_op);

/** Cancel a stream: coming from the transport API */
static void cancel_from_api(grpc_exec_ctx *exec_ctx,
                            grpc_chttp2_transport_global *transport_global,
                            grpc_chttp2_stream_global *stream_global,
                            grpc_error *error);

static void close_from_api(grpc_exec_ctx *exec_ctx,
                           grpc_chttp2_transport_global *transport_global,
                           grpc_chttp2_stream_global *stream_global,
                           grpc_error *error);

/** Add endpoint from this transport to pollset */
static void add_to_pollset_locked(grpc_exec_ctx *exec_ctx,
                                  grpc_chttp2_transport *t,
                                  grpc_chttp2_stream *s_ignored, void *pollset);
static void add_to_pollset_set_locked(grpc_exec_ctx *exec_ctx,
                                      grpc_chttp2_transport *t,
                                      grpc_chttp2_stream *s_ignored,
                                      void *pollset_set);

/** Start new streams that have been created if we can */
static void maybe_start_some_streams(
    grpc_exec_ctx *exec_ctx, grpc_chttp2_transport_global *transport_global);

static void finish_global_actions(grpc_exec_ctx *exec_ctx,
                                  grpc_chttp2_transport *t);

static void connectivity_state_set(
    grpc_exec_ctx *exec_ctx, grpc_chttp2_transport_global *transport_global,
    grpc_connectivity_state state, grpc_error *error, const char *reason);

static void check_read_ops(grpc_exec_ctx *exec_ctx,
                           grpc_chttp2_transport_global *transport_global);

static void incoming_byte_stream_update_flow_control(
    grpc_chttp2_transport_global *transport_global,
    grpc_chttp2_stream_global *stream_global, size_t max_size_hint,
    size_t have_already);
static void incoming_byte_stream_destroy_locked(grpc_exec_ctx *exec_ctx,
                                                grpc_chttp2_transport *t,
                                                grpc_chttp2_stream *s,
                                                void *byte_stream);
static void fail_pending_writes(grpc_exec_ctx *exec_ctx,
                                grpc_chttp2_transport_global *transport_global,
                                grpc_chttp2_stream_global *stream_global,
                                grpc_error *error);

/*******************************************************************************
 * CONSTRUCTION/DESTRUCTION/REFCOUNTING
 */

static void destruct_transport(grpc_exec_ctx *exec_ctx,
                               grpc_chttp2_transport *t) {
  size_t i;

  gpr_mu_lock(&t->executor.mu);

  GPR_ASSERT(t->ep == NULL);

  gpr_slice_buffer_destroy(&t->global.qbuf);

  gpr_slice_buffer_destroy(&t->writing.outbuf);
  grpc_chttp2_hpack_compressor_destroy(&t->writing.hpack_compressor);

  gpr_slice_buffer_destroy(&t->parsing.qbuf);
  gpr_slice_buffer_destroy(&t->read_buffer);
  grpc_chttp2_hpack_parser_destroy(&t->parsing.hpack_parser);
  grpc_chttp2_goaway_parser_destroy(&t->parsing.goaway_parser);

  for (i = 0; i < STREAM_LIST_COUNT; i++) {
    GPR_ASSERT(t->lists[i].head == NULL);
    GPR_ASSERT(t->lists[i].tail == NULL);
  }

  GPR_ASSERT(grpc_chttp2_stream_map_size(&t->parsing_stream_map) == 0);
  GPR_ASSERT(grpc_chttp2_stream_map_size(&t->new_stream_map) == 0);

  grpc_chttp2_stream_map_destroy(&t->parsing_stream_map);
  grpc_chttp2_stream_map_destroy(&t->new_stream_map);
  grpc_connectivity_state_destroy(exec_ctx, &t->channel_callback.state_tracker);

  gpr_mu_unlock(&t->executor.mu);
  gpr_mu_destroy(&t->executor.mu);

  /* callback remaining pings: they're not allowed to call into the transpot,
     and maybe they hold resources that need to be freed */
  while (t->global.pings.next != &t->global.pings) {
    grpc_chttp2_outstanding_ping *ping = t->global.pings.next;
    grpc_exec_ctx_sched(exec_ctx, ping->on_recv,
                        GRPC_ERROR_CREATE("Transport closed"), NULL);
    ping->next->prev = ping->prev;
    ping->prev->next = ping->next;
    gpr_free(ping);
  }

  gpr_free(t->peer_string);
  gpr_free(t);
}

#ifdef REFCOUNTING_DEBUG
#define REF_TRANSPORT(t, r) ref_transport(t, r, __FILE__, __LINE__)
#define UNREF_TRANSPORT(cl, t, r) unref_transport(cl, t, r, __FILE__, __LINE__)
static void unref_transport(grpc_exec_ctx *exec_ctx, grpc_chttp2_transport *t,
                            const char *reason, const char *file, int line) {
  gpr_log(GPR_DEBUG, "chttp2:unref:%p %d->%d %s [%s:%d]", t, t->refs.count,
          t->refs.count - 1, reason, file, line);
  if (!gpr_unref(&t->refs)) return;
  destruct_transport(exec_ctx, t);
}

static void ref_transport(grpc_chttp2_transport *t, const char *reason,
                          const char *file, int line) {
  gpr_log(GPR_DEBUG, "chttp2:  ref:%p %d->%d %s [%s:%d]", t, t->refs.count,
          t->refs.count + 1, reason, file, line);
  gpr_ref(&t->refs);
}
#else
#define REF_TRANSPORT(t, r) ref_transport(t)
#define UNREF_TRANSPORT(cl, t, r) unref_transport(cl, t)
static void unref_transport(grpc_exec_ctx *exec_ctx, grpc_chttp2_transport *t) {
  if (!gpr_unref(&t->refs)) return;
  destruct_transport(exec_ctx, t);
}

static void ref_transport(grpc_chttp2_transport *t) { gpr_ref(&t->refs); }
#endif

static void init_transport(grpc_exec_ctx *exec_ctx, grpc_chttp2_transport *t,
                           const grpc_channel_args *channel_args,
                           grpc_endpoint *ep, uint8_t is_client) {
  size_t i;
  int j;

  GPR_ASSERT(strlen(GRPC_CHTTP2_CLIENT_CONNECT_STRING) ==
             GRPC_CHTTP2_CLIENT_CONNECT_STRLEN);

  memset(t, 0, sizeof(*t));

  t->base.vtable = &vtable;
  t->ep = ep;
  /* one ref is for destroy, the other for when ep becomes NULL */
  gpr_ref_init(&t->refs, 2);
  /* ref is dropped at transport close() */
  gpr_ref_init(&t->shutdown_ep_refs, 1);
  gpr_mu_init(&t->executor.mu);
  t->peer_string = grpc_endpoint_get_peer(ep);
  t->endpoint_reading = 1;
  t->global.next_stream_id = is_client ? 1 : 2;
  t->global.is_client = is_client;
  t->writing.outgoing_window = DEFAULT_WINDOW;
  t->parsing.incoming_window = DEFAULT_WINDOW;
  t->global.stream_lookahead = DEFAULT_WINDOW;
  t->global.connection_window_target = DEFAULT_CONNECTION_WINDOW_TARGET;
  t->global.ping_counter = 1;
  t->global.pings.next = t->global.pings.prev = &t->global.pings;
  t->parsing.is_client = is_client;
  t->parsing.deframe_state =
      is_client ? GRPC_DTS_FH_0 : GRPC_DTS_CLIENT_PREFIX_0;
  t->parsing.is_first_frame = true;
  t->writing.is_client = is_client;
  grpc_connectivity_state_init(
      &t->channel_callback.state_tracker, GRPC_CHANNEL_READY,
      is_client ? "client_transport" : "server_transport");

  gpr_slice_buffer_init(&t->global.qbuf);

  gpr_slice_buffer_init(&t->writing.outbuf);
  grpc_chttp2_hpack_compressor_init(&t->writing.hpack_compressor);
  grpc_closure_init(&t->writing_action, writing_action, t);
  grpc_closure_init(&t->reading_action, reading_action, t);
  grpc_closure_init(&t->parsing_action, parsing_action, t);

  gpr_slice_buffer_init(&t->parsing.qbuf);
  grpc_chttp2_goaway_parser_init(&t->parsing.goaway_parser);
  grpc_chttp2_hpack_parser_init(&t->parsing.hpack_parser);

  grpc_closure_init(&t->writing.done_cb, grpc_chttp2_terminate_writing,
                    &t->writing);
  gpr_slice_buffer_init(&t->read_buffer);

  if (is_client) {
    gpr_slice_buffer_add(
        &t->global.qbuf,
        gpr_slice_from_copied_string(GRPC_CHTTP2_CLIENT_CONNECT_STRING));
  }
  /* 8 is a random stab in the dark as to a good initial size: it's small enough
     that it shouldn't waste memory for infrequently used connections, yet
     large enough that the exponential growth should happen nicely when it's
     needed.
     TODO(ctiller): tune this */
  grpc_chttp2_stream_map_init(&t->parsing_stream_map, 8);
  grpc_chttp2_stream_map_init(&t->new_stream_map, 8);

  /* copy in initial settings to all setting sets */
  for (i = 0; i < GRPC_CHTTP2_NUM_SETTINGS; i++) {
    t->parsing.settings[i] = grpc_chttp2_settings_parameters[i].default_value;
    for (j = 0; j < GRPC_NUM_SETTING_SETS; j++) {
      t->global.settings[j][i] =
          grpc_chttp2_settings_parameters[i].default_value;
    }
  }
  t->global.dirtied_local_settings = 1;
  /* Hack: it's common for implementations to assume 65536 bytes initial send
     window -- this should by rights be 0 */
  t->global.force_send_settings = 1 << GRPC_CHTTP2_SETTINGS_INITIAL_WINDOW_SIZE;
  t->global.sent_local_settings = 0;

  /* configure http2 the way we like it */
  if (is_client) {
    push_setting(t, GRPC_CHTTP2_SETTINGS_ENABLE_PUSH, 0);
    push_setting(t, GRPC_CHTTP2_SETTINGS_MAX_CONCURRENT_STREAMS, 0);
  }
  push_setting(t, GRPC_CHTTP2_SETTINGS_INITIAL_WINDOW_SIZE, DEFAULT_WINDOW);
  push_setting(t, GRPC_CHTTP2_SETTINGS_MAX_HEADER_LIST_SIZE,
               DEFAULT_MAX_HEADER_LIST_SIZE);

  if (channel_args) {
    for (i = 0; i < channel_args->num_args; i++) {
      if (0 ==
          strcmp(channel_args->args[i].key, GRPC_ARG_MAX_CONCURRENT_STREAMS)) {
        if (is_client) {
          gpr_log(GPR_ERROR, "%s: is ignored on the client",
                  GRPC_ARG_MAX_CONCURRENT_STREAMS);
        } else if (channel_args->args[i].type != GRPC_ARG_INTEGER) {
          gpr_log(GPR_ERROR, "%s: must be an integer",
                  GRPC_ARG_MAX_CONCURRENT_STREAMS);
        } else {
          push_setting(t, GRPC_CHTTP2_SETTINGS_MAX_CONCURRENT_STREAMS,
                       (uint32_t)channel_args->args[i].value.integer);
        }
      } else if (0 == strcmp(channel_args->args[i].key,
                             GRPC_ARG_HTTP2_INITIAL_SEQUENCE_NUMBER)) {
        if (channel_args->args[i].type != GRPC_ARG_INTEGER) {
          gpr_log(GPR_ERROR, "%s: must be an integer",
                  GRPC_ARG_HTTP2_INITIAL_SEQUENCE_NUMBER);
        } else if ((t->global.next_stream_id & 1) !=
                   (channel_args->args[i].value.integer & 1)) {
          gpr_log(GPR_ERROR, "%s: low bit must be %d on %s",
                  GRPC_ARG_HTTP2_INITIAL_SEQUENCE_NUMBER,
                  t->global.next_stream_id & 1,
                  is_client ? "client" : "server");
        } else {
          t->global.next_stream_id =
              (uint32_t)channel_args->args[i].value.integer;
        }
      } else if (0 == strcmp(channel_args->args[i].key,
                             GRPC_ARG_HTTP2_STREAM_LOOKAHEAD_BYTES)) {
        if (channel_args->args[i].type != GRPC_ARG_INTEGER) {
          gpr_log(GPR_ERROR, "%s: must be an integer",
                  GRPC_ARG_HTTP2_STREAM_LOOKAHEAD_BYTES);
        } else if (channel_args->args[i].value.integer <= 5) {
          gpr_log(GPR_ERROR, "%s: must be at least 5",
                  GRPC_ARG_HTTP2_STREAM_LOOKAHEAD_BYTES);
        } else {
          t->global.stream_lookahead =
              (uint32_t)channel_args->args[i].value.integer;
        }
      } else if (0 == strcmp(channel_args->args[i].key,
                             GRPC_ARG_HTTP2_HPACK_TABLE_SIZE_DECODER)) {
        if (channel_args->args[i].type != GRPC_ARG_INTEGER) {
          gpr_log(GPR_ERROR, "%s: must be an integer",
                  GRPC_ARG_HTTP2_HPACK_TABLE_SIZE_DECODER);
        } else if (channel_args->args[i].value.integer < 0) {
          gpr_log(GPR_ERROR, "%s: must be non-negative",
                  GRPC_ARG_HTTP2_HPACK_TABLE_SIZE_DECODER);
        } else {
          push_setting(t, GRPC_CHTTP2_SETTINGS_HEADER_TABLE_SIZE,
                       (uint32_t)channel_args->args[i].value.integer);
        }
      } else if (0 == strcmp(channel_args->args[i].key,
                             GRPC_ARG_HTTP2_HPACK_TABLE_SIZE_ENCODER)) {
        if (channel_args->args[i].type != GRPC_ARG_INTEGER) {
          gpr_log(GPR_ERROR, "%s: must be an integer",
                  GRPC_ARG_HTTP2_HPACK_TABLE_SIZE_ENCODER);
        } else if (channel_args->args[i].value.integer < 0) {
          gpr_log(GPR_ERROR, "%s: must be non-negative",
                  GRPC_ARG_HTTP2_HPACK_TABLE_SIZE_ENCODER);
        } else {
          grpc_chttp2_hpack_compressor_set_max_usable_size(
              &t->writing.hpack_compressor,
              (uint32_t)channel_args->args[i].value.integer);
        }
      } else if (0 == strcmp(channel_args->args[i].key,
                             GRPC_ARG_MAX_METADATA_SIZE)) {
        if (channel_args->args[i].type != GRPC_ARG_INTEGER) {
          gpr_log(GPR_ERROR, "%s: must be an integer",
                  GRPC_ARG_MAX_METADATA_SIZE);
        } else if (channel_args->args[i].value.integer < 0) {
          gpr_log(GPR_ERROR, "%s: must be non-negative",
                  GRPC_ARG_MAX_METADATA_SIZE);
        } else {
          push_setting(t, GRPC_CHTTP2_SETTINGS_MAX_HEADER_LIST_SIZE,
                       (uint32_t)channel_args->args[i].value.integer);
        }
      }
    }
  }
}

static void destroy_transport_locked(grpc_exec_ctx *exec_ctx,
                                     grpc_chttp2_transport *t,
                                     grpc_chttp2_stream *s_ignored,
                                     void *arg_ignored) {
  t->destroying = 1;
  drop_connection(exec_ctx, t, GRPC_ERROR_CREATE("Transport destroyed"));
}

static void destroy_transport(grpc_exec_ctx *exec_ctx, grpc_transport *gt) {
  grpc_chttp2_transport *t = (grpc_chttp2_transport *)gt;
  grpc_chttp2_run_with_global_lock(exec_ctx, t, NULL, destroy_transport_locked,
                                   NULL, 0);
  UNREF_TRANSPORT(exec_ctx, t, "destroy");
}

/** block grpc_endpoint_shutdown being called until a paired
    allow_endpoint_shutdown is made */
static void prevent_endpoint_shutdown(grpc_chttp2_transport *t) {
  GPR_ASSERT(t->ep);
  gpr_ref(&t->shutdown_ep_refs);
}

static void allow_endpoint_shutdown_locked(grpc_exec_ctx *exec_ctx,
                                           grpc_chttp2_transport *t) {
  if (gpr_unref(&t->shutdown_ep_refs)) {
    if (t->ep) {
      grpc_endpoint_shutdown(exec_ctx, t->ep);
    }
  }
}

static void destroy_endpoint(grpc_exec_ctx *exec_ctx,
                             grpc_chttp2_transport *t) {
  grpc_endpoint_destroy(exec_ctx, t->ep);
  t->ep = NULL;
  /* safe because we'll still have the ref for write */
  UNREF_TRANSPORT(exec_ctx, t, "disconnect");
}

static void close_transport_locked(grpc_exec_ctx *exec_ctx,
                                   grpc_chttp2_transport *t,
                                   grpc_error *error) {
  if (!t->closed) {
    t->closed = 1;
    connectivity_state_set(exec_ctx, &t->global, GRPC_CHANNEL_SHUTDOWN,
                           GRPC_ERROR_REF(error), "close_transport");
    if (t->ep) {
      allow_endpoint_shutdown_locked(exec_ctx, t);
    }

    /* flush writable stream list to avoid dangling references */
    grpc_chttp2_stream_global *stream_global;
    grpc_chttp2_stream_writing *stream_writing;
    while (grpc_chttp2_list_pop_writable_stream(
        &t->global, &t->writing, &stream_global, &stream_writing)) {
      GRPC_CHTTP2_STREAM_UNREF(exec_ctx, stream_global, "chttp2_writing");
    }
  }
  GRPC_ERROR_UNREF(error);
}

#ifdef GRPC_STREAM_REFCOUNT_DEBUG
void grpc_chttp2_stream_ref(grpc_chttp2_stream_global *stream_global,
                            const char *reason) {
  grpc_stream_ref(STREAM_FROM_GLOBAL(stream_global)->refcount, reason);
}
void grpc_chttp2_stream_unref(grpc_exec_ctx *exec_ctx,
                              grpc_chttp2_stream_global *stream_global,
                              const char *reason) {
  grpc_stream_unref(exec_ctx, STREAM_FROM_GLOBAL(stream_global)->refcount,
                    reason);
}
#else
void grpc_chttp2_stream_ref(grpc_chttp2_stream_global *stream_global) {
  grpc_stream_ref(STREAM_FROM_GLOBAL(stream_global)->refcount);
}
void grpc_chttp2_stream_unref(grpc_exec_ctx *exec_ctx,
                              grpc_chttp2_stream_global *stream_global) {
  grpc_stream_unref(exec_ctx, STREAM_FROM_GLOBAL(stream_global)->refcount);
}
#endif

static void finish_init_stream_locked(grpc_exec_ctx *exec_ctx,
                                      grpc_chttp2_transport *t,
                                      grpc_chttp2_stream *s,
                                      void *arg_ignored) {
  grpc_chttp2_register_stream(t, s);
}

static int init_stream(grpc_exec_ctx *exec_ctx, grpc_transport *gt,
                       grpc_stream *gs, grpc_stream_refcount *refcount,
                       const void *server_data) {
  grpc_chttp2_transport *t = (grpc_chttp2_transport *)gt;
  grpc_chttp2_stream *s = (grpc_chttp2_stream *)gs;

  memset(s, 0, sizeof(*s));

  s->refcount = refcount;
  /* We reserve one 'active stream' that's dropped when the stream is
     read-closed. The others are for incoming_byte_streams that are actively
     reading */
  gpr_ref_init(&s->global.active_streams, 1);
  GRPC_CHTTP2_STREAM_REF(&s->global, "chttp2");

  grpc_chttp2_incoming_metadata_buffer_init(&s->parsing.metadata_buffer[0]);
  grpc_chttp2_incoming_metadata_buffer_init(&s->parsing.metadata_buffer[1]);
  grpc_chttp2_incoming_metadata_buffer_init(
      &s->global.received_initial_metadata);
  grpc_chttp2_incoming_metadata_buffer_init(
      &s->global.received_trailing_metadata);
  grpc_chttp2_data_parser_init(&s->parsing.data_parser);
  gpr_slice_buffer_init(&s->writing.flow_controlled_buffer);

  REF_TRANSPORT(t, "stream");

  if (server_data) {
    GPR_ASSERT(t->executor.parsing_active);
    s->global.id = (uint32_t)(uintptr_t)server_data;
    s->parsing.id = s->global.id;
    s->global.outgoing_window =
        t->global.settings[GRPC_PEER_SETTINGS]
                          [GRPC_CHTTP2_SETTINGS_INITIAL_WINDOW_SIZE];
    s->parsing.incoming_window = s->global.max_recv_bytes =
        t->global.settings[GRPC_SENT_SETTINGS]
                          [GRPC_CHTTP2_SETTINGS_INITIAL_WINDOW_SIZE];
    *t->accepting_stream = s;
    grpc_chttp2_stream_map_add(&t->parsing_stream_map, s->global.id, s);
    s->global.in_stream_map = true;
  }

  grpc_chttp2_run_with_global_lock(exec_ctx, t, s, finish_init_stream_locked,
                                   NULL, 0);

  return 0;
}

static void destroy_stream_locked(grpc_exec_ctx *exec_ctx,
                                  grpc_chttp2_transport *t,
                                  grpc_chttp2_stream *s, void *arg) {
  grpc_byte_stream *bs;

  GPR_TIMER_BEGIN("destroy_stream", 0);

  GPR_ASSERT((s->global.write_closed && s->global.read_closed) ||
             s->global.id == 0);
  GPR_ASSERT(!s->global.in_stream_map);
  if (grpc_chttp2_unregister_stream(t, s) && t->global.sent_goaway) {
    close_transport_locked(
        exec_ctx, t,
        GRPC_ERROR_CREATE("Last stream closed after sending goaway"));
  }
  if (!t->executor.parsing_active && s->global.id) {
    GPR_ASSERT(grpc_chttp2_stream_map_find(&t->parsing_stream_map,
                                           s->global.id) == NULL);
  }

  while (
      (bs = grpc_chttp2_incoming_frame_queue_pop(&s->global.incoming_frames))) {
    incoming_byte_stream_destroy_locked(exec_ctx, NULL, NULL, bs);
  }

  grpc_chttp2_list_remove_unannounced_incoming_window_available(&t->global,
                                                                &s->global);
  grpc_chttp2_list_remove_stalled_by_transport(&t->global, &s->global);
  grpc_chttp2_list_remove_check_read_ops(&t->global, &s->global);

  for (int i = 0; i < STREAM_LIST_COUNT; i++) {
    if (s->included[i]) {
      gpr_log(GPR_ERROR, "%s stream %d still included in list %d",
              t->global.is_client ? "client" : "server", s->global.id, i);
      abort();
    }
  }

  GPR_ASSERT(s->global.send_initial_metadata_finished == NULL);
  GPR_ASSERT(s->global.send_message_finished == NULL);
  GPR_ASSERT(s->global.send_trailing_metadata_finished == NULL);
  GPR_ASSERT(s->global.recv_initial_metadata_ready == NULL);
  GPR_ASSERT(s->global.recv_message_ready == NULL);
  GPR_ASSERT(s->global.recv_trailing_metadata_finished == NULL);
  grpc_chttp2_data_parser_destroy(exec_ctx, &s->parsing.data_parser);
  grpc_chttp2_incoming_metadata_buffer_destroy(&s->parsing.metadata_buffer[0]);
  grpc_chttp2_incoming_metadata_buffer_destroy(&s->parsing.metadata_buffer[1]);
  grpc_chttp2_incoming_metadata_buffer_destroy(
      &s->global.received_initial_metadata);
  grpc_chttp2_incoming_metadata_buffer_destroy(
      &s->global.received_trailing_metadata);
  gpr_slice_buffer_destroy(&s->writing.flow_controlled_buffer);

  UNREF_TRANSPORT(exec_ctx, t, "stream");

  GPR_TIMER_END("destroy_stream", 0);

  gpr_free(arg);
}

static void destroy_stream(grpc_exec_ctx *exec_ctx, grpc_transport *gt,
                           grpc_stream *gs, void *and_free_memory) {
  grpc_chttp2_transport *t = (grpc_chttp2_transport *)gt;
  grpc_chttp2_stream *s = (grpc_chttp2_stream *)gs;

  grpc_chttp2_run_with_global_lock(exec_ctx, t, s, destroy_stream_locked,
                                   and_free_memory, 0);
}

grpc_chttp2_stream_parsing *grpc_chttp2_parsing_lookup_stream(
    grpc_chttp2_transport_parsing *transport_parsing, uint32_t id) {
  grpc_chttp2_transport *t = TRANSPORT_FROM_PARSING(transport_parsing);
  grpc_chttp2_stream *s =
      grpc_chttp2_stream_map_find(&t->parsing_stream_map, id);
  return s ? &s->parsing : NULL;
}

grpc_chttp2_stream_parsing *grpc_chttp2_parsing_accept_stream(
    grpc_exec_ctx *exec_ctx, grpc_chttp2_transport_parsing *transport_parsing,
    uint32_t id) {
  grpc_chttp2_stream *accepting;
  grpc_chttp2_transport *t = TRANSPORT_FROM_PARSING(transport_parsing);
  GPR_ASSERT(t->accepting_stream == NULL);
  t->accepting_stream = &accepting;
  t->channel_callback.accept_stream(exec_ctx,
                                    t->channel_callback.accept_stream_user_data,
                                    &t->base, (void *)(uintptr_t)id);
  t->accepting_stream = NULL;
  return &accepting->parsing;
}

/*******************************************************************************
 * LOCK MANAGEMENT
 */

static void finish_global_actions(grpc_exec_ctx *exec_ctx,
                                  grpc_chttp2_transport *t) {
  grpc_chttp2_executor_action_header *hdr;
  grpc_chttp2_executor_action_header *next;

  for (;;) {
    if (!t->executor.writing_active && !t->closed &&
        grpc_chttp2_unlocking_check_writes(exec_ctx, &t->global, &t->writing)) {
      t->executor.writing_active = 1;
      REF_TRANSPORT(t, "writing");
      prevent_endpoint_shutdown(t);
      grpc_exec_ctx_sched(exec_ctx, &t->writing_action, GRPC_ERROR_NONE, NULL);
    }
    check_read_ops(exec_ctx, &t->global);

    gpr_mu_lock(&t->executor.mu);
    if (t->executor.pending_actions_head != NULL) {
      hdr = t->executor.pending_actions_head;
      t->executor.pending_actions_head = t->executor.pending_actions_tail =
          NULL;
      gpr_mu_unlock(&t->executor.mu);
      while (hdr != NULL) {
        hdr->action(exec_ctx, t, hdr->stream, hdr->arg);
        next = hdr->next;
        gpr_free(hdr);
        UNREF_TRANSPORT(exec_ctx, t, "pending_action");
        hdr = next;
      }
      continue;
    } else {
      t->executor.global_active = false;
    }
    gpr_mu_unlock(&t->executor.mu);
    break;
  }
}

void grpc_chttp2_run_with_global_lock(grpc_exec_ctx *exec_ctx,
                                      grpc_chttp2_transport *t,
                                      grpc_chttp2_stream *optional_stream,
                                      grpc_chttp2_locked_action action,
                                      void *arg, size_t sizeof_arg) {
  grpc_chttp2_executor_action_header *hdr;

  REF_TRANSPORT(t, "run_global");
  gpr_mu_lock(&t->executor.mu);

  for (;;) {
    if (!t->executor.global_active) {
      t->executor.global_active = 1;
      gpr_mu_unlock(&t->executor.mu);

      action(exec_ctx, t, optional_stream, arg);

      finish_global_actions(exec_ctx, t);
    } else {
      gpr_mu_unlock(&t->executor.mu);

      hdr = gpr_malloc(sizeof(*hdr) + sizeof_arg);
      hdr->stream = optional_stream;
      hdr->action = action;
      if (sizeof_arg == 0) {
        hdr->arg = arg;
      } else {
        hdr->arg = hdr + 1;
        memcpy(hdr->arg, arg, sizeof_arg);
      }

      gpr_mu_lock(&t->executor.mu);
      if (!t->executor.global_active) {
        /* global lock was released while allocating memory: release & retry */
        gpr_free(hdr);
        continue;
      }
      hdr->next = NULL;
      if (t->executor.pending_actions_head != NULL) {
        t->executor.pending_actions_tail =
            t->executor.pending_actions_tail->next = hdr;
      } else {
        t->executor.pending_actions_tail = t->executor.pending_actions_head =
            hdr;
      }
      REF_TRANSPORT(t, "pending_action");
      gpr_mu_unlock(&t->executor.mu);
    }
    break;
  }

  UNREF_TRANSPORT(exec_ctx, t, "run_global");
}

/*******************************************************************************
 * OUTPUT PROCESSING
 */

void grpc_chttp2_become_writable(grpc_chttp2_transport_global *transport_global,
                                 grpc_chttp2_stream_global *stream_global) {
  if (!TRANSPORT_FROM_GLOBAL(transport_global)->closed &&
      grpc_chttp2_list_add_writable_stream(transport_global, stream_global)) {
    GRPC_CHTTP2_STREAM_REF(stream_global, "chttp2_writing");
  }
}

static void push_setting(grpc_chttp2_transport *t, grpc_chttp2_setting_id id,
                         uint32_t value) {
  const grpc_chttp2_setting_parameters *sp =
      &grpc_chttp2_settings_parameters[id];
  uint32_t use_value = GPR_CLAMP(value, sp->min_value, sp->max_value);
  if (use_value != value) {
    gpr_log(GPR_INFO, "Requested parameter %s clamped from %d to %d", sp->name,
            value, use_value);
  }
  if (use_value != t->global.settings[GRPC_LOCAL_SETTINGS][id]) {
    t->global.settings[GRPC_LOCAL_SETTINGS][id] = use_value;
    t->global.dirtied_local_settings = 1;
  }
}

static void terminate_writing_with_lock(grpc_exec_ctx *exec_ctx,
                                        grpc_chttp2_transport *t,
                                        grpc_chttp2_stream *s_ignored,
                                        void *a) {
  grpc_error *error = a;

  allow_endpoint_shutdown_locked(exec_ctx, t);

  if (error != GRPC_ERROR_NONE) {
    drop_connection(exec_ctx, t, GRPC_ERROR_REF(error));
  }

  grpc_chttp2_cleanup_writing(exec_ctx, &t->global, &t->writing);

  grpc_chttp2_stream_global *stream_global;
  while (grpc_chttp2_list_pop_closed_waiting_for_writing(&t->global,
                                                         &stream_global)) {
    fail_pending_writes(exec_ctx, &t->global, stream_global,
                        GRPC_ERROR_REF(error));
    GRPC_CHTTP2_STREAM_UNREF(exec_ctx, stream_global, "finish_writes");
  }

  /* leave the writing flag up on shutdown to prevent further writes in
     unlock()
     from starting */
  t->executor.writing_active = 0;
  if (t->ep && !t->endpoint_reading) {
    destroy_endpoint(exec_ctx, t);
  }

  UNREF_TRANSPORT(exec_ctx, t, "writing");
  GRPC_ERROR_UNREF(error);
}

void grpc_chttp2_terminate_writing(grpc_exec_ctx *exec_ctx,
                                   void *transport_writing, grpc_error *error) {
  grpc_chttp2_transport *t = TRANSPORT_FROM_WRITING(transport_writing);
  grpc_chttp2_run_with_global_lock(
      exec_ctx, t, NULL, terminate_writing_with_lock, GRPC_ERROR_REF(error), 0);
}

static void writing_action(grpc_exec_ctx *exec_ctx, void *gt,
                           grpc_error *error) {
  grpc_chttp2_transport *t = gt;
  GPR_TIMER_BEGIN("writing_action", 0);
  grpc_chttp2_perform_writes(exec_ctx, &t->writing, t->ep);
  GPR_TIMER_END("writing_action", 0);
}

void grpc_chttp2_add_incoming_goaway(
    grpc_exec_ctx *exec_ctx, grpc_chttp2_transport_global *transport_global,
    uint32_t goaway_error, gpr_slice goaway_text) {
  char *msg = gpr_dump_slice(goaway_text, GPR_DUMP_HEX | GPR_DUMP_ASCII);
  GRPC_CHTTP2_IF_TRACING(
      gpr_log(GPR_DEBUG, "got goaway [%d]: %s", goaway_error, msg));
  gpr_slice_unref(goaway_text);
  transport_global->seen_goaway = 1;
  /* lie: use transient failure from the transport to indicate goaway has been
   * received */
  connectivity_state_set(
      exec_ctx, transport_global, GRPC_CHANNEL_TRANSIENT_FAILURE,
      grpc_error_set_str(
          grpc_error_set_int(GRPC_ERROR_CREATE("GOAWAY received"),
                             GRPC_ERROR_INT_HTTP2_ERROR,
                             (intptr_t)goaway_error),
          GRPC_ERROR_STR_RAW_BYTES, msg),
      "got_goaway");
  gpr_free(msg);
}

static void maybe_start_some_streams(
    grpc_exec_ctx *exec_ctx, grpc_chttp2_transport_global *transport_global) {
  grpc_chttp2_stream_global *stream_global;
  uint32_t stream_incoming_window;
  /* start streams where we have free grpc_chttp2_stream ids and free
   * concurrency */
  while (transport_global->next_stream_id <= MAX_CLIENT_STREAM_ID &&
         transport_global->concurrent_stream_count <
             transport_global
                 ->settings[GRPC_PEER_SETTINGS]
                           [GRPC_CHTTP2_SETTINGS_MAX_CONCURRENT_STREAMS] &&
         grpc_chttp2_list_pop_waiting_for_concurrency(transport_global,
                                                      &stream_global)) {
    /* safe since we can't (legally) be parsing this stream yet */
    grpc_chttp2_stream_parsing *stream_parsing =
        &STREAM_FROM_GLOBAL(stream_global)->parsing;
    GRPC_CHTTP2_IF_TRACING(gpr_log(
        GPR_DEBUG, "HTTP:%s: Allocating new grpc_chttp2_stream %p to id %d",
        transport_global->is_client ? "CLI" : "SVR", stream_global,
        transport_global->next_stream_id));

    GPR_ASSERT(stream_global->id == 0);
    stream_global->id = stream_parsing->id = transport_global->next_stream_id;
    transport_global->next_stream_id += 2;

    if (transport_global->next_stream_id >= MAX_CLIENT_STREAM_ID) {
      connectivity_state_set(
          exec_ctx, transport_global, GRPC_CHANNEL_TRANSIENT_FAILURE,
          GRPC_ERROR_CREATE("Stream IDs exhausted"), "no_more_stream_ids");
    }

    stream_global->outgoing_window =
        transport_global->settings[GRPC_PEER_SETTINGS]
                                  [GRPC_CHTTP2_SETTINGS_INITIAL_WINDOW_SIZE];
    stream_parsing->incoming_window = stream_incoming_window =
        transport_global->settings[GRPC_SENT_SETTINGS]
                                  [GRPC_CHTTP2_SETTINGS_INITIAL_WINDOW_SIZE];
    stream_global->max_recv_bytes =
        GPR_MAX(stream_incoming_window, stream_global->max_recv_bytes);
    grpc_chttp2_stream_map_add(
        &TRANSPORT_FROM_GLOBAL(transport_global)->new_stream_map,
        stream_global->id, STREAM_FROM_GLOBAL(stream_global));
    stream_global->in_stream_map = true;
    transport_global->concurrent_stream_count++;
    grpc_chttp2_become_writable(transport_global, stream_global);
  }
  /* cancel out streams that will never be started */
  while (transport_global->next_stream_id >= MAX_CLIENT_STREAM_ID &&
         grpc_chttp2_list_pop_waiting_for_concurrency(transport_global,
                                                      &stream_global)) {
    cancel_from_api(exec_ctx, transport_global, stream_global,
                    grpc_error_set_int(
                        GRPC_ERROR_CREATE("Stream IDs exhausted"),
                        GRPC_ERROR_INT_GRPC_STATUS, GRPC_STATUS_UNAVAILABLE));
  }
}

#define CLOSURE_BARRIER_STATS_BIT (1 << 0)
#define CLOSURE_BARRIER_FIRST_REF_BIT (1 << 16)

static grpc_closure *add_closure_barrier(grpc_closure *closure) {
  closure->next_data.scratch += CLOSURE_BARRIER_FIRST_REF_BIT;
  return closure;
}

void grpc_chttp2_complete_closure_step(
    grpc_exec_ctx *exec_ctx, grpc_chttp2_transport_global *transport_global,
    grpc_chttp2_stream_global *stream_global, grpc_closure **pclosure,
    grpc_error *error) {
  grpc_closure *closure = *pclosure;
  if (closure == NULL) {
    GRPC_ERROR_UNREF(error);
    return;
  }
  closure->next_data.scratch -= CLOSURE_BARRIER_FIRST_REF_BIT;
  if (error != GRPC_ERROR_NONE) {
    if (closure->error == GRPC_ERROR_NONE) {
      closure->error =
          GRPC_ERROR_CREATE("Error in HTTP transport completing operation");
      closure->error = grpc_error_set_str(
          closure->error, GRPC_ERROR_STR_TARGET_ADDRESS,
          TRANSPORT_FROM_GLOBAL(transport_global)->peer_string);
    }
    closure->error = grpc_error_add_child(closure->error, error);
  }
  if (closure->next_data.scratch < CLOSURE_BARRIER_FIRST_REF_BIT) {
    if (closure->next_data.scratch & CLOSURE_BARRIER_STATS_BIT) {
      grpc_transport_move_stats(&stream_global->stats,
                                stream_global->collecting_stats);
      stream_global->collecting_stats = NULL;
    }
    grpc_exec_ctx_sched(exec_ctx, closure, closure->error, NULL);
  }
  *pclosure = NULL;
}

static int contains_non_ok_status(
    grpc_chttp2_transport_global *transport_global,
    grpc_metadata_batch *batch) {
  grpc_linked_mdelem *l;
  for (l = batch->list.head; l; l = l->next) {
    if (l->md->key == GRPC_MDSTR_GRPC_STATUS &&
        l->md != GRPC_MDELEM_GRPC_STATUS_0) {
      return 1;
    }
  }
  return 0;
}

static void do_nothing(grpc_exec_ctx *exec_ctx, void *arg, grpc_error *error) {}

static void perform_stream_op_locked(grpc_exec_ctx *exec_ctx,
                                     grpc_chttp2_transport *t,
                                     grpc_chttp2_stream *s, void *stream_op) {
  GPR_TIMER_BEGIN("perform_stream_op_locked", 0);

  grpc_transport_stream_op *op = stream_op;
  grpc_chttp2_transport_global *transport_global = &t->global;
  grpc_chttp2_stream_global *stream_global = &s->global;

  grpc_closure *on_complete = op->on_complete;
  if (on_complete == NULL) {
    on_complete = grpc_closure_create(do_nothing, NULL);
  }
  /* use final_data as a barrier until enqueue time; the inital counter is
     dropped at the end of this function */
  on_complete->next_data.scratch = CLOSURE_BARRIER_FIRST_REF_BIT;
  on_complete->error = GRPC_ERROR_NONE;

  if (op->collect_stats != NULL) {
    GPR_ASSERT(stream_global->collecting_stats == NULL);
    stream_global->collecting_stats = op->collect_stats;
    on_complete->next_data.scratch |= CLOSURE_BARRIER_STATS_BIT;
  }

  if (op->cancel_error != GRPC_ERROR_NONE) {
    cancel_from_api(exec_ctx, transport_global, stream_global,
                    GRPC_ERROR_REF(op->cancel_error));
  }

  if (op->close_error != GRPC_ERROR_NONE) {
    close_from_api(exec_ctx, transport_global, stream_global,
                   GRPC_ERROR_REF(op->close_error));
  }

  if (op->send_initial_metadata != NULL) {
    GPR_ASSERT(stream_global->send_initial_metadata_finished == NULL);
    stream_global->send_initial_metadata_finished =
        add_closure_barrier(on_complete);
    stream_global->send_initial_metadata = op->send_initial_metadata;
    const size_t metadata_size =
        grpc_metadata_batch_size(op->send_initial_metadata);
    const size_t metadata_peer_limit =
        transport_global->settings[GRPC_PEER_SETTINGS]
                                  [GRPC_CHTTP2_SETTINGS_MAX_HEADER_LIST_SIZE];
    if (metadata_size > metadata_peer_limit) {
      cancel_from_api(
          exec_ctx, transport_global, stream_global,
          grpc_error_set_int(
              grpc_error_set_int(
                  grpc_error_set_int(
                      GRPC_ERROR_CREATE("to-be-sent initial metadata size "
                                        "exceeds peer limit"),
                      GRPC_ERROR_INT_SIZE, (intptr_t)metadata_size),
                  GRPC_ERROR_INT_LIMIT, (intptr_t)metadata_peer_limit),
              GRPC_ERROR_INT_GRPC_STATUS, GRPC_STATUS_RESOURCE_EXHAUSTED));
    } else {
      if (contains_non_ok_status(transport_global, op->send_initial_metadata)) {
        stream_global->seen_error = true;
        grpc_chttp2_list_add_check_read_ops(transport_global, stream_global);
      }
      if (!stream_global->write_closed) {
        if (transport_global->is_client) {
          GPR_ASSERT(stream_global->id == 0);
          grpc_chttp2_list_add_waiting_for_concurrency(transport_global,
                                                       stream_global);
          maybe_start_some_streams(exec_ctx, transport_global);
        } else {
          GPR_ASSERT(stream_global->id != 0);
          grpc_chttp2_become_writable(transport_global, stream_global);
        }
      } else {
        grpc_chttp2_complete_closure_step(
            exec_ctx, transport_global, stream_global,
            &stream_global->send_initial_metadata_finished,
            GRPC_ERROR_CREATE(
                "Attempt to send initial metadata after stream was closed"));
      }
    }
  }

  if (op->send_message != NULL) {
    GPR_ASSERT(stream_global->send_message_finished == NULL);
    GPR_ASSERT(stream_global->send_message == NULL);
    stream_global->send_message_finished = add_closure_barrier(on_complete);
    if (stream_global->write_closed) {
      grpc_chttp2_complete_closure_step(
          exec_ctx, transport_global, stream_global,
          &stream_global->send_message_finished,
          GRPC_ERROR_CREATE("Attempt to send message after stream was closed"));
    } else {
      stream_global->send_message = op->send_message;
      if (stream_global->id != 0) {
        grpc_chttp2_become_writable(transport_global, stream_global);
      }
    }
  }

  if (op->send_trailing_metadata != NULL) {
    GPR_ASSERT(stream_global->send_trailing_metadata_finished == NULL);
    stream_global->send_trailing_metadata_finished =
        add_closure_barrier(on_complete);
    stream_global->send_trailing_metadata = op->send_trailing_metadata;
    const size_t metadata_size =
        grpc_metadata_batch_size(op->send_trailing_metadata);
    const size_t metadata_peer_limit =
        transport_global->settings[GRPC_PEER_SETTINGS]
                                  [GRPC_CHTTP2_SETTINGS_MAX_HEADER_LIST_SIZE];
    if (metadata_size > metadata_peer_limit) {
      cancel_from_api(
          exec_ctx, transport_global, stream_global,
          grpc_error_set_int(
              grpc_error_set_int(
                  grpc_error_set_int(
                      GRPC_ERROR_CREATE("to-be-sent trailing metadata size "
                                        "exceeds peer limit"),
                      GRPC_ERROR_INT_SIZE, (intptr_t)metadata_size),
                  GRPC_ERROR_INT_LIMIT, (intptr_t)metadata_peer_limit),
              GRPC_ERROR_INT_GRPC_STATUS, GRPC_STATUS_RESOURCE_EXHAUSTED));
    } else {
      if (contains_non_ok_status(transport_global,
                                 op->send_trailing_metadata)) {
        stream_global->seen_error = true;
        grpc_chttp2_list_add_check_read_ops(transport_global, stream_global);
      }
      if (stream_global->write_closed) {
        grpc_chttp2_complete_closure_step(
            exec_ctx, transport_global, stream_global,
            &stream_global->send_trailing_metadata_finished,
            grpc_metadata_batch_is_empty(op->send_trailing_metadata)
                ? GRPC_ERROR_NONE
                : GRPC_ERROR_CREATE("Attempt to send trailing metadata after "
                                    "stream was closed"));
      } else if (stream_global->id != 0) {
        /* TODO(ctiller): check if there's flow control for any outstanding
           bytes before going writable */
        grpc_chttp2_become_writable(transport_global, stream_global);
      }
    }
  }

  if (op->recv_initial_metadata != NULL) {
    GPR_ASSERT(stream_global->recv_initial_metadata_ready == NULL);
    stream_global->recv_initial_metadata_ready =
        op->recv_initial_metadata_ready;
    stream_global->recv_initial_metadata = op->recv_initial_metadata;
    grpc_chttp2_list_add_check_read_ops(transport_global, stream_global);
  }

  if (op->recv_message != NULL) {
    GPR_ASSERT(stream_global->recv_message_ready == NULL);
    stream_global->recv_message_ready = op->recv_message_ready;
    stream_global->recv_message = op->recv_message;
    if (stream_global->id != 0 &&
        (stream_global->incoming_frames.head == NULL ||
         stream_global->incoming_frames.head->is_tail)) {
      incoming_byte_stream_update_flow_control(
          transport_global, stream_global, transport_global->stream_lookahead,
          0);
    }
    grpc_chttp2_list_add_check_read_ops(transport_global, stream_global);
  }

  if (op->recv_trailing_metadata != NULL) {
    GPR_ASSERT(stream_global->recv_trailing_metadata_finished == NULL);
    stream_global->recv_trailing_metadata_finished =
        add_closure_barrier(on_complete);
    stream_global->recv_trailing_metadata = op->recv_trailing_metadata;
    stream_global->final_metadata_requested = true;
    grpc_chttp2_list_add_check_read_ops(transport_global, stream_global);
  }

  grpc_chttp2_complete_closure_step(exec_ctx, transport_global, stream_global,
                                    &on_complete, GRPC_ERROR_NONE);

  GPR_TIMER_END("perform_stream_op_locked", 0);
}

static void perform_stream_op(grpc_exec_ctx *exec_ctx, grpc_transport *gt,
                              grpc_stream *gs, grpc_transport_stream_op *op) {
  grpc_chttp2_transport *t = (grpc_chttp2_transport *)gt;
  grpc_chttp2_stream *s = (grpc_chttp2_stream *)gs;
  grpc_chttp2_run_with_global_lock(exec_ctx, t, s, perform_stream_op_locked, op,
                                   sizeof(*op));
}

static void send_ping_locked(grpc_chttp2_transport *t, grpc_closure *on_recv) {
  grpc_chttp2_outstanding_ping *p = gpr_malloc(sizeof(*p));
  p->next = &t->global.pings;
  p->prev = p->next->prev;
  p->prev->next = p->next->prev = p;
  p->id[0] = (uint8_t)((t->global.ping_counter >> 56) & 0xff);
  p->id[1] = (uint8_t)((t->global.ping_counter >> 48) & 0xff);
  p->id[2] = (uint8_t)((t->global.ping_counter >> 40) & 0xff);
  p->id[3] = (uint8_t)((t->global.ping_counter >> 32) & 0xff);
  p->id[4] = (uint8_t)((t->global.ping_counter >> 24) & 0xff);
  p->id[5] = (uint8_t)((t->global.ping_counter >> 16) & 0xff);
  p->id[6] = (uint8_t)((t->global.ping_counter >> 8) & 0xff);
  p->id[7] = (uint8_t)(t->global.ping_counter & 0xff);
  p->on_recv = on_recv;
  gpr_slice_buffer_add(&t->global.qbuf, grpc_chttp2_ping_create(0, p->id));
}

static void ack_ping_locked(grpc_exec_ctx *exec_ctx, grpc_chttp2_transport *t,
                            grpc_chttp2_stream *s, void *opaque_8bytes) {
  grpc_chttp2_outstanding_ping *ping;
  grpc_chttp2_transport_global *transport_global = &t->global;
  for (ping = transport_global->pings.next; ping != &transport_global->pings;
       ping = ping->next) {
    if (0 == memcmp(opaque_8bytes, ping->id, 8)) {
      grpc_exec_ctx_sched(exec_ctx, ping->on_recv, GRPC_ERROR_NONE, NULL);
      ping->next->prev = ping->prev;
      ping->prev->next = ping->next;
      gpr_free(ping);
      break;
    }
  }
}

void grpc_chttp2_ack_ping(grpc_exec_ctx *exec_ctx,
                          grpc_chttp2_transport_parsing *transport_parsing,
                          const uint8_t *opaque_8bytes) {
  grpc_chttp2_run_with_global_lock(
      exec_ctx, TRANSPORT_FROM_PARSING(transport_parsing), NULL,
      ack_ping_locked, (void *)opaque_8bytes, 8);
}

static void perform_transport_op_locked(grpc_exec_ctx *exec_ctx,
                                        grpc_chttp2_transport *t,
                                        grpc_chttp2_stream *s_unused,
                                        void *stream_op) {
  grpc_transport_op *op = stream_op;
  grpc_error *close_transport = op->disconnect_with_error;

  /* If there's a set_accept_stream ensure that we're not parsing
     to avoid changing things out from underneath */
  if (t->executor.parsing_active && op->set_accept_stream) {
    GPR_ASSERT(t->post_parsing_op == NULL);
    t->post_parsing_op = gpr_malloc(sizeof(*op));
    memcpy(t->post_parsing_op, op, sizeof(*op));
    return;
  }

  grpc_exec_ctx_sched(exec_ctx, op->on_consumed, GRPC_ERROR_NONE, NULL);

  if (op->on_connectivity_state_change != NULL) {
    grpc_connectivity_state_notify_on_state_change(
        exec_ctx, &t->channel_callback.state_tracker, op->connectivity_state,
        op->on_connectivity_state_change);
  }

  if (op->send_goaway) {
    t->global.sent_goaway = 1;
    grpc_chttp2_goaway_append(
        t->global.last_incoming_stream_id,
        (uint32_t)grpc_chttp2_grpc_status_to_http2_error(op->goaway_status),
        gpr_slice_ref(*op->goaway_message), &t->global.qbuf);
    close_transport = grpc_chttp2_has_streams(t)
                          ? GRPC_ERROR_NONE
                          : GRPC_ERROR_CREATE("GOAWAY sent");
  }

  if (op->set_accept_stream) {
    t->channel_callback.accept_stream = op->set_accept_stream_fn;
    t->channel_callback.accept_stream_user_data =
        op->set_accept_stream_user_data;
  }

  if (op->bind_pollset) {
    add_to_pollset_locked(exec_ctx, t, NULL, op->bind_pollset);
  }

  if (op->bind_pollset_set) {
    add_to_pollset_set_locked(exec_ctx, t, NULL, op->bind_pollset_set);
  }

  if (op->send_ping) {
    send_ping_locked(t, op->send_ping);
  }

  if (close_transport != GRPC_ERROR_NONE) {
    close_transport_locked(exec_ctx, t, close_transport);
  }
}

static void perform_transport_op(grpc_exec_ctx *exec_ctx, grpc_transport *gt,
                                 grpc_transport_op *op) {
  grpc_chttp2_transport *t = (grpc_chttp2_transport *)gt;
  grpc_chttp2_run_with_global_lock(
      exec_ctx, t, NULL, perform_transport_op_locked, op, sizeof(*op));
}

/*******************************************************************************
 * INPUT PROCESSING - GENERAL
 */

static void check_read_ops(grpc_exec_ctx *exec_ctx,
                           grpc_chttp2_transport_global *transport_global) {
  grpc_chttp2_stream_global *stream_global;
  grpc_byte_stream *bs;
  while (
      grpc_chttp2_list_pop_check_read_ops(transport_global, &stream_global)) {
    if (stream_global->recv_initial_metadata_ready != NULL &&
        stream_global->published_initial_metadata) {
      if (stream_global->seen_error) {
        while ((bs = grpc_chttp2_incoming_frame_queue_pop(
                    &stream_global->incoming_frames)) != NULL) {
          incoming_byte_stream_destroy_locked(exec_ctx, NULL, NULL, bs);
        }
        if (stream_global->exceeded_metadata_size) {
          cancel_from_api(
              exec_ctx, transport_global, stream_global,
              grpc_error_set_int(
                  GRPC_ERROR_CREATE(
                      "received initial metadata size exceeds limit"),
                  GRPC_ERROR_INT_GRPC_STATUS, GRPC_STATUS_RESOURCE_EXHAUSTED));
        }
      }
      grpc_chttp2_incoming_metadata_buffer_publish(
          &stream_global->received_initial_metadata,
          stream_global->recv_initial_metadata);
      grpc_exec_ctx_sched(exec_ctx, stream_global->recv_initial_metadata_ready,
                          GRPC_ERROR_NONE, NULL);
      stream_global->recv_initial_metadata_ready = NULL;
    }
    if (stream_global->recv_message_ready != NULL) {
      while (stream_global->final_metadata_requested &&
             stream_global->seen_error &&
             (bs = grpc_chttp2_incoming_frame_queue_pop(
                  &stream_global->incoming_frames)) != NULL) {
        incoming_byte_stream_destroy_locked(exec_ctx, NULL, NULL, bs);
      }
      if (stream_global->incoming_frames.head != NULL) {
        *stream_global->recv_message = grpc_chttp2_incoming_frame_queue_pop(
            &stream_global->incoming_frames);
        GPR_ASSERT(*stream_global->recv_message != NULL);
        grpc_exec_ctx_sched(exec_ctx, stream_global->recv_message_ready,
                            GRPC_ERROR_NONE, NULL);
        stream_global->recv_message_ready = NULL;
      } else if (stream_global->published_trailing_metadata) {
        *stream_global->recv_message = NULL;
        grpc_exec_ctx_sched(exec_ctx, stream_global->recv_message_ready,
                            GRPC_ERROR_NONE, NULL);
        stream_global->recv_message_ready = NULL;
      }
    }
    if (stream_global->recv_trailing_metadata_finished != NULL &&
        stream_global->read_closed && stream_global->write_closed) {
      if (stream_global->seen_error) {
        while ((bs = grpc_chttp2_incoming_frame_queue_pop(
                    &stream_global->incoming_frames)) != NULL) {
          incoming_byte_stream_destroy_locked(exec_ctx, NULL, NULL, bs);
        }
        if (stream_global->exceeded_metadata_size) {
          cancel_from_api(
              exec_ctx, transport_global, stream_global,
              grpc_error_set_int(
                  GRPC_ERROR_CREATE(
                      "received trailing metadata size exceeds limit"),
                  GRPC_ERROR_INT_GRPC_STATUS, GRPC_STATUS_RESOURCE_EXHAUSTED));
        }
      }
      if (stream_global->all_incoming_byte_streams_finished) {
        grpc_chttp2_incoming_metadata_buffer_publish(
            &stream_global->received_trailing_metadata,
            stream_global->recv_trailing_metadata);
        grpc_chttp2_complete_closure_step(
            exec_ctx, transport_global, stream_global,
            &stream_global->recv_trailing_metadata_finished, GRPC_ERROR_NONE);
      }
    }
  }
}

static void decrement_active_streams_locked(
    grpc_exec_ctx *exec_ctx, grpc_chttp2_transport_global *transport_global,
    grpc_chttp2_stream_global *stream_global) {
  if ((stream_global->all_incoming_byte_streams_finished =
           gpr_unref(&stream_global->active_streams))) {
    grpc_chttp2_list_add_check_read_ops(transport_global, stream_global);
  }
}

static void remove_stream(grpc_exec_ctx *exec_ctx, grpc_chttp2_transport *t,
                          uint32_t id, grpc_error *error) {
  size_t new_stream_count;
  grpc_chttp2_stream *s =
      grpc_chttp2_stream_map_delete(&t->parsing_stream_map, id);
  if (!s) {
    s = grpc_chttp2_stream_map_delete(&t->new_stream_map, id);
  }
  GPR_ASSERT(s);
  s->global.in_stream_map = false;
  if (t->parsing.incoming_stream == &s->parsing) {
    t->parsing.incoming_stream = NULL;
    grpc_chttp2_parsing_become_skip_parser(exec_ctx, &t->parsing);
  }
  if (s->parsing.data_parser.parsing_frame != NULL) {
    grpc_chttp2_incoming_byte_stream_finished(
        exec_ctx, s->parsing.data_parser.parsing_frame,
        GRPC_ERROR_CREATE_REFERENCING("Stream removed", &error, 1), 0);
    s->parsing.data_parser.parsing_frame = NULL;
  }

  if (grpc_chttp2_unregister_stream(t, s) && t->global.sent_goaway) {
    close_transport_locked(
        exec_ctx, t,
        GRPC_ERROR_CREATE("Last stream closed after sending GOAWAY"));
  }
  if (grpc_chttp2_list_remove_writable_stream(&t->global, &s->global)) {
    GRPC_CHTTP2_STREAM_UNREF(exec_ctx, &s->global, "chttp2_writing");
  }

  new_stream_count = grpc_chttp2_stream_map_size(&t->parsing_stream_map) +
                     grpc_chttp2_stream_map_size(&t->new_stream_map);
  GPR_ASSERT(new_stream_count <= UINT32_MAX);
  if (new_stream_count != t->global.concurrent_stream_count) {
    t->global.concurrent_stream_count = (uint32_t)new_stream_count;
    maybe_start_some_streams(exec_ctx, &t->global);
  }
  GRPC_ERROR_UNREF(error);
}

static void status_codes_from_error(grpc_error *error,
                                    grpc_chttp2_error_code *http2_error,
                                    grpc_status_code *grpc_status) {
  intptr_t ip_http;
  intptr_t ip_grpc;
  bool have_http =
      grpc_error_get_int(error, GRPC_ERROR_INT_HTTP2_ERROR, &ip_http);
  bool have_grpc =
      grpc_error_get_int(error, GRPC_ERROR_INT_GRPC_STATUS, &ip_grpc);
  if (have_http) {
    *http2_error = (grpc_chttp2_error_code)ip_http;
  } else if (have_grpc) {
    *http2_error =
        grpc_chttp2_grpc_status_to_http2_error((grpc_status_code)ip_grpc);
  } else {
    *http2_error = GRPC_CHTTP2_INTERNAL_ERROR;
  }
  if (have_grpc) {
    *grpc_status = (grpc_status_code)ip_grpc;
  } else if (have_http) {
    *grpc_status =
        grpc_chttp2_http2_error_to_grpc_status((grpc_chttp2_error_code)ip_http);
  } else {
    *grpc_status = GRPC_STATUS_INTERNAL;
  }
}

static void cancel_from_api(grpc_exec_ctx *exec_ctx,
                            grpc_chttp2_transport_global *transport_global,
                            grpc_chttp2_stream_global *stream_global,
                            grpc_error *due_to_error) {
  if (!stream_global->read_closed || !stream_global->write_closed) {
    grpc_status_code grpc_status;
    grpc_chttp2_error_code http_error;
    status_codes_from_error(due_to_error, &http_error, &grpc_status);

    if (stream_global->id != 0) {
      gpr_slice_buffer_add(
          &transport_global->qbuf,
          grpc_chttp2_rst_stream_create(stream_global->id, (uint32_t)http_error,
                                        &stream_global->stats.outgoing));
    }

    const char *msg =
        grpc_error_get_str(due_to_error, GRPC_ERROR_STR_GRPC_MESSAGE);
    bool free_msg = false;
    if (msg == NULL) {
      free_msg = true;
      msg = grpc_error_string(due_to_error);
    }
    gpr_slice msg_slice = gpr_slice_from_copied_string(msg);
    grpc_chttp2_fake_status(exec_ctx, transport_global, stream_global,
                            grpc_status, &msg_slice);
    if (free_msg) grpc_error_free_string(msg);
  }
  if (due_to_error != GRPC_ERROR_NONE && !stream_global->seen_error) {
    stream_global->seen_error = true;
    grpc_chttp2_list_add_check_read_ops(transport_global, stream_global);
  }
  grpc_chttp2_mark_stream_closed(exec_ctx, transport_global, stream_global, 1,
                                 1, due_to_error);
}

void grpc_chttp2_fake_status(grpc_exec_ctx *exec_ctx,
                             grpc_chttp2_transport_global *transport_global,
                             grpc_chttp2_stream_global *stream_global,
                             grpc_status_code status, gpr_slice *slice) {
  if (status != GRPC_STATUS_OK) {
    stream_global->seen_error = true;
    grpc_chttp2_list_add_check_read_ops(transport_global, stream_global);
  }
  /* stream_global->recv_trailing_metadata_finished gives us a
     last chance replacement: we've received trailing metadata,
     but something more important has become available to signal
     to the upper layers - drop what we've got, and then publish
     what we want - which is safe because we haven't told anyone
     about the metadata yet */
  if (!stream_global->published_trailing_metadata ||
      stream_global->recv_trailing_metadata_finished != NULL) {
    char status_string[GPR_LTOA_MIN_BUFSIZE];
    gpr_ltoa(status, status_string);
    grpc_chttp2_incoming_metadata_buffer_add(
        &stream_global->received_trailing_metadata,
        grpc_mdelem_from_metadata_strings(
            GRPC_MDSTR_GRPC_STATUS, grpc_mdstr_from_string(status_string)));
    if (slice) {
      grpc_chttp2_incoming_metadata_buffer_add(
          &stream_global->received_trailing_metadata,
          grpc_mdelem_from_metadata_strings(
              GRPC_MDSTR_GRPC_MESSAGE,
              grpc_mdstr_from_slice(gpr_slice_ref(*slice))));
    }
    stream_global->published_trailing_metadata = true;
    grpc_chttp2_list_add_check_read_ops(transport_global, stream_global);
  }
  if (slice) {
    gpr_slice_unref(*slice);
  }
}

static void fail_pending_writes(grpc_exec_ctx *exec_ctx,
                                grpc_chttp2_transport_global *transport_global,
                                grpc_chttp2_stream_global *stream_global,
                                grpc_error *error) {
  grpc_chttp2_complete_closure_step(
      exec_ctx, transport_global, stream_global,
      &stream_global->send_initial_metadata_finished, GRPC_ERROR_REF(error));
  grpc_chttp2_complete_closure_step(
      exec_ctx, transport_global, stream_global,
      &stream_global->send_trailing_metadata_finished, GRPC_ERROR_REF(error));
  grpc_chttp2_complete_closure_step(exec_ctx, transport_global, stream_global,
                                    &stream_global->send_message_finished,
                                    error);
}

void grpc_chttp2_mark_stream_closed(
    grpc_exec_ctx *exec_ctx, grpc_chttp2_transport_global *transport_global,
    grpc_chttp2_stream_global *stream_global, int close_reads, int close_writes,
    grpc_error *error) {
  if (stream_global->read_closed && stream_global->write_closed) {
    /* already closed */
    GRPC_ERROR_UNREF(error);
    return;
  }
  grpc_chttp2_list_add_check_read_ops(transport_global, stream_global);
  if (close_reads && !stream_global->read_closed) {
    stream_global->read_closed = true;
    stream_global->published_initial_metadata = true;
    stream_global->published_trailing_metadata = true;
    decrement_active_streams_locked(exec_ctx, transport_global, stream_global);
  }
  if (close_writes && !stream_global->write_closed) {
    stream_global->write_closed = true;
    if (TRANSPORT_FROM_GLOBAL(transport_global)->executor.writing_active) {
      GRPC_CHTTP2_STREAM_REF(stream_global, "finish_writes");
      grpc_chttp2_list_add_closed_waiting_for_writing(transport_global,
                                                      stream_global);
    } else {
      fail_pending_writes(exec_ctx, transport_global, stream_global,
                          GRPC_ERROR_REF(error));
    }
  }
  if (stream_global->read_closed && stream_global->write_closed) {
    if (stream_global->id != 0 &&
        TRANSPORT_FROM_GLOBAL(transport_global)->executor.parsing_active) {
      grpc_chttp2_list_add_closed_waiting_for_parsing(transport_global,
                                                      stream_global);
    } else {
      if (stream_global->id != 0) {
        remove_stream(exec_ctx, TRANSPORT_FROM_GLOBAL(transport_global),
                      stream_global->id, GRPC_ERROR_REF(error));
      }
      GRPC_CHTTP2_STREAM_UNREF(exec_ctx, stream_global, "chttp2");
    }
  }
  GRPC_ERROR_UNREF(error);
}

static void close_from_api(grpc_exec_ctx *exec_ctx,
                           grpc_chttp2_transport_global *transport_global,
                           grpc_chttp2_stream_global *stream_global,
                           grpc_error *error) {
  gpr_slice hdr;
  gpr_slice status_hdr;
  gpr_slice message_pfx;
  uint8_t *p;
  uint32_t len = 0;
  grpc_status_code grpc_status;
  grpc_chttp2_error_code http_error;
  status_codes_from_error(error, &http_error, &grpc_status);

  GPR_ASSERT(grpc_status >= 0 && (int)grpc_status < 100);

  if (stream_global->id != 0 && !transport_global->is_client) {
    /* Hand roll a header block.
       This is unnecessarily ugly - at some point we should find a more elegant
       solution.
       It's complicated by the fact that our send machinery would be dead by the
       time we got around to sending this, so instead we ignore HPACK
       compression
       and just write the uncompressed bytes onto the wire. */
    status_hdr = gpr_slice_malloc(15 + (grpc_status >= 10));
    p = GPR_SLICE_START_PTR(status_hdr);
    *p++ = 0x40; /* literal header */
    *p++ = 11;   /* len(grpc-status) */
    *p++ = 'g';
    *p++ = 'r';
    *p++ = 'p';
    *p++ = 'c';
    *p++ = '-';
    *p++ = 's';
    *p++ = 't';
    *p++ = 'a';
    *p++ = 't';
    *p++ = 'u';
    *p++ = 's';
    if (grpc_status < 10) {
      *p++ = 1;
      *p++ = (uint8_t)('0' + grpc_status);
    } else {
      *p++ = 2;
      *p++ = (uint8_t)('0' + (grpc_status / 10));
      *p++ = (uint8_t)('0' + (grpc_status % 10));
    }
    GPR_ASSERT(p == GPR_SLICE_END_PTR(status_hdr));
    len += (uint32_t)GPR_SLICE_LENGTH(status_hdr);

    const char *optional_message =
        grpc_error_get_str(error, GRPC_ERROR_STR_GRPC_MESSAGE);

    if (optional_message != NULL) {
      size_t msg_len = strlen(optional_message);
      GPR_ASSERT(msg_len < 127);
      message_pfx = gpr_slice_malloc(15);
      p = GPR_SLICE_START_PTR(message_pfx);
      *p++ = 0x40;
      *p++ = 12; /* len(grpc-message) */
      *p++ = 'g';
      *p++ = 'r';
      *p++ = 'p';
      *p++ = 'c';
      *p++ = '-';
      *p++ = 'm';
      *p++ = 'e';
      *p++ = 's';
      *p++ = 's';
      *p++ = 'a';
      *p++ = 'g';
      *p++ = 'e';
      *p++ = (uint8_t)msg_len;
      GPR_ASSERT(p == GPR_SLICE_END_PTR(message_pfx));
      len += (uint32_t)GPR_SLICE_LENGTH(message_pfx);
      len += (uint32_t)msg_len;
    }

    hdr = gpr_slice_malloc(9);
    p = GPR_SLICE_START_PTR(hdr);
    *p++ = (uint8_t)(len >> 16);
    *p++ = (uint8_t)(len >> 8);
    *p++ = (uint8_t)(len);
    *p++ = GRPC_CHTTP2_FRAME_HEADER;
    *p++ = GRPC_CHTTP2_DATA_FLAG_END_STREAM | GRPC_CHTTP2_DATA_FLAG_END_HEADERS;
    *p++ = (uint8_t)(stream_global->id >> 24);
    *p++ = (uint8_t)(stream_global->id >> 16);
    *p++ = (uint8_t)(stream_global->id >> 8);
    *p++ = (uint8_t)(stream_global->id);
    GPR_ASSERT(p == GPR_SLICE_END_PTR(hdr));

    gpr_slice_buffer_add(&transport_global->qbuf, hdr);
    gpr_slice_buffer_add(&transport_global->qbuf, status_hdr);
    if (optional_message) {
      gpr_slice_buffer_add(&transport_global->qbuf, message_pfx);
      gpr_slice_buffer_add(&transport_global->qbuf,
                           gpr_slice_from_copied_string(optional_message));
    }
    gpr_slice_buffer_add(
        &transport_global->qbuf,
        grpc_chttp2_rst_stream_create(stream_global->id, GRPC_CHTTP2_NO_ERROR,
                                      &stream_global->stats.outgoing));
  }

<<<<<<< HEAD
  const char *msg = grpc_error_get_str(error, GRPC_ERROR_STR_GRPC_MESSAGE);
  bool free_msg = false;
  if (msg == NULL) {
    free_msg = true;
    msg = grpc_error_string(error);
=======
  if (optional_message) {
    gpr_slice_ref(*optional_message);
  }
  grpc_chttp2_fake_status(exec_ctx, transport_global, stream_global, status,
                          optional_message);
  grpc_error *err = GRPC_ERROR_CREATE("Stream closed");
  err = grpc_error_set_int(err, GRPC_ERROR_INT_GRPC_STATUS, status);
  if (optional_message) {
    char *str =
        gpr_dump_slice(*optional_message, GPR_DUMP_HEX | GPR_DUMP_ASCII);
    err = grpc_error_set_str(err, GRPC_ERROR_STR_GRPC_MESSAGE, str);
    gpr_free(str);
>>>>>>> 0c75c11f
  }
  gpr_slice msg_slice = gpr_slice_from_copied_string(msg);
  grpc_chttp2_fake_status(exec_ctx, transport_global, stream_global,
                          grpc_status, &msg_slice);
  if (free_msg) grpc_error_free_string(msg);

  grpc_chttp2_mark_stream_closed(exec_ctx, transport_global, stream_global, 1,
                                 1, error);
}

typedef struct {
  grpc_exec_ctx *exec_ctx;
  grpc_error *error;
} cancel_stream_cb_args;

static void cancel_stream_cb(grpc_chttp2_transport_global *transport_global,
                             void *user_data,
                             grpc_chttp2_stream_global *stream_global) {
  cancel_stream_cb_args *args = user_data;
  cancel_from_api(args->exec_ctx, transport_global, stream_global,
                  GRPC_ERROR_REF(args->error));
}

static void end_all_the_calls(grpc_exec_ctx *exec_ctx, grpc_chttp2_transport *t,
                              grpc_error *error) {
  cancel_stream_cb_args args = {exec_ctx, error};
  grpc_chttp2_for_all_streams(&t->global, &args, cancel_stream_cb);
  GRPC_ERROR_UNREF(error);
}

static void drop_connection(grpc_exec_ctx *exec_ctx, grpc_chttp2_transport *t,
                            grpc_error *error) {
  close_transport_locked(exec_ctx, t, GRPC_ERROR_REF(error));
  end_all_the_calls(exec_ctx, t, error);
}

/** update window from a settings change */
static void update_global_window(void *args, uint32_t id, void *stream) {
  grpc_chttp2_transport *t = args;
  grpc_chttp2_stream *s = stream;
  grpc_chttp2_transport_global *transport_global = &t->global;
  grpc_chttp2_stream_global *stream_global = &s->global;
  int was_zero;
  int is_zero;
  int64_t initial_window_update = t->parsing.initial_window_update;

  was_zero = stream_global->outgoing_window <= 0;
  GRPC_CHTTP2_FLOW_CREDIT_STREAM("settings", transport_global, stream_global,
                                 outgoing_window, initial_window_update);
  is_zero = stream_global->outgoing_window <= 0;

  if (was_zero && !is_zero) {
    grpc_chttp2_become_writable(transport_global, stream_global);
  }
}

/*******************************************************************************
 * INPUT PROCESSING - PARSING
 */

static void reading_action_locked(grpc_exec_ctx *exec_ctx,
                                  grpc_chttp2_transport *t,
                                  grpc_chttp2_stream *s_unused, void *arg);
static void parsing_action(grpc_exec_ctx *exec_ctx, void *arg,
                           grpc_error *error);
static void post_reading_action_locked(grpc_exec_ctx *exec_ctx,
                                       grpc_chttp2_transport *t,
                                       grpc_chttp2_stream *s_unused, void *arg);
static void post_parse_locked(grpc_exec_ctx *exec_ctx, grpc_chttp2_transport *t,
                              grpc_chttp2_stream *s_unused, void *arg);

static void reading_action(grpc_exec_ctx *exec_ctx, void *tp,
                           grpc_error *error) {
  /* Control flow:
     reading_action_locked ->
       (parse_unlocked -> post_parse_locked)? ->
       post_reading_action_locked */
  grpc_chttp2_run_with_global_lock(exec_ctx, tp, NULL, reading_action_locked,
                                   GRPC_ERROR_REF(error), 0);
}

static void reading_action_locked(grpc_exec_ctx *exec_ctx,
                                  grpc_chttp2_transport *t,
                                  grpc_chttp2_stream *s_unused, void *arg) {
  grpc_chttp2_transport_global *transport_global = &t->global;
  grpc_chttp2_transport_parsing *transport_parsing = &t->parsing;
  grpc_error *error = arg;

  GPR_ASSERT(!t->executor.parsing_active);
  if (!t->closed) {
    t->executor.parsing_active = 1;
    /* merge stream lists */
    grpc_chttp2_stream_map_move_into(&t->new_stream_map,
                                     &t->parsing_stream_map);
    grpc_chttp2_prepare_to_read(transport_global, transport_parsing);
    grpc_exec_ctx_sched(exec_ctx, &t->parsing_action, error, NULL);
  } else {
    post_reading_action_locked(exec_ctx, t, s_unused, arg);
  }
}

static grpc_error *try_http_parsing(grpc_exec_ctx *exec_ctx,
                                    grpc_chttp2_transport *t) {
  grpc_http_parser parser;
  size_t i = 0;
  grpc_error *error = GRPC_ERROR_NONE;
  grpc_http_response response;
  memset(&response, 0, sizeof(response));

  grpc_http_parser_init(&parser, GRPC_HTTP_RESPONSE, &response);

  grpc_error *parse_error = GRPC_ERROR_NONE;
  for (; i < t->read_buffer.count && parse_error == GRPC_ERROR_NONE; i++) {
    parse_error = grpc_http_parser_parse(&parser, t->read_buffer.slices[i]);
  }
  if (parse_error == GRPC_ERROR_NONE &&
      (parse_error = grpc_http_parser_eof(&parser)) == GRPC_ERROR_NONE) {
    error = grpc_error_set_int(
        GRPC_ERROR_CREATE("Trying to connect an http1.x server"),
        GRPC_ERROR_INT_HTTP_STATUS, response.status);
  }
  GRPC_ERROR_UNREF(parse_error);

  grpc_http_parser_destroy(&parser);
  grpc_http_response_destroy(&response);
  return error;
}

static void parsing_action(grpc_exec_ctx *exec_ctx, void *arg,
                           grpc_error *error) {
  grpc_chttp2_transport *t = arg;
  GPR_TIMER_BEGIN("reading_action.parse", 0);
  size_t i = 0;
  grpc_error *errors[3] = {GRPC_ERROR_REF(error), GRPC_ERROR_NONE,
                           GRPC_ERROR_NONE};
  for (; i < t->read_buffer.count && errors[1] == GRPC_ERROR_NONE; i++) {
    errors[1] = grpc_chttp2_perform_read(exec_ctx, &t->parsing,
                                         t->read_buffer.slices[i]);
  };
  if (i != t->read_buffer.count) {
    errors[2] = try_http_parsing(exec_ctx, t);
  }
  grpc_error *err =
      errors[0] == GRPC_ERROR_NONE && errors[1] == GRPC_ERROR_NONE &&
              errors[2] == GRPC_ERROR_NONE
          ? GRPC_ERROR_NONE
          : GRPC_ERROR_CREATE_REFERENCING("Failed parsing HTTP/2", errors,
                                          GPR_ARRAY_SIZE(errors));
  for (i = 0; i < GPR_ARRAY_SIZE(errors); i++) {
    GRPC_ERROR_UNREF(errors[i]);
  }
  GPR_TIMER_END("reading_action.parse", 0);
  grpc_chttp2_run_with_global_lock(exec_ctx, t, NULL, post_parse_locked, err,
                                   0);
}

static void post_parse_locked(grpc_exec_ctx *exec_ctx, grpc_chttp2_transport *t,
                              grpc_chttp2_stream *s_unused, void *arg) {
  grpc_chttp2_transport_global *transport_global = &t->global;
  grpc_chttp2_transport_parsing *transport_parsing = &t->parsing;
  /* copy parsing qbuf to global qbuf */
  gpr_slice_buffer_move_into(&t->parsing.qbuf, &t->global.qbuf);
  /* merge stream lists */
  grpc_chttp2_stream_map_move_into(&t->new_stream_map, &t->parsing_stream_map);
  transport_global->concurrent_stream_count =
      (uint32_t)grpc_chttp2_stream_map_size(&t->parsing_stream_map);
  if (transport_parsing->initial_window_update != 0) {
    grpc_chttp2_stream_map_for_each(&t->parsing_stream_map,
                                    update_global_window, t);
    transport_parsing->initial_window_update = 0;
  }
  /* handle higher level things */
  grpc_chttp2_publish_reads(exec_ctx, transport_global, transport_parsing);
  t->executor.parsing_active = 0;
  /* handle delayed transport ops (if there is one) */
  if (t->post_parsing_op) {
    grpc_transport_op *op = t->post_parsing_op;
    t->post_parsing_op = NULL;
    perform_transport_op_locked(exec_ctx, t, NULL, op);
    gpr_free(op);
  }
  /* if a stream is in the stream map, and gets cancelled, we need to
   * ensure we are not parsing before continuing the cancellation to keep
   * things in a sane state */
  grpc_chttp2_stream_global *stream_global;
  while (grpc_chttp2_list_pop_closed_waiting_for_parsing(transport_global,
                                                         &stream_global)) {
    GPR_ASSERT(stream_global->in_stream_map);
    GPR_ASSERT(stream_global->write_closed);
    GPR_ASSERT(stream_global->read_closed);
    remove_stream(exec_ctx, t, stream_global->id,
                  GRPC_ERROR_CREATE("Stream removed"));
    GRPC_CHTTP2_STREAM_UNREF(exec_ctx, stream_global, "chttp2");
  }

  post_reading_action_locked(exec_ctx, t, s_unused, arg);
}

static void post_reading_action_locked(grpc_exec_ctx *exec_ctx,
                                       grpc_chttp2_transport *t,
                                       grpc_chttp2_stream *s_unused,
                                       void *arg) {
  grpc_error *error = arg;
  bool keep_reading = false;
  if (error == GRPC_ERROR_NONE && t->closed) {
    error = GRPC_ERROR_CREATE("Transport closed");
  }
  if (error != GRPC_ERROR_NONE) {
    if (!grpc_error_get_int(error, GRPC_ERROR_INT_GRPC_STATUS, NULL)) {
      error = grpc_error_set_int(error, GRPC_ERROR_INT_GRPC_STATUS,
                                 GRPC_STATUS_UNAVAILABLE);
    }
    drop_connection(exec_ctx, t, GRPC_ERROR_REF(error));
    t->endpoint_reading = 0;
    if (!t->executor.writing_active && t->ep) {
      grpc_endpoint_destroy(exec_ctx, t->ep);
      t->ep = NULL;
      /* safe as we still have a ref for read */
      UNREF_TRANSPORT(exec_ctx, t, "disconnect");
    }
  } else if (!t->closed) {
    keep_reading = true;
    REF_TRANSPORT(t, "keep_reading");
    prevent_endpoint_shutdown(t);
  }
  gpr_slice_buffer_reset_and_unref(&t->read_buffer);
  GRPC_ERROR_UNREF(error);

  if (keep_reading) {
    grpc_endpoint_read(exec_ctx, t->ep, &t->read_buffer, &t->reading_action);
    allow_endpoint_shutdown_locked(exec_ctx, t);
    UNREF_TRANSPORT(exec_ctx, t, "keep_reading");
  } else {
    UNREF_TRANSPORT(exec_ctx, t, "reading_action");
  }
}

/*******************************************************************************
 * CALLBACK LOOP
 */

static void connectivity_state_set(
    grpc_exec_ctx *exec_ctx, grpc_chttp2_transport_global *transport_global,
    grpc_connectivity_state state, grpc_error *error, const char *reason) {
  GRPC_CHTTP2_IF_TRACING(
      gpr_log(GPR_DEBUG, "set connectivity_state=%d", state));
  grpc_connectivity_state_set(
      exec_ctx,
      &TRANSPORT_FROM_GLOBAL(transport_global)->channel_callback.state_tracker,
      state, error, reason);
}

/*******************************************************************************
 * POLLSET STUFF
 */

static void add_to_pollset_locked(grpc_exec_ctx *exec_ctx,
                                  grpc_chttp2_transport *t,
                                  grpc_chttp2_stream *s_unused, void *pollset) {
  if (t->ep) {
    grpc_endpoint_add_to_pollset(exec_ctx, t->ep, pollset);
  }
}

static void add_to_pollset_set_locked(grpc_exec_ctx *exec_ctx,
                                      grpc_chttp2_transport *t,
                                      grpc_chttp2_stream *s_unused,
                                      void *pollset_set) {
  if (t->ep) {
    grpc_endpoint_add_to_pollset_set(exec_ctx, t->ep, pollset_set);
  }
}

static void set_pollset(grpc_exec_ctx *exec_ctx, grpc_transport *gt,
                        grpc_stream *gs, grpc_pollset *pollset) {
  /* TODO(ctiller): keep pollset alive */
  grpc_chttp2_run_with_global_lock(exec_ctx, (grpc_chttp2_transport *)gt,
                                   (grpc_chttp2_stream *)gs,
                                   add_to_pollset_locked, pollset, 0);
}

static void set_pollset_set(grpc_exec_ctx *exec_ctx, grpc_transport *gt,
                            grpc_stream *gs, grpc_pollset_set *pollset_set) {
  grpc_chttp2_run_with_global_lock(exec_ctx, (grpc_chttp2_transport *)gt,
                                   (grpc_chttp2_stream *)gs,
                                   add_to_pollset_set_locked, pollset_set, 0);
}

/*******************************************************************************
 * BYTE STREAM
 */

static void incoming_byte_stream_unref(grpc_exec_ctx *exec_ctx,
                                       grpc_chttp2_incoming_byte_stream *bs) {
  if (gpr_unref(&bs->refs)) {
    GRPC_ERROR_UNREF(bs->error);
    gpr_slice_buffer_destroy(&bs->slices);
    gpr_free(bs);
  }
}

static void incoming_byte_stream_update_flow_control(
    grpc_chttp2_transport_global *transport_global,
    grpc_chttp2_stream_global *stream_global, size_t max_size_hint,
    size_t have_already) {
  uint32_t max_recv_bytes;

  /* clamp max recv hint to an allowable size */
  if (max_size_hint >= UINT32_MAX - transport_global->stream_lookahead) {
    max_recv_bytes = UINT32_MAX - transport_global->stream_lookahead;
  } else {
    max_recv_bytes = (uint32_t)max_size_hint;
  }

  /* account for bytes already received but unknown to higher layers */
  if (max_recv_bytes >= have_already) {
    max_recv_bytes -= (uint32_t)have_already;
  } else {
    max_recv_bytes = 0;
  }

  /* add some small lookahead to keep pipelines flowing */
  GPR_ASSERT(max_recv_bytes <= UINT32_MAX - transport_global->stream_lookahead);
  max_recv_bytes += transport_global->stream_lookahead;
  if (stream_global->max_recv_bytes < max_recv_bytes) {
    uint32_t add_max_recv_bytes =
        max_recv_bytes - stream_global->max_recv_bytes;
    GRPC_CHTTP2_FLOW_CREDIT_STREAM("op", transport_global, stream_global,
                                   max_recv_bytes, add_max_recv_bytes);
    GRPC_CHTTP2_FLOW_CREDIT_STREAM("op", transport_global, stream_global,
                                   unannounced_incoming_window_for_parse,
                                   add_max_recv_bytes);
    GRPC_CHTTP2_FLOW_CREDIT_STREAM("op", transport_global, stream_global,
                                   unannounced_incoming_window_for_writing,
                                   add_max_recv_bytes);
    grpc_chttp2_list_add_unannounced_incoming_window_available(transport_global,
                                                               stream_global);
    grpc_chttp2_become_writable(transport_global, stream_global);
  }
}

typedef struct {
  grpc_chttp2_incoming_byte_stream *byte_stream;
  gpr_slice *slice;
  size_t max_size_hint;
  grpc_closure *on_complete;
} incoming_byte_stream_next_arg;

static void incoming_byte_stream_next_locked(grpc_exec_ctx *exec_ctx,
                                             grpc_chttp2_transport *t,
                                             grpc_chttp2_stream *s,
                                             void *argp) {
  incoming_byte_stream_next_arg *arg = argp;
  grpc_chttp2_incoming_byte_stream *bs =
      (grpc_chttp2_incoming_byte_stream *)arg->byte_stream;
  grpc_chttp2_transport_global *transport_global = &bs->transport->global;
  grpc_chttp2_stream_global *stream_global = &bs->stream->global;

  if (bs->is_tail) {
    incoming_byte_stream_update_flow_control(
        transport_global, stream_global, arg->max_size_hint, bs->slices.length);
  }
  if (bs->slices.count > 0) {
    *arg->slice = gpr_slice_buffer_take_first(&bs->slices);
    grpc_exec_ctx_sched(exec_ctx, arg->on_complete, GRPC_ERROR_NONE, NULL);
  } else if (bs->error != GRPC_ERROR_NONE) {
    grpc_exec_ctx_sched(exec_ctx, arg->on_complete, GRPC_ERROR_REF(bs->error),
                        NULL);
  } else {
    bs->on_next = arg->on_complete;
    bs->next = arg->slice;
  }
  incoming_byte_stream_unref(exec_ctx, bs);
}

static int incoming_byte_stream_next(grpc_exec_ctx *exec_ctx,
                                     grpc_byte_stream *byte_stream,
                                     gpr_slice *slice, size_t max_size_hint,
                                     grpc_closure *on_complete) {
  grpc_chttp2_incoming_byte_stream *bs =
      (grpc_chttp2_incoming_byte_stream *)byte_stream;
  incoming_byte_stream_next_arg arg = {bs, slice, max_size_hint, on_complete};
  gpr_ref(&bs->refs);
  grpc_chttp2_run_with_global_lock(exec_ctx, bs->transport, bs->stream,
                                   incoming_byte_stream_next_locked, &arg,
                                   sizeof(arg));
  return 0;
}

static void incoming_byte_stream_destroy(grpc_exec_ctx *exec_ctx,
                                         grpc_byte_stream *byte_stream);

static void incoming_byte_stream_destroy_locked(grpc_exec_ctx *exec_ctx,
                                                grpc_chttp2_transport *t,
                                                grpc_chttp2_stream *s,
                                                void *byte_stream) {
  grpc_chttp2_incoming_byte_stream *bs = byte_stream;
  GPR_ASSERT(bs->base.destroy == incoming_byte_stream_destroy);
  decrement_active_streams_locked(exec_ctx, &bs->transport->global,
                                  &bs->stream->global);
  incoming_byte_stream_unref(exec_ctx, bs);
}

static void incoming_byte_stream_destroy(grpc_exec_ctx *exec_ctx,
                                         grpc_byte_stream *byte_stream) {
  grpc_chttp2_incoming_byte_stream *bs =
      (grpc_chttp2_incoming_byte_stream *)byte_stream;
  grpc_chttp2_run_with_global_lock(exec_ctx, bs->transport, bs->stream,
                                   incoming_byte_stream_destroy_locked, bs, 0);
}

typedef struct {
  grpc_chttp2_incoming_byte_stream *byte_stream;
  gpr_slice slice;
} incoming_byte_stream_push_arg;

static void incoming_byte_stream_push_locked(grpc_exec_ctx *exec_ctx,
                                             grpc_chttp2_transport *t,
                                             grpc_chttp2_stream *s,
                                             void *argp) {
  incoming_byte_stream_push_arg *arg = argp;
  grpc_chttp2_incoming_byte_stream *bs = arg->byte_stream;
  if (bs->on_next != NULL) {
    *bs->next = arg->slice;
    grpc_exec_ctx_sched(exec_ctx, bs->on_next, GRPC_ERROR_NONE, NULL);
    bs->on_next = NULL;
  } else {
    gpr_slice_buffer_add(&bs->slices, arg->slice);
  }
  incoming_byte_stream_unref(exec_ctx, bs);
}

void grpc_chttp2_incoming_byte_stream_push(grpc_exec_ctx *exec_ctx,
                                           grpc_chttp2_incoming_byte_stream *bs,
                                           gpr_slice slice) {
  incoming_byte_stream_push_arg arg = {bs, slice};
  gpr_ref(&bs->refs);
  grpc_chttp2_run_with_global_lock(exec_ctx, bs->transport, bs->stream,
                                   incoming_byte_stream_push_locked, &arg,
                                   sizeof(arg));
}

typedef struct {
  grpc_chttp2_incoming_byte_stream *bs;
  grpc_error *error;
} bs_fail_args;

static bs_fail_args *make_bs_fail_args(grpc_chttp2_incoming_byte_stream *bs,
                                       grpc_error *error) {
  bs_fail_args *a = gpr_malloc(sizeof(*a));
  a->bs = bs;
  a->error = error;
  return a;
}

static void incoming_byte_stream_finished_failed_locked(
    grpc_exec_ctx *exec_ctx, grpc_chttp2_transport *t, grpc_chttp2_stream *s,
    void *argp) {
  bs_fail_args *a = argp;
  grpc_chttp2_incoming_byte_stream *bs = a->bs;
  grpc_error *error = a->error;
  gpr_free(a);
  grpc_exec_ctx_sched(exec_ctx, bs->on_next, GRPC_ERROR_REF(error), NULL);
  bs->on_next = NULL;
  GRPC_ERROR_UNREF(bs->error);
  bs->error = error;
  incoming_byte_stream_unref(exec_ctx, bs);
}

static void incoming_byte_stream_finished_ok_locked(grpc_exec_ctx *exec_ctx,
                                                    grpc_chttp2_transport *t,
                                                    grpc_chttp2_stream *s,
                                                    void *argp) {
  grpc_chttp2_incoming_byte_stream *bs = argp;
  incoming_byte_stream_unref(exec_ctx, bs);
}

void grpc_chttp2_incoming_byte_stream_finished(
    grpc_exec_ctx *exec_ctx, grpc_chttp2_incoming_byte_stream *bs,
    grpc_error *error, int from_parsing_thread) {
  if (from_parsing_thread) {
    if (error == GRPC_ERROR_NONE) {
      grpc_chttp2_run_with_global_lock(exec_ctx, bs->transport, bs->stream,
                                       incoming_byte_stream_finished_ok_locked,
                                       bs, 0);
    } else {
      grpc_chttp2_run_with_global_lock(
          exec_ctx, bs->transport, bs->stream,
          incoming_byte_stream_finished_failed_locked,
          make_bs_fail_args(bs, error), 0);
    }
  } else {
    if (error == GRPC_ERROR_NONE) {
      incoming_byte_stream_finished_ok_locked(exec_ctx, bs->transport,
                                              bs->stream, bs);
    } else {
      incoming_byte_stream_finished_failed_locked(
          exec_ctx, bs->transport, bs->stream, make_bs_fail_args(bs, error));
    }
  }
}

grpc_chttp2_incoming_byte_stream *grpc_chttp2_incoming_byte_stream_create(
    grpc_exec_ctx *exec_ctx, grpc_chttp2_transport_parsing *transport_parsing,
    grpc_chttp2_stream_parsing *stream_parsing, uint32_t frame_size,
    uint32_t flags, grpc_chttp2_incoming_frame_queue *add_to_queue) {
  grpc_chttp2_incoming_byte_stream *incoming_byte_stream =
      gpr_malloc(sizeof(*incoming_byte_stream));
  incoming_byte_stream->base.length = frame_size;
  incoming_byte_stream->base.flags = flags;
  incoming_byte_stream->base.next = incoming_byte_stream_next;
  incoming_byte_stream->base.destroy = incoming_byte_stream_destroy;
  gpr_ref_init(&incoming_byte_stream->refs, 2);
  incoming_byte_stream->next_message = NULL;
  incoming_byte_stream->transport = TRANSPORT_FROM_PARSING(transport_parsing);
  incoming_byte_stream->stream = STREAM_FROM_PARSING(stream_parsing);
  gpr_ref(&incoming_byte_stream->stream->global.active_streams);
  gpr_slice_buffer_init(&incoming_byte_stream->slices);
  incoming_byte_stream->on_next = NULL;
  incoming_byte_stream->is_tail = 1;
  incoming_byte_stream->error = GRPC_ERROR_NONE;
  if (add_to_queue->head == NULL) {
    add_to_queue->head = incoming_byte_stream;
  } else {
    add_to_queue->tail->is_tail = 0;
    add_to_queue->tail->next_message = incoming_byte_stream;
  }
  add_to_queue->tail = incoming_byte_stream;
  return incoming_byte_stream;
}

/*******************************************************************************
 * TRACING
 */

static char *format_flowctl_context_var(const char *context, const char *var,
                                        int64_t val, uint32_t id,
                                        char **scope) {
  char *underscore_pos;
  char *buf;
  char *result;
  if (context == NULL) {
    *scope = NULL;
    gpr_asprintf(&buf, "%s(%" PRId64 ")", var, val);
    result = gpr_leftpad(buf, ' ', 40);
    gpr_free(buf);
    return result;
  }
  underscore_pos = strchr(context, '_');
  *scope = gpr_strdup(context);
  (*scope)[underscore_pos - context] = 0;
  if (id != 0) {
    char *tmp = *scope;
    gpr_asprintf(scope, "%s[%d]", tmp, id);
    gpr_free(tmp);
  }
  gpr_asprintf(&buf, "%s.%s(%" PRId64 ")", underscore_pos + 1, var, val);
  result = gpr_leftpad(buf, ' ', 40);
  gpr_free(buf);
  return result;
}

static int samestr(char *a, char *b) {
  if (a == NULL) {
    return b == NULL;
  }
  if (b == NULL) {
    return 0;
  }
  return 0 == strcmp(a, b);
}

void grpc_chttp2_flowctl_trace(const char *file, int line, const char *phase,
                               grpc_chttp2_flowctl_op op, const char *context1,
                               const char *var1, const char *context2,
                               const char *var2, int is_client,
                               uint32_t stream_id, int64_t val1, int64_t val2) {
  char *scope1;
  char *scope2;
  char *tmp_phase;
  char *tmp_scope1;
  char *label1 =
      format_flowctl_context_var(context1, var1, val1, stream_id, &scope1);
  char *label2 =
      format_flowctl_context_var(context2, var2, val2, stream_id, &scope2);
  char *clisvr = is_client ? "client" : "server";
  char *prefix;

  tmp_phase = gpr_leftpad(phase, ' ', 8);
  tmp_scope1 = gpr_leftpad(scope1, ' ', 11);
  gpr_asprintf(&prefix, "FLOW %s: %s %s ", phase, clisvr, scope1);
  gpr_free(tmp_phase);
  gpr_free(tmp_scope1);

  switch (op) {
    case GRPC_CHTTP2_FLOWCTL_MOVE:
      GPR_ASSERT(samestr(scope1, scope2));
      if (val2 != 0) {
        gpr_log(file, line, GPR_LOG_SEVERITY_DEBUG,
                "%sMOVE   %s <- %s giving %" PRId64, prefix, label1, label2,
                val1 + val2);
      }
      break;
    case GRPC_CHTTP2_FLOWCTL_CREDIT:
      GPR_ASSERT(val2 >= 0);
      if (val2 != 0) {
        gpr_log(file, line, GPR_LOG_SEVERITY_DEBUG,
                "%sCREDIT %s by %s giving %" PRId64, prefix, label1, label2,
                val1 + val2);
      }
      break;
    case GRPC_CHTTP2_FLOWCTL_DEBIT:
      GPR_ASSERT(val2 >= 0);
      if (val2 != 0) {
        gpr_log(file, line, GPR_LOG_SEVERITY_DEBUG,
                "%sDEBIT  %s by %s giving %" PRId64, prefix, label1, label2,
                val1 - val2);
      }
      break;
  }

  gpr_free(scope1);
  gpr_free(scope2);
  gpr_free(label1);
  gpr_free(label2);
  gpr_free(prefix);
}

/*******************************************************************************
 * INTEGRATION GLUE
 */

static char *chttp2_get_peer(grpc_exec_ctx *exec_ctx, grpc_transport *t) {
  return gpr_strdup(((grpc_chttp2_transport *)t)->peer_string);
}

static const grpc_transport_vtable vtable = {sizeof(grpc_chttp2_stream),
                                             "chttp2",
                                             init_stream,
                                             set_pollset,
                                             set_pollset_set,
                                             perform_stream_op,
                                             perform_transport_op,
                                             destroy_stream,
                                             destroy_transport,
                                             chttp2_get_peer};

grpc_transport *grpc_create_chttp2_transport(
    grpc_exec_ctx *exec_ctx, const grpc_channel_args *channel_args,
    grpc_endpoint *ep, int is_client) {
  grpc_chttp2_transport *t = gpr_malloc(sizeof(grpc_chttp2_transport));
  init_transport(exec_ctx, t, channel_args, ep, is_client != 0);
  return &t->base;
}

void grpc_chttp2_transport_start_reading(grpc_exec_ctx *exec_ctx,
                                         grpc_transport *transport,
                                         gpr_slice *slices, size_t nslices) {
  grpc_chttp2_transport *t = (grpc_chttp2_transport *)transport;
  REF_TRANSPORT(t, "reading_action"); /* matches unref inside reading_action */
  gpr_slice_buffer_addn(&t->read_buffer, slices, nslices);
  reading_action(exec_ctx, t, GRPC_ERROR_NONE);
}<|MERGE_RESOLUTION|>--- conflicted
+++ resolved
@@ -1614,26 +1614,11 @@
                                       &stream_global->stats.outgoing));
   }
 
-<<<<<<< HEAD
   const char *msg = grpc_error_get_str(error, GRPC_ERROR_STR_GRPC_MESSAGE);
   bool free_msg = false;
   if (msg == NULL) {
     free_msg = true;
     msg = grpc_error_string(error);
-=======
-  if (optional_message) {
-    gpr_slice_ref(*optional_message);
-  }
-  grpc_chttp2_fake_status(exec_ctx, transport_global, stream_global, status,
-                          optional_message);
-  grpc_error *err = GRPC_ERROR_CREATE("Stream closed");
-  err = grpc_error_set_int(err, GRPC_ERROR_INT_GRPC_STATUS, status);
-  if (optional_message) {
-    char *str =
-        gpr_dump_slice(*optional_message, GPR_DUMP_HEX | GPR_DUMP_ASCII);
-    err = grpc_error_set_str(err, GRPC_ERROR_STR_GRPC_MESSAGE, str);
-    gpr_free(str);
->>>>>>> 0c75c11f
   }
   gpr_slice msg_slice = gpr_slice_from_copied_string(msg);
   grpc_chttp2_fake_status(exec_ctx, transport_global, stream_global,
