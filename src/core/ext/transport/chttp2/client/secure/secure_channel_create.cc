--- conflicted
+++ resolved
@@ -68,13 +68,8 @@
   const char* server_uri_str = server_uri_arg->value.string;
   GPR_ASSERT(server_uri_str != nullptr);
   grpc_uri* server_uri =
-<<<<<<< HEAD
       grpc_uri_parse(server_uri_str, true /* supress errors */);
-  GPR_ASSERT(server_uri != NULL);
-=======
-      grpc_uri_parse(exec_ctx, server_uri_str, true /* supress errors */);
   GPR_ASSERT(server_uri != nullptr);
->>>>>>> 82c8f945
   const char* server_uri_path;
   server_uri_path =
       server_uri->path[0] == '/' ? server_uri->path + 1 : server_uri->path;
@@ -86,25 +81,15 @@
     const char* target_uri_str =
         grpc_get_subchannel_address_uri_arg(args->args);
     grpc_uri* target_uri =
-<<<<<<< HEAD
         grpc_uri_parse(target_uri_str, false /* suppress errors */);
-    GPR_ASSERT(target_uri != NULL);
-=======
-        grpc_uri_parse(exec_ctx, target_uri_str, false /* suppress errors */);
     GPR_ASSERT(target_uri != nullptr);
->>>>>>> 82c8f945
     if (target_uri->path[0] != '\0') {  // "path" may be empty
       const grpc_slice key = grpc_slice_from_static_string(
           target_uri->path[0] == '/' ? target_uri->path + 1 : target_uri->path);
       const char* value =
           (const char*)grpc_slice_hash_table_get(targets_info, key);
-<<<<<<< HEAD
-      if (value != NULL) target_name_to_check = gpr_strdup(value);
+      if (value != nullptr) target_name_to_check = gpr_strdup(value);
       grpc_slice_unref_internal(key);
-=======
-      if (value != nullptr) target_name_to_check = gpr_strdup(value);
-      grpc_slice_unref_internal(exec_ctx, key);
->>>>>>> 82c8f945
     }
     if (target_name_to_check == nullptr) {
       // If the target name to check hasn't already been set, fall back to using
@@ -140,13 +125,8 @@
       &new_security_connector_arg, 1);
   GRPC_SECURITY_CONNECTOR_UNREF(&subchannel_security_connector->base,
                                 "lb_channel_create");
-<<<<<<< HEAD
-  if (new_args_from_connector != NULL) {
+  if (new_args_from_connector != nullptr) {
     grpc_channel_args_destroy(new_args_from_connector);
-=======
-  if (new_args_from_connector != nullptr) {
-    grpc_channel_args_destroy(exec_ctx, new_args_from_connector);
->>>>>>> 82c8f945
   }
   grpc_subchannel_args* final_sc_args =
       (grpc_subchannel_args*)gpr_malloc(sizeof(*final_sc_args));
@@ -158,13 +138,8 @@
 static grpc_subchannel* client_channel_factory_create_subchannel(
     grpc_client_channel_factory* cc_factory, const grpc_subchannel_args* args) {
   grpc_subchannel_args* subchannel_args =
-<<<<<<< HEAD
       get_secure_naming_subchannel_args(args);
-  if (subchannel_args == NULL) {
-=======
-      get_secure_naming_subchannel_args(exec_ctx, args);
   if (subchannel_args == nullptr) {
->>>>>>> 82c8f945
     gpr_log(
         GPR_ERROR,
         "Failed to create subchannel arguments during subchannel creation.");
@@ -179,16 +154,9 @@
 }
 
 static grpc_channel* client_channel_factory_create_channel(
-<<<<<<< HEAD
     grpc_client_channel_factory* cc_factory, const char* target,
     grpc_client_channel_type type, const grpc_channel_args* args) {
-  if (target == NULL) {
-=======
-    grpc_exec_ctx* exec_ctx, grpc_client_channel_factory* cc_factory,
-    const char* target, grpc_client_channel_type type,
-    const grpc_channel_args* args) {
   if (target == nullptr) {
->>>>>>> 82c8f945
     gpr_log(GPR_ERROR, "cannot create channel with NULL target name");
     return nullptr;
   }
@@ -200,15 +168,9 @@
   grpc_channel_args* new_args =
       grpc_channel_args_copy_and_add_and_remove(args, to_remove, 1, &arg, 1);
   gpr_free(arg.value.string);
-<<<<<<< HEAD
   grpc_channel* channel =
-      grpc_channel_create(target, new_args, GRPC_CLIENT_CHANNEL, NULL);
+      grpc_channel_create(target, new_args, GRPC_CLIENT_CHANNEL, nullptr);
   grpc_channel_args_destroy(new_args);
-=======
-  grpc_channel* channel = grpc_channel_create(exec_ctx, target, new_args,
-                                              GRPC_CLIENT_CHANNEL, nullptr);
-  grpc_channel_args_destroy(exec_ctx, new_args);
->>>>>>> 82c8f945
   return channel;
 }
 
