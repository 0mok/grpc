--- conflicted
+++ resolved
@@ -56,12 +56,9 @@
 #include "src/core/lib/transport/transport_impl.h"
 }
 
-<<<<<<< HEAD
 #include "src/cpp/client/create_channel_internal.h"
 #include "src/proto/grpc/testing/echo.grpc.pb.h"
-=======
 #include "test/cpp/microbenchmarks/helpers.h"
->>>>>>> 0d8b11fe
 #include "third_party/benchmark/include/benchmark/benchmark.h"
 
 auto &force_library_initialization = Library::get();
@@ -116,6 +113,7 @@
 }
 
 static void BM_LameChannelCallCreateCpp(benchmark::State &state) {
+  TrackCounters track_counters;
   auto stub =
       grpc::testing::EchoTestService::NewStub(grpc::CreateChannelInternal(
           "", grpc_lame_client_channel_create(
@@ -133,6 +131,7 @@
     GPR_ASSERT(cq.Next(&t, &ok));
     GPR_ASSERT(ok);
   }
+  track_counters.Finish(state);
 }
 BENCHMARK(BM_LameChannelCallCreateCpp);
 
