--- conflicted
+++ resolved
@@ -391,13 +391,9 @@
   - src/core/lib/slice/slice_hash_table.h
   - src/core/lib/slice/slice_internal.h
   - src/core/lib/slice/slice_string_helpers.h
-<<<<<<< HEAD
   - src/core/lib/support/debug_location.h
   - src/core/lib/support/ref_counted.h
   - src/core/lib/support/ref_counted_ptr.h
-  - src/core/lib/support/vector.h
-=======
->>>>>>> f836c7e9
   - src/core/lib/surface/alarm_internal.h
   - src/core/lib/surface/api_trace.h
   - src/core/lib/surface/call.h
