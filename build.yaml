'#1': This file describes the list of targets and dependencies.
'#2': It is used among other things to generate all of our project files.
'#3': Please refer to the templates directory for more information.
settings:
  '#01': The public version number of the library.
  '#02': ===
  '#03': Please update the 'g_stands_for' field periodically with a new g word
  '#04': not listed in doc/g_stands_for.md - and update that document to list the
  '#05': new word.
  '#06': ===
  '#07': Master always has a "-dev" suffix
  '#08': Use "-preN" suffixes to identify pre-release versions
  '#09': Per-language overrides are possible with (eg) ruby_version tag here
  '#10': See the expand_version.py for all the quirks here
  g_stands_for: good
  version: 1.1.0-dev
filegroups:
- name: census
  public_headers:
  - include/grpc/census.h
  headers:
  - src/core/ext/census/aggregation.h
  - src/core/ext/census/base_resources.h
  - src/core/ext/census/census_interface.h
  - src/core/ext/census/census_rpc_stats.h
  - src/core/ext/census/gen/census.pb.h
  - src/core/ext/census/gen/trace_context.pb.h
  - src/core/ext/census/grpc_filter.h
  - src/core/ext/census/mlog.h
  - src/core/ext/census/resource.h
  - src/core/ext/census/rpc_metric_id.h
  - src/core/ext/census/trace_context.h
  src:
  - src/core/ext/census/base_resources.c
  - src/core/ext/census/context.c
  - src/core/ext/census/gen/census.pb.c
  - src/core/ext/census/gen/trace_context.pb.c
  - src/core/ext/census/grpc_context.c
  - src/core/ext/census/grpc_filter.c
  - src/core/ext/census/grpc_plugin.c
  - src/core/ext/census/initialize.c
  - src/core/ext/census/mlog.c
  - src/core/ext/census/operation.c
  - src/core/ext/census/placeholders.c
  - src/core/ext/census/resource.c
  - src/core/ext/census/trace_context.c
  - src/core/ext/census/tracing.c
  plugin: census_grpc_plugin
  uses:
  - grpc_base
  - nanopb
- name: gpr_base
  public_headers:
  - include/grpc/support/alloc.h
  - include/grpc/support/atm.h
  - include/grpc/support/atm_gcc_atomic.h
  - include/grpc/support/atm_gcc_sync.h
  - include/grpc/support/atm_windows.h
  - include/grpc/support/avl.h
  - include/grpc/support/cmdline.h
  - include/grpc/support/cpu.h
  - include/grpc/support/histogram.h
  - include/grpc/support/host_port.h
  - include/grpc/support/log.h
  - include/grpc/support/log_windows.h
  - include/grpc/support/port_platform.h
  - include/grpc/support/slice.h
  - include/grpc/support/slice_buffer.h
  - include/grpc/support/string_util.h
  - include/grpc/support/subprocess.h
  - include/grpc/support/sync.h
  - include/grpc/support/sync_generic.h
  - include/grpc/support/sync_posix.h
  - include/grpc/support/sync_windows.h
  - include/grpc/support/thd.h
  - include/grpc/support/time.h
  - include/grpc/support/tls.h
  - include/grpc/support/tls_gcc.h
  - include/grpc/support/tls_msvc.h
  - include/grpc/support/tls_pthread.h
  - include/grpc/support/useful.h
  headers:
  - src/core/lib/profiling/timers.h
  - src/core/lib/support/backoff.h
  - src/core/lib/support/block_annotate.h
  - src/core/lib/support/env.h
  - src/core/lib/support/mpscq.h
  - src/core/lib/support/murmur_hash.h
  - src/core/lib/support/percent_encoding.h
  - src/core/lib/support/stack_lockfree.h
  - src/core/lib/support/string.h
  - src/core/lib/support/string_windows.h
  - src/core/lib/support/thd_internal.h
  - src/core/lib/support/time_precise.h
  - src/core/lib/support/tmpfile.h
  src:
  - src/core/lib/profiling/basic_timers.c
  - src/core/lib/profiling/stap_timers.c
  - src/core/lib/support/alloc.c
  - src/core/lib/support/avl.c
  - src/core/lib/support/backoff.c
  - src/core/lib/support/cmdline.c
  - src/core/lib/support/cpu_iphone.c
  - src/core/lib/support/cpu_linux.c
  - src/core/lib/support/cpu_posix.c
  - src/core/lib/support/cpu_windows.c
  - src/core/lib/support/env_linux.c
  - src/core/lib/support/env_posix.c
  - src/core/lib/support/env_windows.c
  - src/core/lib/support/histogram.c
  - src/core/lib/support/host_port.c
  - src/core/lib/support/log.c
  - src/core/lib/support/log_android.c
  - src/core/lib/support/log_linux.c
  - src/core/lib/support/log_posix.c
  - src/core/lib/support/log_windows.c
  - src/core/lib/support/mpscq.c
  - src/core/lib/support/murmur_hash.c
  - src/core/lib/support/percent_encoding.c
  - src/core/lib/support/slice.c
  - src/core/lib/support/slice_buffer.c
  - src/core/lib/support/stack_lockfree.c
  - src/core/lib/support/string.c
  - src/core/lib/support/string_posix.c
  - src/core/lib/support/string_util_windows.c
  - src/core/lib/support/string_windows.c
  - src/core/lib/support/subprocess_posix.c
  - src/core/lib/support/subprocess_windows.c
  - src/core/lib/support/sync.c
  - src/core/lib/support/sync_posix.c
  - src/core/lib/support/sync_windows.c
  - src/core/lib/support/thd.c
  - src/core/lib/support/thd_posix.c
  - src/core/lib/support/thd_windows.c
  - src/core/lib/support/time.c
  - src/core/lib/support/time_posix.c
  - src/core/lib/support/time_precise.c
  - src/core/lib/support/time_windows.c
  - src/core/lib/support/tls_pthread.c
  - src/core/lib/support/tmpfile_msys.c
  - src/core/lib/support/tmpfile_posix.c
  - src/core/lib/support/tmpfile_windows.c
  - src/core/lib/support/wrap_memcpy.c
  uses:
  - gpr_codegen
- name: gpr_codegen
  public_headers:
  - include/grpc/impl/codegen/atm.h
  - include/grpc/impl/codegen/atm_gcc_atomic.h
  - include/grpc/impl/codegen/atm_gcc_sync.h
  - include/grpc/impl/codegen/atm_windows.h
  - include/grpc/impl/codegen/gpr_types.h
  - include/grpc/impl/codegen/port_platform.h
  - include/grpc/impl/codegen/slice.h
  - include/grpc/impl/codegen/sync.h
  - include/grpc/impl/codegen/sync_generic.h
  - include/grpc/impl/codegen/sync_posix.h
  - include/grpc/impl/codegen/sync_windows.h
- name: grpc_base
  public_headers:
  - include/grpc/byte_buffer.h
  - include/grpc/byte_buffer_reader.h
  - include/grpc/compression.h
  - include/grpc/grpc.h
  - include/grpc/grpc_posix.h
  - include/grpc/grpc_security_constants.h
  - include/grpc/status.h
  headers:
  - src/core/lib/channel/channel_args.h
  - src/core/lib/channel/channel_stack.h
  - src/core/lib/channel/channel_stack_builder.h
  - src/core/lib/channel/compress_filter.h
  - src/core/lib/channel/connected_channel.h
  - src/core/lib/channel/context.h
  - src/core/lib/channel/deadline_filter.h
  - src/core/lib/channel/handshaker.h
  - src/core/lib/channel/http_client_filter.h
  - src/core/lib/channel/http_server_filter.h
  - src/core/lib/channel/message_size_filter.h
  - src/core/lib/compression/algorithm_metadata.h
  - src/core/lib/compression/message_compress.h
  - src/core/lib/debug/trace.h
  - src/core/lib/http/format_request.h
  - src/core/lib/http/httpcli.h
  - src/core/lib/http/parser.h
  - src/core/lib/iomgr/closure.h
  - src/core/lib/iomgr/combiner.h
  - src/core/lib/iomgr/endpoint.h
  - src/core/lib/iomgr/endpoint_pair.h
  - src/core/lib/iomgr/error.h
  - src/core/lib/iomgr/ev_epoll_linux.h
  - src/core/lib/iomgr/ev_poll_and_epoll_posix.h
  - src/core/lib/iomgr/ev_poll_posix.h
  - src/core/lib/iomgr/ev_posix.h
  - src/core/lib/iomgr/exec_ctx.h
  - src/core/lib/iomgr/executor.h
  - src/core/lib/iomgr/iocp_windows.h
  - src/core/lib/iomgr/iomgr.h
  - src/core/lib/iomgr/iomgr_internal.h
  - src/core/lib/iomgr/iomgr_posix.h
  - src/core/lib/iomgr/load_file.h
  - src/core/lib/iomgr/network_status_tracker.h
  - src/core/lib/iomgr/polling_entity.h
  - src/core/lib/iomgr/pollset.h
  - src/core/lib/iomgr/pollset_set.h
  - src/core/lib/iomgr/pollset_set_windows.h
  - src/core/lib/iomgr/pollset_uv.h
  - src/core/lib/iomgr/pollset_windows.h
  - src/core/lib/iomgr/port.h
  - src/core/lib/iomgr/resolve_address.h
  - src/core/lib/iomgr/sockaddr.h
  - src/core/lib/iomgr/sockaddr_posix.h
  - src/core/lib/iomgr/sockaddr_utils.h
  - src/core/lib/iomgr/sockaddr_windows.h
  - src/core/lib/iomgr/socket_utils.h
  - src/core/lib/iomgr/socket_utils_posix.h
  - src/core/lib/iomgr/socket_windows.h
  - src/core/lib/iomgr/tcp_client.h
  - src/core/lib/iomgr/tcp_posix.h
  - src/core/lib/iomgr/tcp_server.h
  - src/core/lib/iomgr/tcp_uv.h
  - src/core/lib/iomgr/tcp_windows.h
  - src/core/lib/iomgr/time_averaged_stats.h
  - src/core/lib/iomgr/timer.h
  - src/core/lib/iomgr/timer_generic.h
  - src/core/lib/iomgr/timer_heap.h
  - src/core/lib/iomgr/timer_uv.h
  - src/core/lib/iomgr/udp_server.h
  - src/core/lib/iomgr/unix_sockets_posix.h
  - src/core/lib/iomgr/wakeup_fd_pipe.h
  - src/core/lib/iomgr/wakeup_fd_posix.h
  - src/core/lib/iomgr/workqueue.h
  - src/core/lib/iomgr/workqueue_posix.h
  - src/core/lib/iomgr/workqueue_uv.h
  - src/core/lib/iomgr/workqueue_windows.h
  - src/core/lib/json/json.h
  - src/core/lib/json/json_common.h
  - src/core/lib/json/json_reader.h
  - src/core/lib/json/json_writer.h
  - src/core/lib/surface/api_trace.h
  - src/core/lib/surface/call.h
  - src/core/lib/surface/call_test_only.h
  - src/core/lib/surface/channel.h
  - src/core/lib/surface/channel_init.h
  - src/core/lib/surface/channel_stack_type.h
  - src/core/lib/surface/completion_queue.h
  - src/core/lib/surface/event_string.h
  - src/core/lib/surface/init.h
  - src/core/lib/surface/lame_client.h
  - src/core/lib/surface/server.h
  - src/core/lib/transport/byte_stream.h
  - src/core/lib/transport/connectivity_state.h
  - src/core/lib/transport/metadata.h
  - src/core/lib/transport/metadata_batch.h
  - src/core/lib/transport/static_metadata.h
  - src/core/lib/transport/timeout_encoding.h
  - src/core/lib/transport/transport.h
  - src/core/lib/transport/transport_impl.h
  src:
  - src/core/lib/channel/channel_args.c
  - src/core/lib/channel/channel_stack.c
  - src/core/lib/channel/channel_stack_builder.c
  - src/core/lib/channel/compress_filter.c
  - src/core/lib/channel/connected_channel.c
  - src/core/lib/channel/deadline_filter.c
  - src/core/lib/channel/handshaker.c
  - src/core/lib/channel/http_client_filter.c
  - src/core/lib/channel/http_server_filter.c
  - src/core/lib/channel/message_size_filter.c
  - src/core/lib/compression/compression.c
  - src/core/lib/compression/message_compress.c
  - src/core/lib/debug/trace.c
  - src/core/lib/http/format_request.c
  - src/core/lib/http/httpcli.c
  - src/core/lib/http/parser.c
  - src/core/lib/iomgr/closure.c
  - src/core/lib/iomgr/combiner.c
  - src/core/lib/iomgr/endpoint.c
  - src/core/lib/iomgr/endpoint_pair_posix.c
  - src/core/lib/iomgr/endpoint_pair_uv.c
  - src/core/lib/iomgr/endpoint_pair_windows.c
  - src/core/lib/iomgr/error.c
  - src/core/lib/iomgr/ev_epoll_linux.c
  - src/core/lib/iomgr/ev_poll_and_epoll_posix.c
  - src/core/lib/iomgr/ev_poll_posix.c
  - src/core/lib/iomgr/ev_posix.c
  - src/core/lib/iomgr/exec_ctx.c
  - src/core/lib/iomgr/executor.c
  - src/core/lib/iomgr/iocp_windows.c
  - src/core/lib/iomgr/iomgr.c
  - src/core/lib/iomgr/iomgr_posix.c
  - src/core/lib/iomgr/iomgr_uv.c
  - src/core/lib/iomgr/iomgr_windows.c
  - src/core/lib/iomgr/load_file.c
  - src/core/lib/iomgr/network_status_tracker.c
  - src/core/lib/iomgr/polling_entity.c
  - src/core/lib/iomgr/pollset_set_uv.c
  - src/core/lib/iomgr/pollset_set_windows.c
  - src/core/lib/iomgr/pollset_uv.c
  - src/core/lib/iomgr/pollset_windows.c
  - src/core/lib/iomgr/resolve_address_posix.c
  - src/core/lib/iomgr/resolve_address_uv.c
  - src/core/lib/iomgr/resolve_address_windows.c
  - src/core/lib/iomgr/sockaddr_utils.c
  - src/core/lib/iomgr/socket_utils_common_posix.c
  - src/core/lib/iomgr/socket_utils_linux.c
  - src/core/lib/iomgr/socket_utils_posix.c
  - src/core/lib/iomgr/socket_utils_uv.c
  - src/core/lib/iomgr/socket_utils_windows.c
  - src/core/lib/iomgr/socket_windows.c
  - src/core/lib/iomgr/tcp_client_posix.c
  - src/core/lib/iomgr/tcp_client_uv.c
  - src/core/lib/iomgr/tcp_client_windows.c
  - src/core/lib/iomgr/tcp_posix.c
  - src/core/lib/iomgr/tcp_server_posix.c
  - src/core/lib/iomgr/tcp_server_uv.c
  - src/core/lib/iomgr/tcp_server_windows.c
  - src/core/lib/iomgr/tcp_uv.c
  - src/core/lib/iomgr/tcp_windows.c
  - src/core/lib/iomgr/time_averaged_stats.c
  - src/core/lib/iomgr/timer_generic.c
  - src/core/lib/iomgr/timer_heap.c
  - src/core/lib/iomgr/timer_uv.c
  - src/core/lib/iomgr/udp_server.c
  - src/core/lib/iomgr/unix_sockets_posix.c
  - src/core/lib/iomgr/unix_sockets_posix_noop.c
  - src/core/lib/iomgr/wakeup_fd_eventfd.c
  - src/core/lib/iomgr/wakeup_fd_nospecial.c
  - src/core/lib/iomgr/wakeup_fd_pipe.c
  - src/core/lib/iomgr/wakeup_fd_posix.c
  - src/core/lib/iomgr/workqueue_posix.c
  - src/core/lib/iomgr/workqueue_uv.c
  - src/core/lib/iomgr/workqueue_windows.c
  - src/core/lib/json/json.c
  - src/core/lib/json/json_reader.c
  - src/core/lib/json/json_string.c
  - src/core/lib/json/json_writer.c
  - src/core/lib/surface/alarm.c
  - src/core/lib/surface/api_trace.c
  - src/core/lib/surface/byte_buffer.c
  - src/core/lib/surface/byte_buffer_reader.c
  - src/core/lib/surface/call.c
  - src/core/lib/surface/call_details.c
  - src/core/lib/surface/call_log_batch.c
  - src/core/lib/surface/channel.c
  - src/core/lib/surface/channel_init.c
  - src/core/lib/surface/channel_ping.c
  - src/core/lib/surface/channel_stack_type.c
  - src/core/lib/surface/completion_queue.c
  - src/core/lib/surface/event_string.c
  - src/core/lib/surface/lame_client.c
  - src/core/lib/surface/metadata_array.c
  - src/core/lib/surface/server.c
  - src/core/lib/surface/validate_metadata.c
  - src/core/lib/surface/version.c
  - src/core/lib/transport/byte_stream.c
  - src/core/lib/transport/connectivity_state.c
  - src/core/lib/transport/metadata.c
  - src/core/lib/transport/metadata_batch.c
  - src/core/lib/transport/static_metadata.c
  - src/core/lib/transport/timeout_encoding.c
  - src/core/lib/transport/transport.c
  - src/core/lib/transport/transport_op_string.c
  deps:
  - gpr
  uses:
  - grpc_codegen
- name: grpc_client_config
  headers:
  - src/core/ext/client_config/client_channel.h
  - src/core/ext/client_config/client_channel_factory.h
  - src/core/ext/client_config/connector.h
  - src/core/ext/client_config/http_connect_handshaker.h
  - src/core/ext/client_config/initial_connect_string.h
  - src/core/ext/client_config/lb_policy.h
  - src/core/ext/client_config/lb_policy_factory.h
  - src/core/ext/client_config/lb_policy_registry.h
  - src/core/ext/client_config/parse_address.h
  - src/core/ext/client_config/resolver.h
  - src/core/ext/client_config/resolver_factory.h
  - src/core/ext/client_config/resolver_registry.h
  - src/core/ext/client_config/resolver_result.h
  - src/core/ext/client_config/subchannel.h
  - src/core/ext/client_config/subchannel_index.h
  - src/core/ext/client_config/uri_parser.h
  src:
  - src/core/ext/client_config/channel_connectivity.c
  - src/core/ext/client_config/client_channel.c
  - src/core/ext/client_config/client_channel_factory.c
  - src/core/ext/client_config/client_config_plugin.c
  - src/core/ext/client_config/connector.c
  - src/core/ext/client_config/default_initial_connect_string.c
  - src/core/ext/client_config/http_connect_handshaker.c
  - src/core/ext/client_config/initial_connect_string.c
  - src/core/ext/client_config/lb_policy.c
  - src/core/ext/client_config/lb_policy_factory.c
  - src/core/ext/client_config/lb_policy_registry.c
  - src/core/ext/client_config/parse_address.c
  - src/core/ext/client_config/resolver.c
  - src/core/ext/client_config/resolver_factory.c
  - src/core/ext/client_config/resolver_registry.c
  - src/core/ext/client_config/resolver_result.c
  - src/core/ext/client_config/subchannel.c
  - src/core/ext/client_config/subchannel_index.c
  - src/core/ext/client_config/uri_parser.c
  plugin: grpc_client_config
  uses:
  - grpc_base
- name: grpc_codegen
  public_headers:
  - include/grpc/impl/codegen/byte_buffer_reader.h
  - include/grpc/impl/codegen/compression_types.h
  - include/grpc/impl/codegen/connectivity_state.h
  - include/grpc/impl/codegen/grpc_types.h
  - include/grpc/impl/codegen/propagation_bits.h
  - include/grpc/impl/codegen/status.h
  uses:
  - gpr_codegen
- name: grpc_lb_policy_grpclb
  headers:
  - src/core/ext/lb_policy/grpclb/grpclb.h
  - src/core/ext/lb_policy/grpclb/load_balancer_api.h
  - src/core/ext/lb_policy/grpclb/proto/grpc/lb/v1/load_balancer.pb.h
  src:
  - src/core/ext/lb_policy/grpclb/grpclb.c
  - src/core/ext/lb_policy/grpclb/load_balancer_api.c
  - src/core/ext/lb_policy/grpclb/proto/grpc/lb/v1/load_balancer.pb.c
  plugin: grpc_lb_policy_grpclb
  uses:
  - grpc_base
  - grpc_client_config
  - nanopb
- name: grpc_lb_policy_pick_first
  src:
  - src/core/ext/lb_policy/pick_first/pick_first.c
  plugin: grpc_lb_policy_pick_first
  uses:
  - grpc_base
  - grpc_client_config
- name: grpc_lb_policy_round_robin
  src:
  - src/core/ext/lb_policy/round_robin/round_robin.c
  plugin: grpc_lb_policy_round_robin
  uses:
  - grpc_base
  - grpc_client_config
- name: grpc_load_reporting
  headers:
  - src/core/ext/load_reporting/load_reporting.h
  - src/core/ext/load_reporting/load_reporting_filter.h
  src:
  - src/core/ext/load_reporting/load_reporting.c
  - src/core/ext/load_reporting/load_reporting_filter.c
  plugin: grpc_load_reporting_plugin
  uses:
  - grpc_base
- name: grpc_resolver_dns_native
  src:
  - src/core/ext/resolver/dns/native/dns_resolver.c
  plugin: grpc_resolver_dns_native
  uses:
  - grpc_base
  - grpc_client_config
- name: grpc_resolver_sockaddr
  src:
  - src/core/ext/resolver/sockaddr/sockaddr_resolver.c
  plugin: grpc_resolver_sockaddr
  uses:
  - grpc_base
  - grpc_client_config
- name: grpc_secure
  public_headers:
  - include/grpc/grpc_security.h
  headers:
  - src/core/lib/security/context/security_context.h
  - src/core/lib/security/credentials/composite/composite_credentials.h
  - src/core/lib/security/credentials/credentials.h
  - src/core/lib/security/credentials/fake/fake_credentials.h
  - src/core/lib/security/credentials/google_default/google_default_credentials.h
  - src/core/lib/security/credentials/iam/iam_credentials.h
  - src/core/lib/security/credentials/jwt/json_token.h
  - src/core/lib/security/credentials/jwt/jwt_credentials.h
  - src/core/lib/security/credentials/jwt/jwt_verifier.h
  - src/core/lib/security/credentials/oauth2/oauth2_credentials.h
  - src/core/lib/security/credentials/plugin/plugin_credentials.h
  - src/core/lib/security/credentials/ssl/ssl_credentials.h
  - src/core/lib/security/transport/auth_filters.h
  - src/core/lib/security/transport/handshake.h
  - src/core/lib/security/transport/secure_endpoint.h
  - src/core/lib/security/transport/security_connector.h
  - src/core/lib/security/transport/tsi_error.h
  - src/core/lib/security/util/b64.h
  - src/core/lib/security/util/json_util.h
  src:
  - src/core/lib/http/httpcli_security_connector.c
  - src/core/lib/security/context/security_context.c
  - src/core/lib/security/credentials/composite/composite_credentials.c
  - src/core/lib/security/credentials/credentials.c
  - src/core/lib/security/credentials/credentials_metadata.c
  - src/core/lib/security/credentials/fake/fake_credentials.c
  - src/core/lib/security/credentials/google_default/credentials_generic.c
  - src/core/lib/security/credentials/google_default/google_default_credentials.c
  - src/core/lib/security/credentials/iam/iam_credentials.c
  - src/core/lib/security/credentials/jwt/json_token.c
  - src/core/lib/security/credentials/jwt/jwt_credentials.c
  - src/core/lib/security/credentials/jwt/jwt_verifier.c
  - src/core/lib/security/credentials/oauth2/oauth2_credentials.c
  - src/core/lib/security/credentials/plugin/plugin_credentials.c
  - src/core/lib/security/credentials/ssl/ssl_credentials.c
  - src/core/lib/security/transport/client_auth_filter.c
  - src/core/lib/security/transport/handshake.c
  - src/core/lib/security/transport/secure_endpoint.c
  - src/core/lib/security/transport/security_connector.c
  - src/core/lib/security/transport/server_auth_filter.c
  - src/core/lib/security/transport/tsi_error.c
  - src/core/lib/security/util/b64.c
  - src/core/lib/security/util/json_util.c
  - src/core/lib/surface/init_secure.c
  secure: true
  uses:
  - grpc_base
  - grpc_transport_chttp2_alpn
  - tsi
- name: grpc_test_util_base
  build: test
  headers:
  - test/core/end2end/cq_verifier.h
  - test/core/end2end/fake_resolver.h
  - test/core/end2end/fixtures/http_proxy.h
  - test/core/end2end/fixtures/proxy.h
  - test/core/iomgr/endpoint_tests.h
  - test/core/util/grpc_profiler.h
  - test/core/util/memory_counters.h
  - test/core/util/mock_endpoint.h
  - test/core/util/parse_hexstring.h
  - test/core/util/passthru_endpoint.h
  - test/core/util/port.h
  - test/core/util/port_server_client.h
  - test/core/util/slice_splitter.h
  src:
  - test/core/end2end/cq_verifier.c
  - test/core/end2end/fake_resolver.c
  - test/core/end2end/fixtures/http_proxy.c
  - test/core/end2end/fixtures/proxy.c
  - test/core/iomgr/endpoint_tests.c
  - test/core/util/grpc_profiler.c
  - test/core/util/memory_counters.c
  - test/core/util/mock_endpoint.c
  - test/core/util/parse_hexstring.c
  - test/core/util/passthru_endpoint.c
  - test/core/util/port_posix.c
  - test/core/util/port_server_client.c
  - test/core/util/port_uv.c
  - test/core/util/port_windows.c
  - test/core/util/slice_splitter.c
  deps:
  - grpc
  - gpr_test_util
- name: grpc_transport_chttp2
  headers:
  - src/core/ext/transport/chttp2/transport/bin_decoder.h
  - src/core/ext/transport/chttp2/transport/bin_encoder.h
  - src/core/ext/transport/chttp2/transport/chttp2_transport.h
  - src/core/ext/transport/chttp2/transport/frame.h
  - src/core/ext/transport/chttp2/transport/frame_data.h
  - src/core/ext/transport/chttp2/transport/frame_goaway.h
  - src/core/ext/transport/chttp2/transport/frame_ping.h
  - src/core/ext/transport/chttp2/transport/frame_rst_stream.h
  - src/core/ext/transport/chttp2/transport/frame_settings.h
  - src/core/ext/transport/chttp2/transport/frame_window_update.h
  - src/core/ext/transport/chttp2/transport/hpack_encoder.h
  - src/core/ext/transport/chttp2/transport/hpack_parser.h
  - src/core/ext/transport/chttp2/transport/hpack_table.h
  - src/core/ext/transport/chttp2/transport/http2_errors.h
  - src/core/ext/transport/chttp2/transport/huffsyms.h
  - src/core/ext/transport/chttp2/transport/incoming_metadata.h
  - src/core/ext/transport/chttp2/transport/internal.h
  - src/core/ext/transport/chttp2/transport/status_conversion.h
  - src/core/ext/transport/chttp2/transport/stream_map.h
  - src/core/ext/transport/chttp2/transport/varint.h
  src:
  - src/core/ext/transport/chttp2/transport/bin_decoder.c
  - src/core/ext/transport/chttp2/transport/bin_encoder.c
  - src/core/ext/transport/chttp2/transport/chttp2_plugin.c
  - src/core/ext/transport/chttp2/transport/chttp2_transport.c
  - src/core/ext/transport/chttp2/transport/frame_data.c
  - src/core/ext/transport/chttp2/transport/frame_goaway.c
  - src/core/ext/transport/chttp2/transport/frame_ping.c
  - src/core/ext/transport/chttp2/transport/frame_rst_stream.c
  - src/core/ext/transport/chttp2/transport/frame_settings.c
  - src/core/ext/transport/chttp2/transport/frame_window_update.c
  - src/core/ext/transport/chttp2/transport/hpack_encoder.c
  - src/core/ext/transport/chttp2/transport/hpack_parser.c
  - src/core/ext/transport/chttp2/transport/hpack_table.c
  - src/core/ext/transport/chttp2/transport/huffsyms.c
  - src/core/ext/transport/chttp2/transport/incoming_metadata.c
  - src/core/ext/transport/chttp2/transport/parsing.c
  - src/core/ext/transport/chttp2/transport/status_conversion.c
  - src/core/ext/transport/chttp2/transport/stream_lists.c
  - src/core/ext/transport/chttp2/transport/stream_map.c
  - src/core/ext/transport/chttp2/transport/varint.c
  - src/core/ext/transport/chttp2/transport/writing.c
  plugin: grpc_chttp2_plugin
  uses:
  - grpc_base
  - grpc_transport_chttp2_alpn
- name: grpc_transport_chttp2_alpn
  headers:
  - src/core/ext/transport/chttp2/alpn/alpn.h
  src:
  - src/core/ext/transport/chttp2/alpn/alpn.c
  deps:
  - gpr
- name: grpc_transport_chttp2_client_insecure
  src:
  - src/core/ext/transport/chttp2/client/insecure/channel_create.c
  - src/core/ext/transport/chttp2/client/insecure/channel_create_posix.c
  uses:
  - grpc_transport_chttp2
  - grpc_base
  - grpc_client_config
- name: grpc_transport_chttp2_client_secure
  src:
  - src/core/ext/transport/chttp2/client/secure/secure_channel_create.c
  uses:
  - grpc_transport_chttp2
  - grpc_base
  - grpc_client_config
  - grpc_secure
- name: grpc_transport_chttp2_server_insecure
  src:
  - src/core/ext/transport/chttp2/server/insecure/server_chttp2.c
  - src/core/ext/transport/chttp2/server/insecure/server_chttp2_posix.c
  uses:
  - grpc_transport_chttp2
  - grpc_base
- name: grpc_transport_chttp2_server_secure
  src:
  - src/core/ext/transport/chttp2/server/secure/server_secure_chttp2.c
  uses:
  - grpc_transport_chttp2
  - grpc_base
  - grpc_secure
- name: grpc_transport_cronet_client_secure
  public_headers:
  - include/grpc/grpc_cronet.h
  - include/grpc/grpc_security.h
  - include/grpc/grpc_security_constants.h
  headers:
  - third_party/objective_c/Cronet/cronet_c_for_grpc.h
  src:
  - src/core/ext/transport/cronet/client/secure/cronet_channel_create.c
  - src/core/ext/transport/cronet/transport/cronet_api_dummy.c
  - src/core/ext/transport/cronet/transport/cronet_transport.c
  filegroups:
  - grpc_base
  - grpc_transport_chttp2
- name: nanopb
  headers:
  - third_party/nanopb/pb.h
  - third_party/nanopb/pb_common.h
  - third_party/nanopb/pb_decode.h
  - third_party/nanopb/pb_encode.h
  src:
  - third_party/nanopb/pb_common.c
  - third_party/nanopb/pb_decode.c
  - third_party/nanopb/pb_encode.c
- name: tsi
  headers:
  - src/core/lib/tsi/fake_transport_security.h
  - src/core/lib/tsi/ssl_transport_security.h
  - src/core/lib/tsi/ssl_types.h
  - src/core/lib/tsi/transport_security.h
  - src/core/lib/tsi/transport_security_interface.h
  src:
  - src/core/lib/tsi/fake_transport_security.c
  - src/core/lib/tsi/ssl_transport_security.c
  - src/core/lib/tsi/transport_security.c
  deps:
  - gpr
  secure: true
  uses:
  - grpc_base
- name: grpc++_base
  language: c++
  public_headers:
  - include/grpc++/alarm.h
  - include/grpc++/channel.h
  - include/grpc++/client_context.h
  - include/grpc++/completion_queue.h
  - include/grpc++/create_channel.h
  - include/grpc++/create_channel_posix.h
  - include/grpc++/generic/async_generic_service.h
  - include/grpc++/generic/generic_stub.h
  - include/grpc++/grpc++.h
  - include/grpc++/impl/call.h
  - include/grpc++/impl/client_unary_call.h
  - include/grpc++/impl/codegen/core_codegen.h
  - include/grpc++/impl/grpc_library.h
  - include/grpc++/impl/method_handler_impl.h
  - include/grpc++/impl/rpc_method.h
  - include/grpc++/impl/rpc_service_method.h
  - include/grpc++/impl/serialization_traits.h
  - include/grpc++/impl/server_builder_option.h
  - include/grpc++/impl/server_builder_plugin.h
  - include/grpc++/impl/server_initializer.h
  - include/grpc++/impl/service_type.h
  - include/grpc++/impl/sync.h
  - include/grpc++/impl/sync_cxx11.h
  - include/grpc++/impl/sync_no_cxx11.h
  - include/grpc++/impl/thd.h
  - include/grpc++/impl/thd_cxx11.h
  - include/grpc++/impl/thd_no_cxx11.h
  - include/grpc++/security/auth_context.h
  - include/grpc++/security/auth_metadata_processor.h
  - include/grpc++/security/credentials.h
  - include/grpc++/security/server_credentials.h
  - include/grpc++/server.h
  - include/grpc++/server_builder.h
  - include/grpc++/server_context.h
  - include/grpc++/server_posix.h
  - include/grpc++/support/async_stream.h
  - include/grpc++/support/async_unary_call.h
  - include/grpc++/support/byte_buffer.h
  - include/grpc++/support/channel_arguments.h
  - include/grpc++/support/config.h
  - include/grpc++/support/slice.h
  - include/grpc++/support/status.h
  - include/grpc++/support/status_code_enum.h
  - include/grpc++/support/string_ref.h
  - include/grpc++/support/stub_options.h
  - include/grpc++/support/sync_stream.h
  - include/grpc++/support/time.h
  headers:
  - src/cpp/client/create_channel_internal.h
  - src/cpp/common/channel_filter.h
  - src/cpp/server/dynamic_thread_pool.h
  - src/cpp/server/thread_pool_interface.h
  src:
  - src/cpp/client/channel_cc.cc
  - src/cpp/client/client_context.cc
  - src/cpp/client/create_channel.cc
  - src/cpp/client/create_channel_internal.cc
  - src/cpp/client/create_channel_posix.cc
  - src/cpp/client/credentials_cc.cc
  - src/cpp/client/generic_stub.cc
  - src/cpp/common/channel_arguments.cc
  - src/cpp/common/channel_filter.cc
  - src/cpp/common/completion_queue_cc.cc
  - src/cpp/common/core_codegen.cc
  - src/cpp/common/rpc_method.cc
  - src/cpp/server/async_generic_service.cc
  - src/cpp/server/create_default_thread_pool.cc
  - src/cpp/server/dynamic_thread_pool.cc
  - src/cpp/server/server_builder.cc
  - src/cpp/server/server_cc.cc
  - src/cpp/server/server_context.cc
  - src/cpp/server/server_credentials.cc
  - src/cpp/server/server_posix.cc
  - src/cpp/util/byte_buffer_cc.cc
  - src/cpp/util/slice_cc.cc
  - src/cpp/util/status.cc
  - src/cpp/util/string_ref.cc
  - src/cpp/util/time_cc.cc
  uses:
  - grpc++_codegen_base
- name: grpc++_codegen_base
  language: c++
  public_headers:
  - include/grpc++/impl/codegen/async_stream.h
  - include/grpc++/impl/codegen/async_unary_call.h
  - include/grpc++/impl/codegen/call.h
  - include/grpc++/impl/codegen/call_hook.h
  - include/grpc++/impl/codegen/channel_interface.h
  - include/grpc++/impl/codegen/client_context.h
  - include/grpc++/impl/codegen/client_unary_call.h
  - include/grpc++/impl/codegen/completion_queue.h
  - include/grpc++/impl/codegen/completion_queue_tag.h
  - include/grpc++/impl/codegen/config.h
  - include/grpc++/impl/codegen/core_codegen_interface.h
  - include/grpc++/impl/codegen/create_auth_context.h
  - include/grpc++/impl/codegen/grpc_library.h
  - include/grpc++/impl/codegen/method_handler_impl.h
  - include/grpc++/impl/codegen/rpc_method.h
  - include/grpc++/impl/codegen/rpc_service_method.h
  - include/grpc++/impl/codegen/security/auth_context.h
  - include/grpc++/impl/codegen/serialization_traits.h
  - include/grpc++/impl/codegen/server_context.h
  - include/grpc++/impl/codegen/server_interface.h
  - include/grpc++/impl/codegen/service_type.h
  - include/grpc++/impl/codegen/status.h
  - include/grpc++/impl/codegen/status_code_enum.h
  - include/grpc++/impl/codegen/status_helper.h
  - include/grpc++/impl/codegen/string_ref.h
  - include/grpc++/impl/codegen/stub_options.h
  - include/grpc++/impl/codegen/sync.h
  - include/grpc++/impl/codegen/sync_cxx11.h
  - include/grpc++/impl/codegen/sync_no_cxx11.h
  - include/grpc++/impl/codegen/sync_stream.h
  - include/grpc++/impl/codegen/time.h
  uses:
  - grpc_codegen
- name: grpc++_codegen_base_src
  language: c++
  src:
  - src/cpp/codegen/codegen_init.cc
  uses:
  - grpc++_codegen_base
- name: grpc++_codegen_proto
  language: c++
  public_headers:
  - include/grpc++/impl/codegen/proto_utils.h
  uses:
  - grpc++_codegen_base
  - grpc++_config_proto
- name: grpc++_config_proto
  language: c++
  public_headers:
  - include/grpc++/impl/codegen/config_protobuf.h
- name: grpc++_reflection_proto
  language: c++
  public_headers:
  - include/grpc++/ext/reflection.grpc.pb.h
  - include/grpc++/ext/reflection.pb.h
  src:
  - src/cpp/ext/reflection.grpc.pb.cc
  - src/cpp/ext/reflection.pb.cc
  uses:
  - grpc++_codegen_proto
- name: thrift_util
  language: c++
  public_headers:
  - include/grpc++/impl/codegen/thrift_serializer.h
  - include/grpc++/impl/codegen/thrift_utils.h
  uses:
  - grpc++_codegen_base
libs:
- name: gpr
  build: all
  language: c
  filegroups:
  - gpr_base
  secure: false
  vs_project_guid: '{B23D3D1A-9438-4EDA-BEB6-9A0A03D17792}'
- name: gpr_test_util
  build: private
  language: c
  headers:
  - test/core/util/test_config.h
  src:
  - test/core/util/test_config.c
  deps:
  - gpr
  secure: false
  vs_project_guid: '{EAB0A629-17A9-44DB-B5FF-E91A721FE037}'
- name: grpc
  build: all
  language: c
  src:
  - src/core/lib/surface/init.c
  baselib: true
  deps_linkage: static
  dll: true
  filegroups:
  - grpc_base
  - grpc_transport_chttp2_server_secure
  - grpc_transport_chttp2_client_secure
  - grpc_transport_chttp2_server_insecure
  - grpc_transport_chttp2_client_insecure
  - grpc_lb_policy_grpclb
  - grpc_lb_policy_pick_first
  - grpc_lb_policy_round_robin
  - grpc_resolver_dns_native
  - grpc_resolver_sockaddr
  - grpc_load_reporting
  - grpc_secure
  - census
  generate_plugin_registry: true
  secure: true
  vs_packages:
  - grpc.dependencies.openssl
  - grpc.dependencies.zlib
  vs_project_guid: '{29D16885-7228-4C31-81ED-5F9187C7F2A9}'
- name: grpc_cronet
  build: all
  language: c
  src:
  - src/core/lib/surface/init.c
  baselib: true
  deps_linkage: static
  dll: true
  filegroups:
  - grpc_base
  - grpc_transport_cronet_client_secure
  - grpc_transport_chttp2_client_secure
  generate_plugin_registry: true
  platforms:
  - linux
  secure: true
- name: grpc_dll
  build: private
  language: c
  src: []
  deps:
  - gpr
  - grpc
  build_system:
  - visual_studio
  deps_linkage: static
  dll_def: grpc.def
  vs_config_type: DynamicLibrary
  vs_packages:
  - grpc.dependencies.openssl
  - grpc.dependencies.zlib
  vs_project_guid: '{A2F6CBBA-A553-41B3-A7DE-F26DECCC27F0}'
  vs_props:
  - zlib
  - openssl
  - winsock
  - global
- name: grpc_test_util
  build: private
  language: c
  headers:
  - test/core/end2end/data/ssl_test_data.h
  - test/core/security/oauth2_utils.h
  src:
  - test/core/end2end/data/client_certs.c
  - test/core/end2end/data/server1_cert.c
  - test/core/end2end/data/server1_key.c
  - test/core/end2end/data/test_root_cert.c
  - test/core/security/oauth2_utils.c
  deps:
  - gpr_test_util
  - gpr
  - grpc
  filegroups:
  - grpc_test_util_base
  - grpc_base
  vs_project_guid: '{17BCAFC0-5FDC-4C94-AEB9-95F3E220614B}'
- name: grpc_test_util_unsecure
  build: private
  language: c
  deps:
  - gpr
  - gpr_test_util
  - grpc_unsecure
  filegroups:
  - grpc_test_util_base
  secure: false
  vs_project_guid: '{0A7E7F92-FDEA-40F1-A9EC-3BA484F98BBF}'
- name: grpc_unsecure
  build: all
  language: c
  src:
  - src/core/lib/surface/init.c
  - src/core/lib/surface/init_unsecure.c
  baselib: true
  deps_linkage: static
  dll: true
  filegroups:
  - grpc_base
  - grpc_transport_chttp2_server_insecure
  - grpc_transport_chttp2_client_insecure
  - grpc_resolver_dns_native
  - grpc_resolver_sockaddr
  - grpc_load_reporting
  - grpc_lb_policy_grpclb
  - grpc_lb_policy_pick_first
  - grpc_lb_policy_round_robin
  - census
  generate_plugin_registry: true
  secure: false
  vs_project_guid: '{46CEDFFF-9692-456A-AA24-38B5D6BCF4C5}'
- name: reconnect_server
  build: private
  language: c
  headers:
  - test/core/util/reconnect_server.h
  src:
  - test/core/util/reconnect_server.c
  deps:
  - test_tcp_server
  - grpc_test_util
  - grpc
  - gpr_test_util
  - gpr
- name: test_tcp_server
  build: private
  language: c
  headers:
  - test/core/util/test_tcp_server.h
  src:
  - test/core/util/test_tcp_server.c
  deps:
  - grpc_test_util
  - grpc
  - gpr_test_util
  - gpr
- name: grpc++
  build: all
  language: c++
  headers:
  - include/grpc++/impl/codegen/core_codegen.h
  - src/cpp/client/secure_credentials.h
  - src/cpp/common/secure_auth_context.h
  - src/cpp/server/secure_server_credentials.h
  src:
  - src/cpp/client/insecure_credentials.cc
  - src/cpp/client/secure_credentials.cc
  - src/cpp/common/auth_property_iterator.cc
  - src/cpp/common/secure_auth_context.cc
  - src/cpp/common/secure_channel_arguments.cc
  - src/cpp/common/secure_create_auth_context.cc
  - src/cpp/server/insecure_server_credentials.cc
  - src/cpp/server/secure_server_credentials.cc
  deps:
  - grpc
  baselib: true
  dll: true
  filegroups:
  - grpc++_base
  - grpc++_codegen_base
  - grpc++_codegen_base_src
  secure: check
  vs_project_guid: '{C187A093-A0FE-489D-A40A-6E33DE0F9FEB}'
- name: grpc++_reflection
  build: all
  language: c++
  public_headers:
  - include/grpc++/ext/proto_server_reflection_plugin.h
  headers:
  - src/cpp/ext/proto_server_reflection.h
  src:
  - src/cpp/ext/proto_server_reflection.cc
  - src/cpp/ext/proto_server_reflection_plugin.cc
  deps:
  - grpc++
  filegroups:
  - grpc++_reflection_proto
- name: grpc++_reflection_codegen
  build: private
  language: c++
  src:
  - src/proto/grpc/reflection/v1alpha/reflection.proto
- name: grpc++_test_config
  build: private
  language: c++
  headers:
  - test/cpp/util/test_config.h
  src:
  - test/cpp/util/test_config_cc.cc
- name: grpc++_test_util
  build: private
  language: c++
  headers:
  - test/cpp/end2end/test_service_impl.h
  - test/cpp/util/byte_buffer_proto_helper.h
  - test/cpp/util/create_test_channel.h
  - test/cpp/util/string_ref_helper.h
  - test/cpp/util/subprocess.h
  - test/cpp/util/test_credentials_provider.h
  src:
  - src/proto/grpc/testing/echo_messages.proto
  - src/proto/grpc/testing/echo.proto
  - src/proto/grpc/testing/duplicate/echo_duplicate.proto
  - test/cpp/end2end/test_service_impl.cc
  - test/cpp/util/byte_buffer_proto_helper.cc
  - test/cpp/util/create_test_channel.cc
  - test/cpp/util/string_ref_helper.cc
  - test/cpp/util/subprocess.cc
  - test/cpp/util/test_credentials_provider.cc
  deps:
  - grpc++
  - grpc_test_util
  filegroups:
  - grpc++_codegen_base
  - grpc++_codegen_base_src
  - grpc++_codegen_proto
  - grpc++_config_proto
  - thrift_util
- name: grpc++_unsecure
  build: all
  language: c++
  src:
  - src/cpp/client/insecure_credentials.cc
  - src/cpp/common/insecure_create_auth_context.cc
  - src/cpp/server/insecure_server_credentials.cc
  deps:
  - gpr
  - grpc_unsecure
  baselib: true
  dll: true
  filegroups:
  - grpc++_base
  - grpc++_codegen_base
  - grpc++_codegen_base_src
  secure: false
  vs_project_guid: '{6EE56155-DF7C-4F6E-BFC4-F6F776BEB211}'
- name: grpc_cli_libs
  build: private
  language: c++
  headers:
  - test/cpp/util/cli_call.h
  - test/cpp/util/cli_credentials.h
  - test/cpp/util/config_grpc_cli.h
  - test/cpp/util/grpc_tool.h
  - test/cpp/util/proto_file_parser.h
  - test/cpp/util/proto_reflection_descriptor_database.h
  - test/cpp/util/service_describer.h
  src:
  - test/cpp/util/cli_call.cc
  - test/cpp/util/cli_credentials.cc
  - test/cpp/util/grpc_tool.cc
  - test/cpp/util/proto_file_parser.cc
  - test/cpp/util/proto_reflection_descriptor_database.cc
  - test/cpp/util/service_describer.cc
  deps:
  - grpc++_reflection
  - grpc++
- name: grpc_plugin_support
  build: protoc
  language: c++
  headers:
  - src/compiler/config.h
  - src/compiler/cpp_generator.h
  - src/compiler/cpp_generator_helpers.h
  - src/compiler/csharp_generator.h
  - src/compiler/csharp_generator_helpers.h
  - src/compiler/generator_helpers.h
  - src/compiler/node_generator.h
  - src/compiler/node_generator_helpers.h
  - src/compiler/objective_c_generator.h
  - src/compiler/objective_c_generator_helpers.h
  - src/compiler/php_generator.h
  - src/compiler/php_generator_helpers.h
  - src/compiler/python_generator.h
  - src/compiler/ruby_generator.h
  - src/compiler/ruby_generator_helpers-inl.h
  - src/compiler/ruby_generator_map-inl.h
  - src/compiler/ruby_generator_string-inl.h
  src:
  - src/compiler/cpp_generator.cc
  - src/compiler/csharp_generator.cc
  - src/compiler/node_generator.cc
  - src/compiler/objective_c_generator.cc
  - src/compiler/php_generator.cc
  - src/compiler/python_generator.cc
  - src/compiler/ruby_generator.cc
  filegroups:
  - grpc++_config_proto
  secure: false
  vs_project_guid: '{B6E81D84-2ACB-41B8-8781-493A944C7817}'
  vs_props:
  - protoc
- name: interop_client_helper
  build: private
  language: c++
  headers:
  - test/cpp/interop/client_helper.h
  src:
  - src/proto/grpc/testing/messages.proto
  - test/cpp/interop/client_helper.cc
  deps:
  - grpc++_test_util
  - grpc_test_util
  - grpc++
  - grpc
  - gpr
- name: interop_client_main
  build: private
  language: c++
  headers:
  - test/cpp/interop/interop_client.h
  src:
  - src/proto/grpc/testing/empty.proto
  - src/proto/grpc/testing/messages.proto
  - src/proto/grpc/testing/test.proto
  - test/cpp/interop/client.cc
  - test/cpp/interop/interop_client.cc
  deps:
  - interop_client_helper
  - grpc++_test_util
  - grpc_test_util
  - grpc++
  - grpc
  - gpr_test_util
  - gpr
  - grpc++_test_config
- name: interop_server_helper
  build: private
  language: c++
  headers:
  - test/cpp/interop/server_helper.h
  src:
  - test/cpp/interop/server_helper.cc
  deps:
  - grpc_test_util
  - grpc++
  - grpc
  - gpr
- name: interop_server_lib
  build: private
  language: c++
  src:
  - src/proto/grpc/testing/empty.proto
  - src/proto/grpc/testing/messages.proto
  - src/proto/grpc/testing/test.proto
  - test/cpp/interop/interop_server.cc
  deps:
  - interop_server_helper
  - grpc++_test_util
  - grpc_test_util
  - grpc++
  - grpc
  - gpr_test_util
  - gpr
  - grpc++_test_config
- name: interop_server_main
  build: private
  language: c++
  src:
  - test/cpp/interop/interop_server_bootstrap.cc
  deps:
  - interop_server_lib
- name: qps
  build: private
  language: c++
  headers:
  - test/cpp/qps/client.h
  - test/cpp/qps/driver.h
  - test/cpp/qps/histogram.h
  - test/cpp/qps/interarrival.h
  - test/cpp/qps/limit_cores.h
  - test/cpp/qps/parse_json.h
  - test/cpp/qps/qps_worker.h
  - test/cpp/qps/report.h
  - test/cpp/qps/server.h
  - test/cpp/qps/stats.h
  - test/cpp/qps/usage_timer.h
  - test/cpp/util/benchmark_config.h
  src:
  - src/proto/grpc/testing/messages.proto
  - src/proto/grpc/testing/payloads.proto
  - src/proto/grpc/testing/stats.proto
  - src/proto/grpc/testing/control.proto
  - src/proto/grpc/testing/services.proto
  - test/cpp/qps/client_async.cc
  - test/cpp/qps/client_sync.cc
  - test/cpp/qps/driver.cc
  - test/cpp/qps/limit_cores.cc
  - test/cpp/qps/parse_json.cc
  - test/cpp/qps/qps_worker.cc
  - test/cpp/qps/report.cc
  - test/cpp/qps/server_async.cc
  - test/cpp/qps/server_sync.cc
  - test/cpp/qps/usage_timer.cc
  - test/cpp/util/benchmark_config.cc
  deps:
  - grpc_test_util
  - grpc++_test_util
  - grpc++
- name: grpc_csharp_ext
  build: all
  language: csharp
  src:
  - src/csharp/ext/grpc_csharp_ext.c
  deps:
  - grpc
  - gpr
  LDFLAGS: $(if $(subst Linux,,$(SYSTEM)),,-Wl$(comma)-wrap$(comma)memcpy)
  deps_linkage: static
  dll: only
  vs_config_type: DynamicLibrary
  vs_packages:
  - grpc.dependencies.openssl
  - grpc.dependencies.zlib
  vs_project_guid: '{D64C6D63-4458-4A88-AB38-35678384A7E4}'
  vs_props:
  - zlib
  - openssl
  - winsock
  - global
targets:
- name: alarm_test
  build: test
  language: c
  src:
  - test/core/surface/alarm_test.c
  deps:
  - grpc_test_util
  - grpc
  - gpr_test_util
  - gpr
- name: algorithm_test
  build: test
  language: c
  src:
  - test/core/compression/algorithm_test.c
  deps:
  - grpc_test_util
  - grpc
  - gpr_test_util
  - gpr
- name: alloc_test
  build: test
  language: c
  src:
  - test/core/support/alloc_test.c
  deps:
  - gpr_test_util
  - gpr
- name: alpn_test
  build: test
  language: c
  src:
  - test/core/transport/chttp2/alpn_test.c
  deps:
  - grpc_test_util
  - grpc
  - gpr_test_util
  - gpr
- name: api_fuzzer
  build: fuzzer
  language: c
  src:
  - test/core/end2end/fuzzers/api_fuzzer.c
  deps:
  - grpc_test_util
  - grpc
  - gpr_test_util
  - gpr
  corpus_dirs:
  - test/core/end2end/fuzzers/api_fuzzer_corpus
  dict: test/core/end2end/fuzzers/api_fuzzer.dictionary
  maxlen: 2048
- name: bad_server_response_test
  build: test
  language: c
  src:
  - test/core/end2end/bad_server_response_test.c
  deps:
  - test_tcp_server
  - grpc_test_util
  - grpc
  - gpr_test_util
  - gpr
  exclude_iomgrs:
  - uv
- name: bin_decoder_test
  build: test
  language: c
  src:
  - test/core/transport/chttp2/bin_decoder_test.c
  deps:
  - grpc_test_util
  - grpc
- name: bin_encoder_test
  build: test
  language: c
  src:
  - test/core/transport/chttp2/bin_encoder_test.c
  deps:
  - grpc_test_util
  - grpc
- name: census_context_test
  build: test
  language: c
  src:
  - test/core/census/context_test.c
  deps:
  - grpc_test_util
  - grpc
  - gpr_test_util
  - gpr
- name: census_resource_test
  build: test
  language: c
  src:
  - test/core/census/resource_test.c
  deps:
  - grpc_test_util
  - grpc
  - gpr_test_util
  - gpr
- name: census_trace_context_test
  build: test
  language: c
  src:
  - test/core/census/trace_context_test.c
  deps:
  - grpc_test_util
  - grpc
  - gpr_test_util
  - gpr
- name: channel_create_test
  build: test
  language: c
  src:
  - test/core/surface/channel_create_test.c
  deps:
  - grpc_test_util
  - grpc
  - gpr_test_util
  - gpr
- name: chttp2_hpack_encoder_test
  build: test
  language: c
  src:
  - test/core/transport/chttp2/hpack_encoder_test.c
  deps:
  - grpc_test_util
  - grpc
  - gpr_test_util
  - gpr
- name: chttp2_status_conversion_test
  build: test
  language: c
  src:
  - test/core/transport/chttp2/status_conversion_test.c
  deps:
  - grpc_test_util
  - grpc
  - gpr_test_util
  - gpr
- name: chttp2_stream_map_test
  build: test
  language: c
  src:
  - test/core/transport/chttp2/stream_map_test.c
  deps:
  - grpc_test_util
  - grpc
  - gpr_test_util
  - gpr
- name: chttp2_varint_test
  build: test
  language: c
  src:
  - test/core/transport/chttp2/varint_test.c
  deps:
  - grpc_test_util
  - grpc
  - gpr_test_util
  - gpr
- name: client_fuzzer
  build: fuzzer
  language: c
  src:
  - test/core/end2end/fuzzers/client_fuzzer.c
  deps:
  - grpc_test_util
  - grpc
  - gpr_test_util
  - gpr
  corpus_dirs:
  - test/core/end2end/fuzzers/client_fuzzer_corpus
  dict: test/core/end2end/fuzzers/hpack.dictionary
  maxlen: 2048
- name: combiner_test
  cpu_cost: 30
  build: test
  language: c
  src:
  - test/core/iomgr/combiner_test.c
  deps:
  - grpc_test_util
  - grpc
  - gpr_test_util
  - gpr
- name: compression_test
  build: test
  language: c
  src:
  - test/core/compression/compression_test.c
  deps:
  - grpc_test_util
  - grpc
  - gpr_test_util
  - gpr
- name: concurrent_connectivity_test
  build: test
  language: c
  src:
  - test/core/surface/concurrent_connectivity_test.c
  deps:
  - grpc_test_util
  - grpc
  - gpr_test_util
  - gpr
<<<<<<< HEAD
  exclude_iomgrs:
  - uv
=======
- name: connection_refused_test
  cpu_cost: 0.1
  build: test
  language: c
  src:
  - test/core/end2end/connection_refused_test.c
  deps:
  - grpc_test_util
  - grpc
  - gpr_test_util
  - gpr
>>>>>>> 70c0b32c
- name: dns_resolver_connectivity_test
  cpu_cost: 0.1
  build: test
  language: c
  src:
  - test/core/client_config/resolvers/dns_resolver_connectivity_test.c
  deps:
  - grpc_test_util
  - grpc
  - gpr_test_util
  - gpr
  exclude_iomgrs:
  - uv
- name: dns_resolver_test
  build: test
  language: c
  src:
  - test/core/client_config/resolvers/dns_resolver_test.c
  deps:
  - grpc_test_util
  - grpc
  - gpr_test_util
  - gpr
- name: dualstack_socket_test
  cpu_cost: 0.1
  build: test
  language: c
  src:
  - test/core/end2end/dualstack_socket_test.c
  deps:
  - grpc_test_util
  - grpc
  - gpr_test_util
  - gpr
  exclude_iomgrs:
  - uv
  platforms:
  - mac
  - linux
  - posix
- name: endpoint_pair_test
  build: test
  language: c
  src:
  - test/core/iomgr/endpoint_pair_test.c
  deps:
  - grpc_test_util
  - grpc
  - gpr_test_util
  - gpr
  exclude_iomgrs:
  - uv
- name: ev_epoll_linux_test
  build: test
  language: c
  src:
  - test/core/iomgr/ev_epoll_linux_test.c
  deps:
  - grpc_test_util
  - grpc
  - gpr_test_util
  - gpr
  exclude_iomgrs:
  - uv
  platforms:
  - linux
- name: fd_conservation_posix_test
  build: test
  language: c
  src:
  - test/core/iomgr/fd_conservation_posix_test.c
  deps:
  - grpc_test_util
  - grpc
  - gpr_test_util
  - gpr
  exclude_iomgrs:
  - uv
  platforms:
  - mac
  - linux
  - posix
- name: fd_posix_test
  build: test
  language: c
  src:
  - test/core/iomgr/fd_posix_test.c
  deps:
  - grpc_test_util
  - grpc
  - gpr_test_util
  - gpr
  exclude_iomgrs:
  - uv
  platforms:
  - mac
  - linux
  - posix
- name: fling_client
  build: test
  run: false
  language: c
  src:
  - test/core/fling/client.c
  deps:
  - grpc_test_util
  - grpc
  - gpr_test_util
  - gpr
- name: fling_server
  build: test
  run: false
  language: c
  src:
  - test/core/fling/server.c
  deps:
  - grpc_test_util
  - grpc
  - gpr_test_util
  - gpr
- name: fling_stream_test
  cpu_cost: 1.5
  build: test
  language: c
  src:
  - test/core/fling/fling_stream_test.c
  deps:
  - grpc_test_util
  - grpc
  - gpr_test_util
  - gpr
  platforms:
  - mac
  - linux
  - posix
- name: fling_test
  cpu_cost: 1.5
  build: test
  language: c
  src:
  - test/core/fling/fling_test.c
  deps:
  - grpc_test_util
  - grpc
  - gpr_test_util
  - gpr
  platforms:
  - mac
  - linux
  - posix
- name: gen_hpack_tables
  build: tool
  language: c
  src:
  - tools/codegen/core/gen_hpack_tables.c
  deps:
  - gpr
  - grpc
- name: gen_legal_metadata_characters
  build: tool
  language: c
  src:
  - tools/codegen/core/gen_legal_metadata_characters.c
  deps: []
- name: gen_percent_encoding_tables
  build: tool
  language: c
  src:
  - tools/codegen/core/gen_percent_encoding_tables.c
  deps: []
- name: goaway_server_test
  cpu_cost: 0.1
  build: test
  language: c
  src:
  - test/core/end2end/goaway_server_test.c
  deps:
  - grpc_test_util
  - grpc
  - gpr_test_util
  - gpr
  exclude_iomgrs:
  - uv
  platforms:
  - mac
  - linux
  - posix
- name: gpr_avl_test
  build: test
  language: c
  src:
  - test/core/support/avl_test.c
  deps:
  - gpr_test_util
  - gpr
- name: gpr_backoff_test
  build: test
  language: c
  src:
  - test/core/support/backoff_test.c
  deps:
  - gpr_test_util
  - gpr
- name: gpr_cmdline_test
  build: test
  language: c
  src:
  - test/core/support/cmdline_test.c
  deps:
  - gpr_test_util
  - gpr
- name: gpr_cpu_test
  build: test
  language: c
  src:
  - test/core/support/cpu_test.c
  deps:
  - gpr_test_util
  - gpr
- name: gpr_env_test
  build: test
  language: c
  src:
  - test/core/support/env_test.c
  deps:
  - gpr_test_util
  - gpr
- name: gpr_histogram_test
  build: test
  language: c
  src:
  - test/core/support/histogram_test.c
  deps:
  - gpr_test_util
  - gpr
- name: gpr_host_port_test
  build: test
  language: c
  src:
  - test/core/support/host_port_test.c
  deps:
  - gpr_test_util
  - gpr
- name: gpr_log_test
  build: test
  language: c
  src:
  - test/core/support/log_test.c
  deps:
  - gpr_test_util
  - gpr
- name: gpr_mpscq_test
  cpu_cost: 30
  build: test
  language: c
  src:
  - test/core/support/mpscq_test.c
  deps:
  - gpr_test_util
  - gpr
- name: gpr_percent_encoding_test
  build: test
  language: c
  src:
  - test/core/support/percent_encoding_test.c
  deps:
  - gpr_test_util
  - gpr
- name: gpr_slice_buffer_test
  build: test
  language: c
  src:
  - test/core/support/slice_buffer_test.c
  deps:
  - gpr_test_util
  - gpr
- name: gpr_slice_test
  build: test
  language: c
  src:
  - test/core/support/slice_test.c
  deps:
  - gpr_test_util
  - gpr
- name: gpr_stack_lockfree_test
  cpu_cost: 7
  build: test
  language: c
  src:
  - test/core/support/stack_lockfree_test.c
  deps:
  - gpr_test_util
  - gpr
- name: gpr_string_test
  build: test
  language: c
  src:
  - test/core/support/string_test.c
  deps:
  - gpr_test_util
  - gpr
- name: gpr_sync_test
  cpu_cost: 10
  build: test
  language: c
  src:
  - test/core/support/sync_test.c
  deps:
  - gpr_test_util
  - gpr
- name: gpr_thd_test
  cpu_cost: 10
  build: test
  language: c
  src:
  - test/core/support/thd_test.c
  deps:
  - gpr_test_util
  - gpr
- name: gpr_time_test
  build: test
  language: c
  src:
  - test/core/support/time_test.c
  deps:
  - gpr_test_util
  - gpr
- name: gpr_tls_test
  build: test
  language: c
  src:
  - test/core/support/tls_test.c
  deps:
  - gpr_test_util
  - gpr
- name: gpr_useful_test
  build: test
  language: c
  src:
  - test/core/support/useful_test.c
  deps:
  - gpr_test_util
  - gpr
- name: grpc_auth_context_test
  build: test
  language: c
  src:
  - test/core/security/auth_context_test.c
  deps:
  - grpc_test_util
  - grpc
  - gpr_test_util
  - gpr
- name: grpc_b64_test
  build: test
  language: c
  src:
  - test/core/security/b64_test.c
  deps:
  - grpc_test_util
  - grpc
  - gpr_test_util
  - gpr
- name: grpc_byte_buffer_reader_test
  build: test
  language: c
  src:
  - test/core/surface/byte_buffer_reader_test.c
  deps:
  - grpc_test_util
  - grpc
  - gpr_test_util
  - gpr
- name: grpc_channel_args_test
  build: test
  language: c
  src:
  - test/core/channel/channel_args_test.c
  deps:
  - grpc_test_util
  - grpc
  - gpr_test_util
  - gpr
- name: grpc_channel_stack_test
  build: test
  language: c
  src:
  - test/core/channel/channel_stack_test.c
  deps:
  - grpc_test_util
  - grpc
  - gpr_test_util
  - gpr
- name: grpc_completion_queue_test
  build: test
  language: c
  src:
  - test/core/surface/completion_queue_test.c
  deps:
  - grpc_test_util
  - grpc
  - gpr_test_util
  - gpr
  exclude_iomgrs:
  - uv
- name: grpc_create_jwt
  build: tool
  language: c
  src:
  - test/core/security/create_jwt.c
  deps:
  - grpc
  - gpr
  secure: true
- name: grpc_credentials_test
  build: test
  language: c
  src:
  - test/core/security/credentials_test.c
  deps:
  - grpc_test_util
  - grpc
  - gpr_test_util
  - gpr
- name: grpc_fetch_oauth2
  build: test
  run: false
  language: c
  src:
  - test/core/security/fetch_oauth2.c
  deps:
  - grpc_test_util
  - grpc
  - gpr_test_util
  - gpr
- name: grpc_invalid_channel_args_test
  build: test
  language: c
  src:
  - test/core/surface/invalid_channel_args_test.c
  deps:
  - grpc_test_util
  - grpc
  - gpr_test_util
  - gpr
- name: grpc_json_token_test
  build: test
  language: c
  src:
  - test/core/security/json_token_test.c
  deps:
  - grpc_test_util
  - grpc
  - gpr_test_util
  - gpr
  platforms:
  - linux
  - posix
  - mac
- name: grpc_jwt_verifier_test
  build: test
  language: c
  src:
  - test/core/security/jwt_verifier_test.c
  deps:
  - grpc_test_util
  - grpc
  - gpr_test_util
  - gpr
- name: grpc_print_google_default_creds_token
  build: tool
  language: c
  src:
  - test/core/security/print_google_default_creds_token.c
  deps:
  - grpc
  - gpr
- name: grpc_security_connector_test
  build: test
  language: c
  src:
  - test/core/security/security_connector_test.c
  deps:
  - grpc_test_util
  - grpc
  - gpr_test_util
  - gpr
- name: grpc_verify_jwt
  build: tool
  language: c
  src:
  - test/core/security/verify_jwt.c
  deps:
  - grpc
  - gpr
- name: hpack_parser_fuzzer_test
  build: fuzzer
  language: c
  src:
  - test/core/transport/chttp2/hpack_parser_fuzzer_test.c
  deps:
  - grpc_test_util
  - grpc
  - gpr_test_util
  - gpr
  corpus_dirs:
  - test/core/transport/chttp2/hpack_parser_corpus
  dict: test/core/end2end/fuzzers/hpack.dictionary
  maxlen: 512
- name: hpack_parser_test
  build: test
  language: c
  src:
  - test/core/transport/chttp2/hpack_parser_test.c
  deps:
  - grpc_test_util
  - grpc
  - gpr_test_util
  - gpr
- name: hpack_table_test
  build: test
  language: c
  src:
  - test/core/transport/chttp2/hpack_table_test.c
  deps:
  - grpc_test_util
  - grpc
  - gpr_test_util
  - gpr
- name: http_parser_test
  build: test
  language: c
  src:
  - test/core/http/parser_test.c
  deps:
  - grpc_test_util
  - grpc
  - gpr_test_util
  - gpr
- name: http_request_fuzzer_test
  build: fuzzer
  language: c
  src:
  - test/core/http/request_fuzzer.c
  deps:
  - grpc_test_util
  - grpc
  - gpr_test_util
  - gpr
  corpus_dirs:
  - test/core/http/corpus
  maxlen: 2048
- name: http_response_fuzzer_test
  build: fuzzer
  language: c
  src:
  - test/core/http/response_fuzzer.c
  deps:
  - grpc_test_util
  - grpc
  - gpr_test_util
  - gpr
  corpus_dirs:
  - test/core/http/corpus
  maxlen: 2048
- name: httpcli_format_request_test
  build: test
  language: c
  src:
  - test/core/http/format_request_test.c
  deps:
  - grpc_test_util
  - grpc
  - gpr_test_util
  - gpr
- name: httpcli_test
  cpu_cost: 0.5
  build: test
  language: c
  src:
  - test/core/http/httpcli_test.c
  deps:
  - grpc_test_util
  - grpc
  - gpr_test_util
  - gpr
  platforms:
  - mac
  - linux
  - posix
- name: httpscli_test
  cpu_cost: 0.5
  build: test
  language: c
  src:
  - test/core/http/httpscli_test.c
  deps:
  - grpc_test_util
  - grpc
  - gpr_test_util
  - gpr
  platforms:
  - linux
- name: init_test
  build: test
  language: c
  src:
  - test/core/surface/init_test.c
  deps:
  - grpc_test_util
  - grpc
  - gpr_test_util
  - gpr
- name: internal_api_canary_iomgr_test
  build: test
  run: false
  language: c
  src:
  - test/core/internal_api_canaries/iomgr.c
  deps:
  - grpc_test_util
  - grpc
  - gpr_test_util
  - gpr
- name: internal_api_canary_support_test
  build: test
  run: false
  language: c
  src:
  - test/core/internal_api_canaries/iomgr.c
  deps:
  - grpc_test_util
  - grpc
  - gpr_test_util
  - gpr
- name: internal_api_canary_transport_test
  build: test
  run: false
  language: c
  src:
  - test/core/internal_api_canaries/iomgr.c
  deps:
  - grpc_test_util
  - grpc
  - gpr_test_util
  - gpr
- name: invalid_call_argument_test
  cpu_cost: 0.1
  build: test
  language: c
  src:
  - test/core/end2end/invalid_call_argument_test.c
  deps:
  - grpc_test_util
  - grpc
  - gpr_test_util
  - gpr
- name: json_fuzzer_test
  build: fuzzer
  language: c
  src:
  - test/core/json/fuzzer.c
  deps:
  - grpc_test_util
  - grpc
  - gpr_test_util
  - gpr
  corpus_dirs:
  - test/core/json/corpus
  maxlen: 512
- name: json_rewrite
  build: test
  run: false
  language: c
  src:
  - test/core/json/json_rewrite.c
  deps:
  - grpc
  - gpr
- name: json_rewrite_test
  build: test
  language: c
  src:
  - test/core/json/json_rewrite_test.c
  deps:
  - grpc_test_util
  - grpc
  - gpr_test_util
  - gpr
- name: json_stream_error_test
  build: test
  language: c
  src:
  - test/core/json/json_stream_error_test.c
  deps:
  - grpc_test_util
  - grpc
  - gpr_test_util
  - gpr
- name: json_test
  build: test
  language: c
  src:
  - test/core/json/json_test.c
  deps:
  - grpc_test_util
  - grpc
  - gpr_test_util
  - gpr
- name: lame_client_test
  build: test
  language: c
  src:
  - test/core/surface/lame_client_test.c
  deps:
  - grpc_test_util
  - grpc
  - gpr_test_util
  - gpr
- name: lb_policies_test
  cpu_cost: 0.1
  flaky: true
  build: test
  language: c
  src:
  - test/core/client_config/lb_policies_test.c
  deps:
  - grpc_test_util
  - grpc
  - gpr_test_util
  - gpr
- name: load_file_test
  build: test
  language: c
  src:
  - test/core/iomgr/load_file_test.c
  deps:
  - grpc_test_util
  - grpc
  - gpr_test_util
  - gpr
- name: low_level_ping_pong_benchmark
  build: benchmark
  language: c
  src:
  - test/core/network_benchmarks/low_level_ping_pong.c
  deps:
  - grpc_test_util
  - grpc
  - gpr_test_util
  - gpr
  platforms:
  - mac
  - linux
  - posix
- name: message_compress_test
  build: test
  language: c
  src:
  - test/core/compression/message_compress_test.c
  deps:
  - grpc_test_util
  - grpc
  - gpr_test_util
  - gpr
- name: mlog_test
  flaky: true
  build: test
  language: c
  src:
  - test/core/census/mlog_test.c
  deps:
  - grpc_test_util
  - grpc
  - gpr_test_util
  - gpr
- name: multiple_server_queues_test
  build: test
  language: c
  src:
  - test/core/end2end/multiple_server_queues_test.c
  deps:
  - grpc_test_util
  - grpc
  - gpr_test_util
  - gpr
- name: murmur_hash_test
  build: test
  language: c
  src:
  - test/core/support/murmur_hash_test.c
  deps:
  - gpr_test_util
  - gpr
- name: nanopb_fuzzer_response_test
  build: fuzzer
  language: c
  src:
  - test/core/nanopb/fuzzer_response.c
  deps:
  - grpc_test_util
  - grpc
  - gpr_test_util
  - gpr
  corpus_dirs:
  - test/core/nanopb/corpus_response
  maxlen: 128
- name: nanopb_fuzzer_serverlist_test
  build: fuzzer
  language: c
  src:
  - test/core/nanopb/fuzzer_serverlist.c
  deps:
  - grpc_test_util
  - grpc
  - gpr_test_util
  - gpr
  corpus_dirs:
  - test/core/nanopb/corpus_serverlist
  maxlen: 128
- name: no_server_test
  cpu_cost: 0.1
  build: test
  language: c
  src:
  - test/core/end2end/no_server_test.c
  deps:
  - grpc_test_util
  - grpc
  - gpr_test_util
  - gpr
- name: percent_decode_fuzzer
  build: fuzzer
  language: c
  src:
  - test/core/support/percent_decode_fuzzer.c
  deps:
  - grpc_test_util
  - grpc
  - gpr_test_util
  - gpr
  corpus_dirs:
  - test/core/support/percent_decode_corpus
  maxlen: 32
- name: percent_encode_fuzzer
  build: fuzzer
  language: c
  src:
  - test/core/support/percent_encode_fuzzer.c
  deps:
  - grpc_test_util
  - grpc
  - gpr_test_util
  - gpr
  corpus_dirs:
  - test/core/support/percent_encode_corpus
  maxlen: 32
- name: resolve_address_test
  build: test
  language: c
  src:
  - test/core/iomgr/resolve_address_test.c
  deps:
  - grpc_test_util
  - grpc
  - gpr_test_util
  - gpr
  exclude_iomgrs:
  - uv
- name: secure_channel_create_test
  build: test
  language: c
  src:
  - test/core/surface/secure_channel_create_test.c
  deps:
  - grpc_test_util
  - grpc
  - gpr_test_util
  - gpr
- name: secure_endpoint_test
  build: test
  language: c
  src:
  - test/core/security/secure_endpoint_test.c
  deps:
  - grpc_test_util
  - grpc
  - gpr_test_util
  - gpr
  exclude_iomgrs:
  - uv
- name: sequential_connectivity_test
  build: test
  language: c
  src:
  - test/core/surface/sequential_connectivity_test.c
  deps:
  - grpc_test_util
  - grpc
  - gpr_test_util
  - gpr
  exclude_iomgrs:
  - uv
- name: server_chttp2_test
  build: test
  language: c
  src:
  - test/core/surface/server_chttp2_test.c
  deps:
  - grpc_test_util
  - grpc
  - gpr_test_util
  - gpr
- name: server_fuzzer
  build: fuzzer
  language: c
  src:
  - test/core/end2end/fuzzers/server_fuzzer.c
  deps:
  - grpc_test_util
  - grpc
  - gpr_test_util
  - gpr
  corpus_dirs:
  - test/core/end2end/fuzzers/server_fuzzer_corpus
  dict: test/core/end2end/fuzzers/hpack.dictionary
  maxlen: 2048
- name: server_test
  build: test
  language: c
  src:
  - test/core/surface/server_test.c
  deps:
  - grpc_test_util
  - grpc
  - gpr_test_util
  - gpr
- name: set_initial_connect_string_test
  cpu_cost: 0.1
  build: test
  language: c
  src:
  - test/core/client_config/set_initial_connect_string_test.c
  deps:
  - test_tcp_server
  - grpc_test_util
  - grpc
  - gpr_test_util
  - gpr
  exclude_iomgrs:
  - uv
- name: sockaddr_resolver_test
  build: test
  language: c
  src:
  - test/core/client_config/resolvers/sockaddr_resolver_test.c
  deps:
  - grpc_test_util
  - grpc
  - gpr_test_util
  - gpr
- name: sockaddr_utils_test
  build: test
  language: c
  src:
  - test/core/iomgr/sockaddr_utils_test.c
  deps:
  - grpc_test_util
  - grpc
  - gpr_test_util
  - gpr
- name: socket_utils_test
  build: test
  language: c
  src:
  - test/core/iomgr/socket_utils_test.c
  deps:
  - grpc_test_util
  - grpc
  - gpr_test_util
  - gpr
  exclude_iomgrs:
  - uv
  platforms:
  - mac
  - linux
  - posix
- name: tcp_client_posix_test
  cpu_cost: 0.5
  build: test
  language: c
  src:
  - test/core/iomgr/tcp_client_posix_test.c
  deps:
  - grpc_test_util
  - grpc
  - gpr_test_util
  - gpr
  exclude_iomgrs:
  - uv
  platforms:
  - mac
  - linux
  - posix
- name: tcp_posix_test
  cpu_cost: 0.2
  build: test
  language: c
  src:
  - test/core/iomgr/tcp_posix_test.c
  deps:
  - grpc_test_util
  - grpc
  - gpr_test_util
  - gpr
  exclude_iomgrs:
  - uv
  platforms:
  - mac
  - linux
  - posix
- name: tcp_server_posix_test
  build: test
  language: c
  src:
  - test/core/iomgr/tcp_server_posix_test.c
  deps:
  - grpc_test_util
  - grpc
  - gpr_test_util
  - gpr
  exclude_iomgrs:
  - uv
  platforms:
  - mac
  - linux
  - posix
- name: time_averaged_stats_test
  build: test
  language: c
  src:
  - test/core/iomgr/time_averaged_stats_test.c
  deps:
  - grpc_test_util
  - grpc
  - gpr_test_util
  - gpr
- name: timeout_encoding_test
  build: test
  language: c
  src:
  - test/core/transport/timeout_encoding_test.c
  deps:
  - grpc_test_util
  - grpc
  - gpr_test_util
  - gpr
- name: timer_heap_test
  build: test
  language: c
  src:
  - test/core/iomgr/timer_heap_test.c
  deps:
  - grpc_test_util
  - grpc
  - gpr_test_util
  - gpr
  exclude_iomgrs:
  - uv
- name: timer_list_test
  build: test
  language: c
  src:
  - test/core/iomgr/timer_list_test.c
  deps:
  - grpc_test_util
  - grpc
  - gpr_test_util
  - gpr
  exclude_iomgrs:
  - uv
- name: transport_connectivity_state_test
  build: test
  language: c
  src:
  - test/core/transport/connectivity_state_test.c
  deps:
  - grpc_test_util
  - grpc
  - gpr_test_util
  - gpr
- name: transport_metadata_test
  build: test
  language: c
  src:
  - test/core/transport/metadata_test.c
  deps:
  - grpc_test_util
  - grpc
  - gpr_test_util
  - gpr
- name: transport_security_test
  build: test
  language: c
  src:
  - test/core/tsi/transport_security_test.c
  deps:
  - grpc_test_util
  - grpc
  - gpr_test_util
  - gpr
  platforms:
  - linux
  - posix
  - mac
- name: udp_server_test
  build: test
  language: c
  src:
  - test/core/iomgr/udp_server_test.c
  deps:
  - grpc_test_util
  - grpc
  - gpr_test_util
  - gpr
  platforms:
  - mac
  - linux
  - posix
- name: uri_fuzzer_test
  build: fuzzer
  language: c
  src:
  - test/core/client_config/uri_fuzzer_test.c
  deps:
  - grpc_test_util
  - grpc
  - gpr_test_util
  - gpr
  corpus_dirs:
  - test/core/client_config/uri_corpus
  maxlen: 128
- name: uri_parser_test
  build: test
  language: c
  src:
  - test/core/client_config/uri_parser_test.c
  deps:
  - grpc_test_util
  - grpc
  - gpr_test_util
  - gpr
- name: alarm_cpp_test
  gtest: true
  build: test
  language: c++
  src:
  - test/cpp/common/alarm_cpp_test.cc
  deps:
  - grpc++_test_util
  - grpc_test_util
  - grpc++
  - grpc
  - gpr_test_util
  - gpr
- name: async_end2end_test
  gtest: true
  build: test
  language: c++
  src:
  - test/cpp/end2end/async_end2end_test.cc
  deps:
  - grpc++_test_util
  - grpc_test_util
  - grpc++
  - grpc
  - gpr_test_util
  - gpr
- name: auth_property_iterator_test
  gtest: true
  build: test
  language: c++
  src:
  - test/cpp/common/auth_property_iterator_test.cc
  deps:
  - grpc++_test_util
  - grpc_test_util
  - grpc++
  - grpc
  - gpr_test_util
  - gpr
- name: channel_arguments_test
  gtest: true
  build: test
  language: c++
  src:
  - test/cpp/common/channel_arguments_test.cc
  deps:
  - grpc++
  - grpc
  - gpr
- name: cli_call_test
  gtest: true
  build: test
  language: c++
  src:
  - test/cpp/util/cli_call_test.cc
  deps:
  - grpc_cli_libs
  - grpc++_test_util
  - grpc_test_util
  - grpc++
  - grpc
  - gpr_test_util
  - gpr
- name: client_crash_test
  gtest: true
  cpu_cost: 0.1
  build: test
  language: c++
  src:
  - test/cpp/end2end/client_crash_test.cc
  deps:
  - grpc++_test_util
  - grpc_test_util
  - grpc++
  - grpc
  - gpr_test_util
  - gpr
  platforms:
  - mac
  - linux
  - posix
- name: client_crash_test_server
  build: test
  run: false
  language: c++
  src:
  - test/cpp/end2end/client_crash_test_server.cc
  deps:
  - grpc++_test_util
  - grpc_test_util
  - grpc++
  - grpc
  - gpr_test_util
  - gpr
- name: codegen_test_full
  gtest: true
  build: test
  language: c++
  src:
  - src/proto/grpc/testing/control.proto
  - src/proto/grpc/testing/messages.proto
  - src/proto/grpc/testing/payloads.proto
  - src/proto/grpc/testing/services.proto
  - src/proto/grpc/testing/stats.proto
  - test/cpp/codegen/codegen_test_full.cc
  deps:
  - grpc++
  - grpc
  - gpr
  filegroups:
  - grpc++_codegen_base
- name: codegen_test_minimal
  gtest: true
  build: test
  language: c++
  src:
  - src/proto/grpc/testing/control.proto
  - src/proto/grpc/testing/messages.proto
  - src/proto/grpc/testing/payloads.proto
  - src/proto/grpc/testing/services.proto
  - src/proto/grpc/testing/stats.proto
  - test/cpp/codegen/codegen_test_minimal.cc
  filegroups:
  - grpc++_codegen_base
  - grpc++_codegen_base_src
- name: credentials_test
  gtest: true
  build: test
  language: c++
  src:
  - test/cpp/client/credentials_test.cc
  deps:
  - grpc++
  - grpc
  - gpr
- name: cxx_byte_buffer_test
  gtest: true
  build: test
  language: c++
  src:
  - test/cpp/util/byte_buffer_test.cc
  deps:
  - grpc_test_util
  - grpc++
  - grpc
  - gpr_test_util
  - gpr
- name: cxx_slice_test
  gtest: true
  build: test
  language: c++
  src:
  - test/cpp/util/slice_test.cc
  deps:
  - grpc_test_util
  - grpc++
  - grpc
  - gpr_test_util
  - gpr
- name: cxx_string_ref_test
  gtest: true
  build: test
  language: c++
  src:
  - test/cpp/util/string_ref_test.cc
  deps:
  - grpc++
- name: cxx_time_test
  gtest: true
  build: test
  language: c++
  src:
  - test/cpp/util/time_test.cc
  deps:
  - grpc_test_util
  - grpc++
  - grpc
  - gpr_test_util
  - gpr
- name: end2end_test
  gtest: true
  cpu_cost: 0.5
  build: test
  language: c++
  src:
  - test/cpp/end2end/end2end_test.cc
  deps:
  - grpc++_test_util
  - grpc_test_util
  - grpc++
  - grpc
  - gpr_test_util
  - gpr
- name: filter_end2end_test
  gtest: true
  build: test
  language: c++
  src:
  - test/cpp/end2end/filter_end2end_test.cc
  deps:
  - grpc++_test_util
  - grpc_test_util
  - grpc++
  - grpc
  - gpr_test_util
  - gpr
- name: generic_end2end_test
  gtest: true
  build: test
  language: c++
  src:
  - test/cpp/end2end/generic_end2end_test.cc
  deps:
  - grpc++_test_util
  - grpc_test_util
  - grpc++
  - grpc
  - gpr_test_util
  - gpr
- name: golden_file_test
  gtest: true
  build: test
  language: c++
  src:
  - src/proto/grpc/testing/compiler_test.proto
  - test/cpp/codegen/golden_file_test.cc
  deps:
  - grpc++
  - grpc
  - gpr
- name: grpc_cli
  build: test
  run: false
  language: c++
  src:
  - test/cpp/util/grpc_cli.cc
  deps:
  - grpc_cli_libs
  - grpc++_reflection
  - grpc++
  - grpc
  - gpr
  - grpc++_test_config
- name: grpc_cpp_plugin
  build: protoc
  language: c++
  src:
  - src/compiler/cpp_plugin.cc
  deps:
  - grpc_plugin_support
  secure: false
  vs_config_type: Application
  vs_project_guid: '{7E51A25F-AC59-488F-906C-C60FAAE706AA}'
- name: grpc_csharp_plugin
  build: protoc
  language: c++
  src:
  - src/compiler/csharp_plugin.cc
  deps:
  - grpc_plugin_support
  secure: false
  vs_config_type: Application
  vs_project_guid: '{3C813052-A49A-4662-B90A-1ADBEC7EE453}'
- name: grpc_node_plugin
  build: protoc
  language: c++
  src:
  - src/compiler/node_plugin.cc
  deps:
  - grpc_plugin_support
  secure: false
  vs_config_type: Application
- name: grpc_objective_c_plugin
  build: protoc
  language: c++
  src:
  - src/compiler/objective_c_plugin.cc
  deps:
  - grpc_plugin_support
  secure: false
  vs_config_type: Application
  vs_project_guid: '{19564640-CEE6-4921-ABA5-676ED79A36F6}'
- name: grpc_php_plugin
  build: protoc
  language: c++
  src:
  - src/compiler/php_plugin.cc
  deps:
  - grpc_plugin_support
  secure: false
  vs_config_type: Application
- name: grpc_python_plugin
  build: protoc
  language: c++
  src:
  - src/compiler/python_plugin.cc
  deps:
  - grpc_plugin_support
  secure: false
  vs_config_type: Application
  vs_project_guid: '{DF52D501-A6CF-4E6F-BA38-6EBE2E8DAFB2}'
- name: grpc_ruby_plugin
  build: protoc
  language: c++
  src:
  - src/compiler/ruby_plugin.cc
  deps:
  - grpc_plugin_support
  secure: false
  vs_config_type: Application
  vs_project_guid: '{069E9D05-B78B-4751-9252-D21EBAE7DE8E}'
- name: grpc_tool_test
  gtest: true
  build: test
  language: c++
  headers:
  - test/cpp/util/string_ref_helper.h
  src:
  - src/proto/grpc/testing/echo.proto
  - src/proto/grpc/testing/echo_messages.proto
  - test/cpp/util/grpc_tool_test.cc
  - test/cpp/util/string_ref_helper.cc
  deps:
  - grpc_cli_libs
  - grpc++_reflection
  - grpc_test_util
  - grpc++
  - grpc
  - gpr_test_util
  - gpr
  filegroups:
  - grpc++_codegen_proto
  - grpc++_config_proto
- name: grpclb_api_test
  gtest: true
  build: test
  language: c++
  src:
  - src/proto/grpc/lb/v1/load_balancer.proto
  - test/cpp/grpclb/grpclb_api_test.cc
  deps:
  - grpc++_test_util
  - grpc_test_util
  - grpc++
  - grpc
- name: grpclb_test
  gtest: false
  build: test
  language: c++
  src:
  - src/proto/grpc/lb/v1/load_balancer.proto
  - test/cpp/grpclb/grpclb_test.cc
  deps:
  - gpr
  - gpr_test_util
  - grpc
  - grpc++
  - grpc++_test_util
  - grpc_test_util
- name: hybrid_end2end_test
  gtest: true
  build: test
  language: c++
  src:
  - test/cpp/end2end/hybrid_end2end_test.cc
  deps:
  - grpc++_test_util
  - grpc_test_util
  - grpc++
  - grpc
  - gpr_test_util
  - gpr
- name: interop_client
  build: test
  run: false
  language: c++
  src: []
  deps:
  - interop_client_main
  - interop_client_helper
  - grpc++_test_util
  - grpc_test_util
  - grpc++
  - grpc
  - gpr_test_util
  - gpr
  - grpc++_test_config
  platforms:
  - mac
  - linux
  - posix
- name: interop_server
  build: test
  run: false
  language: c++
  src: []
  deps:
  - interop_server_main
  - interop_server_helper
  - interop_server_lib
  - grpc++_test_util
  - grpc_test_util
  - grpc++
  - grpc
  - gpr_test_util
  - gpr
  - grpc++_test_config
  platforms:
  - mac
  - linux
  - posix
- name: interop_test
  cpu_cost: 0.1
  build: test
  language: c++
  src:
  - test/cpp/interop/interop_test.cc
  deps:
  - grpc_test_util
  - grpc
  - gpr_test_util
  - gpr
  platforms:
  - mac
  - linux
  - posix
- name: json_run_localhost
  build: test
  run: false
  language: c++
  src:
  - test/cpp/qps/json_run_localhost.cc
  deps:
  - grpc++_test_util
  - grpc_test_util
  - grpc++
  - grpc
  - gpr_test_util
  - gpr
  - grpc++_test_config
- name: metrics_client
  build: test
  run: false
  language: c++
  headers:
  - test/cpp/util/metrics_server.h
  src:
  - src/proto/grpc/testing/metrics.proto
  - test/cpp/interop/metrics_client.cc
  deps:
  - grpc++
  - grpc
  - gpr
  - grpc++_test_config
- name: mock_test
  gtest: true
  build: test
  language: c++
  src:
  - test/cpp/end2end/mock_test.cc
  deps:
  - grpc++_test_util
  - grpc_test_util
  - grpc++
  - grpc
  - gpr_test_util
  - gpr
- name: proto_server_reflection_test
  gtest: true
  build: test
  language: c++
  headers:
  - test/cpp/util/proto_reflection_descriptor_database.h
  src:
  - test/cpp/end2end/proto_server_reflection_test.cc
  - test/cpp/util/proto_reflection_descriptor_database.cc
  deps:
  - grpc++_reflection
  - grpc++_test_util
  - grpc_test_util
  - grpc++
  - grpc
  - gpr_test_util
  - gpr
- name: qps_interarrival_test
  build: test
  run: false
  language: c++
  src:
  - test/cpp/qps/qps_interarrival_test.cc
  deps:
  - qps
  - grpc++_test_util
  - grpc_test_util
  - grpc++
  - grpc
  - gpr_test_util
  - gpr
  platforms:
  - mac
  - linux
  - posix
- name: qps_json_driver
  build: test
  run: false
  language: c++
  src:
  - test/cpp/qps/qps_json_driver.cc
  deps:
  - qps
  - grpc++_test_util
  - grpc_test_util
  - grpc++
  - grpc
  - gpr_test_util
  - gpr
  - grpc++_test_config
- name: qps_openloop_test
  cpu_cost: 0.5
  build: test
  language: c++
  src:
  - test/cpp/qps/qps_openloop_test.cc
  deps:
  - qps
  - grpc++_test_util
  - grpc_test_util
  - grpc++
  - grpc
  - gpr_test_util
  - gpr
  - grpc++_test_config
  platforms:
  - mac
  - linux
  - posix
- name: qps_worker
  build: test
  run: false
  language: c++
  headers:
  - test/cpp/qps/client.h
  - test/cpp/qps/server.h
  src:
  - test/cpp/qps/worker.cc
  deps:
  - qps
  - grpc++_test_util
  - grpc_test_util
  - grpc++
  - grpc
  - gpr_test_util
  - gpr
  - grpc++_test_config
- name: reconnect_interop_client
  build: test
  run: false
  language: c++
  src:
  - src/proto/grpc/testing/empty.proto
  - src/proto/grpc/testing/messages.proto
  - src/proto/grpc/testing/test.proto
  - test/cpp/interop/reconnect_interop_client.cc
  deps:
  - grpc++_test_util
  - grpc_test_util
  - grpc++
  - grpc
  - gpr_test_util
  - gpr
  - grpc++_test_config
- name: reconnect_interop_server
  build: test
  run: false
  language: c++
  src:
  - src/proto/grpc/testing/empty.proto
  - src/proto/grpc/testing/messages.proto
  - src/proto/grpc/testing/test.proto
  - test/cpp/interop/reconnect_interop_server.cc
  deps:
  - reconnect_server
  - test_tcp_server
  - grpc++_test_util
  - grpc_test_util
  - grpc++
  - grpc
  - gpr_test_util
  - gpr
  - grpc++_test_config
- name: secure_auth_context_test
  gtest: true
  build: test
  language: c++
  src:
  - test/cpp/common/secure_auth_context_test.cc
  deps:
  - grpc++_test_util
  - grpc_test_util
  - grpc++
  - grpc
  - gpr_test_util
  - gpr
- name: secure_sync_unary_ping_pong_test
  build: test
  language: c++
  src:
  - test/cpp/qps/secure_sync_unary_ping_pong_test.cc
  deps:
  - qps
  - grpc++_test_util
  - grpc_test_util
  - grpc++
  - grpc
  - gpr_test_util
  - gpr
  platforms:
  - mac
  - linux
  - posix
- name: server_builder_plugin_test
  gtest: true
  build: test
  language: c++
  src:
  - test/cpp/end2end/server_builder_plugin_test.cc
  deps:
  - grpc++_test_util
  - grpc_test_util
  - grpc++
  - grpc
  - gpr_test_util
  - gpr
- name: server_crash_test
  gtest: true
  cpu_cost: 0.1
  build: test
  language: c++
  src:
  - test/cpp/end2end/server_crash_test.cc
  deps:
  - grpc++_test_util
  - grpc_test_util
  - grpc++
  - grpc
  - gpr_test_util
  - gpr
  platforms:
  - mac
  - linux
  - posix
- name: server_crash_test_client
  build: test
  run: false
  language: c++
  src:
  - test/cpp/end2end/server_crash_test_client.cc
  deps:
  - grpc++_test_util
  - grpc_test_util
  - grpc++
  - grpc
  - gpr_test_util
  - gpr
- name: shutdown_test
  gtest: true
  build: test
  language: c++
  src:
  - test/cpp/end2end/shutdown_test.cc
  deps:
  - grpc++_test_util
  - grpc_test_util
  - grpc++
  - grpc
  - gpr_test_util
  - gpr
- name: status_test
  build: test
  language: c++
  src:
  - test/cpp/util/status_test.cc
  deps:
  - grpc_test_util
  - grpc++
  - grpc
  - gpr_test_util
  - gpr
- name: streaming_throughput_test
  gtest: true
  build: test
  language: c++
  src:
  - test/cpp/end2end/streaming_throughput_test.cc
  deps:
  - grpc++_test_util
  - grpc_test_util
  - grpc++
  - grpc
  - gpr_test_util
  - gpr
  platforms:
  - mac
  - linux
  - posix
- name: stress_test
  build: test
  run: false
  language: c++
  headers:
  - test/cpp/interop/client_helper.h
  - test/cpp/interop/interop_client.h
  - test/cpp/interop/stress_interop_client.h
  - test/cpp/util/metrics_server.h
  src:
  - src/proto/grpc/testing/empty.proto
  - src/proto/grpc/testing/messages.proto
  - src/proto/grpc/testing/metrics.proto
  - src/proto/grpc/testing/test.proto
  - test/cpp/interop/interop_client.cc
  - test/cpp/interop/stress_interop_client.cc
  - test/cpp/interop/stress_test.cc
  - test/cpp/util/metrics_server.cc
  deps:
  - grpc++_test_util
  - grpc_test_util
  - grpc++
  - grpc
  - gpr_test_util
  - gpr
  - grpc++_test_config
- name: thread_stress_test
  gtest: true
  cpu_cost: 100
  build: test
  language: c++
  src:
  - test/cpp/end2end/thread_stress_test.cc
  deps:
  - grpc++_test_util
  - grpc_test_util
  - grpc++
  - grpc
  - gpr_test_util
  - gpr
- name: public_headers_must_be_c89
  build: test
  language: c89
  src:
  - test/core/surface/public_headers_must_be_c89.c
  deps:
  - grpc
  - gpr
vspackages:
- linkage: static
  name: grpc.dependencies.zlib
  props: false
  redist: true
  version: 1.2.8.10
- linkage: static
  name: grpc.dependencies.openssl
  props: true
  redist: true
  version: 1.0.204.1
- name: gflags
  props: false
  redist: false
  version: 2.1.2.1
- name: gtest
  props: false
  redist: false
  version: 1.7.0.1
configs:
  asan:
    CC: clang
    CPPFLAGS: -O0 -fsanitize-coverage=edge -fsanitize=address -fno-omit-frame-pointer
      -Wno-unused-command-line-argument -DGPR_NO_DIRECT_SYSCALLS
    CXX: clang++
    LD: clang
    LDFLAGS: -fsanitize=address
    LDXX: clang++
    compile_the_world: true
    test_environ:
      ASAN_OPTIONS: detect_leaks=1:color=always
      LSAN_OPTIONS: suppressions=tools/lsan_suppressions.txt:report_objects=1
    timeout_multiplier: 3
  asan-noleaks:
    CC: clang
    CPPFLAGS: -O0 -fsanitize-coverage=edge -fsanitize=address -fno-omit-frame-pointer
      -Wno-unused-command-line-argument -DGPR_NO_DIRECT_SYSCALLS
    CXX: clang++
    LD: clang
    LDFLAGS: -fsanitize=address
    LDXX: clang++
    compile_the_world: true
    test_environ:
      ASAN_OPTIONS: detect_leaks=0:color=always
    timeout_multiplier: 3
  asan-trace-cmp:
    CC: clang
    CPPFLAGS: -O0 -fsanitize-coverage=edge -fsanitize-coverage=trace-cmp -fsanitize=address
      -fno-omit-frame-pointer -Wno-unused-command-line-argument -DGPR_NO_DIRECT_SYSCALLS
    CXX: clang++
    LD: clang
    LDFLAGS: -fsanitize=address
    LDXX: clang++
    compile_the_world: true
    test_environ:
      ASAN_OPTIONS: detect_leaks=1:color=always
      LSAN_OPTIONS: suppressions=tools/lsan_suppressions.txt:report_objects=1
    timeout_multiplier: 3
  basicprof:
    CPPFLAGS: -O2 -DGRPC_BASIC_PROFILER -DGRPC_TIMERS_RDTSC
    DEFINES: NDEBUG
  dbg:
    CPPFLAGS: -O0
    DEFINES: _DEBUG DEBUG
  easan:
    CC: clang
    CPPFLAGS: -O0 -fsanitize-coverage=edge -fsanitize=address -fno-omit-frame-pointer
      -Wno-unused-command-line-argument -DGPR_NO_DIRECT_SYSCALLS
    CXX: clang++
    DEFINES: _DEBUG DEBUG GRPC_EXECUTION_CONTEXT_SANITIZER
    LD: clang
    LDFLAGS: -fsanitize=address
    LDXX: clang++
    compile_the_world: true
    test_environ:
      ASAN_OPTIONS: detect_leaks=1:color=always
      LSAN_OPTIONS: suppressions=tools/lsan_suppressions.txt:report_objects=1
    timeout_multiplier: 3
  edbg:
    CPPFLAGS: -O0
    DEFINES: _DEBUG DEBUG GRPC_EXECUTION_CONTEXT_SANITIZER
  etsan:
    CC: clang
    CPPFLAGS: -O0 -fsanitize=thread -fno-omit-frame-pointer -Wno-unused-command-line-argument
      -DGPR_NO_DIRECT_SYSCALLS
    CXX: clang++
    DEFINES: _DEBUG DEBUG GRPC_EXECUTION_CONTEXT_SANITIZER
    LD: clang
    LDFLAGS: -fsanitize=thread
    LDXX: clang++
    compile_the_world: true
    test_environ:
      TSAN_OPTIONS: suppressions=tools/tsan_suppressions.txt:halt_on_error=1:second_deadlock_stack=1
    timeout_multiplier: 5
  gcov:
    CC: gcc
    CPPFLAGS: -O0 -fprofile-arcs -ftest-coverage -Wno-return-type
    CXX: g++
    DEFINES: _DEBUG DEBUG GPR_GCOV
    LD: gcc
    LDFLAGS: -fprofile-arcs -ftest-coverage -rdynamic
    LDXX: g++
  helgrind:
    CPPFLAGS: -O0
    DEFINES: _DEBUG DEBUG
    LDFLAGS: -rdynamic
    timeout_multiplier: 20
    valgrind: --tool=helgrind
  memcheck:
    CPPFLAGS: -O0
    DEFINES: _DEBUG DEBUG
    LDFLAGS: -rdynamic
    timeout_multiplier: 10
    valgrind: --tool=memcheck --leak-check=full
  msan:
    CC: clang
    CPPFLAGS: -O0 -fsanitize-coverage=edge -fsanitize=memory -fsanitize-memory-track-origins
      -fno-omit-frame-pointer -DGTEST_HAS_TR1_TUPLE=0 -DGTEST_USE_OWN_TR1_TUPLE=1
      -Wno-unused-command-line-argument -fPIE -pie -DGPR_NO_DIRECT_SYSCALLS
    CXX: clang++
    DEFINES: NDEBUG
    LD: clang
    LDFLAGS: -fsanitize=memory -DGTEST_HAS_TR1_TUPLE=0 -DGTEST_USE_OWN_TR1_TUPLE=1
      -fPIE -pie $(if $(JENKINS_BUILD),-Wl$(comma)-Ttext-segment=0x7e0000000000,)
    LDXX: clang++
    compile_the_world: true
    timeout_multiplier: 4
  mutrace:
    CPPFLAGS: -O3 -fno-omit-frame-pointer
    DEFINES: NDEBUG
    LDFLAGS: -rdynamic
  opt:
    CPPFLAGS: -O2
    DEFINES: NDEBUG
  stapprof:
    CPPFLAGS: -O2 -DGRPC_STAP_PROFILER
    DEFINES: NDEBUG
  tsan:
    CC: clang
    CPPFLAGS: -O0 -fsanitize=thread -fno-omit-frame-pointer -Wno-unused-command-line-argument
      -DGPR_NO_DIRECT_SYSCALLS
    CXX: clang++
    DEFINES: GRPC_TSAN
    LD: clang
    LDFLAGS: -fsanitize=thread
    LDXX: clang++
    compile_the_world: true
    test_environ:
      TSAN_OPTIONS: suppressions=tools/tsan_suppressions.txt:halt_on_error=1:second_deadlock_stack=1
    timeout_multiplier: 5
  ubsan:
    CC: clang
    CPPFLAGS: -O0 -fsanitize-coverage=edge -fsanitize=undefined,unsigned-integer-overflow
      -fno-omit-frame-pointer -Wno-unused-command-line-argument -Wvarargs
    CXX: clang++
    DEFINES: NDEBUG
    LD: clang
    LDFLAGS: -fsanitize=undefined,unsigned-integer-overflow
    LDXX: clang++
    compile_the_world: true
    test_environ:
      UBSAN_OPTIONS: halt_on_error=1:print_stacktrace=1
    timeout_multiplier: 1.5
defaults:
  boringssl:
    CFLAGS: -Wno-sign-conversion -Wno-conversion -Wno-unused-value -Wno-unknown-pragmas
      -Wno-implicit-function-declaration -Wno-unused-variable -Wno-sign-compare $(NO_W_EXTRA_SEMI)
    CPPFLAGS: -Ithird_party/boringssl/include -fvisibility=hidden -DOPENSSL_NO_ASM
      -D_GNU_SOURCE -DWIN32_LEAN_AND_MEAN -D_HAS_EXCEPTIONS=0 -DNOMINMAX
  global:
    CPPFLAGS: -g -Wall -Wextra -Werror -Wno-long-long -Wno-unused-parameter
    LDFLAGS: -g
  zlib:
    CFLAGS: -Wno-sign-conversion -Wno-conversion -Wno-unused-value -Wno-implicit-function-declaration
      $(W_NO_SHIFT_NEGATIVE_VALUE) -fvisibility=hidden
node_modules:
- deps:
  - grpc
  - gpr
  - boringssl
  - z
  headers:
  - src/node/ext/byte_buffer.h
  - src/node/ext/call.h
  - src/node/ext/call_credentials.h
  - src/node/ext/channel.h
  - src/node/ext/channel_credentials.h
  - src/node/ext/completion_queue.h
  - src/node/ext/completion_queue_async_worker.h
  - src/node/ext/server.h
  - src/node/ext/server_credentials.h
  - src/node/ext/timeval.h
  js:
  - src/node/index.js
  - src/node/src/client.js
  - src/node/src/common.js
  - src/node/src/credentials.js
  - src/node/src/grpc_extension.js
  - src/node/src/metadata.js
  - src/node/src/server.js
  name: grpc_node
  src:
  - src/node/ext/byte_buffer.cc
  - src/node/ext/call.cc
  - src/node/ext/call_credentials.cc
  - src/node/ext/channel.cc
  - src/node/ext/channel_credentials.cc
  - src/node/ext/completion_queue.cc
  - src/node/ext/completion_queue_async_worker.cc
  - src/node/ext/node_grpc.cc
  - src/node/ext/server.cc
  - src/node/ext/server_credentials.cc
  - src/node/ext/timeval.cc
openssl_fallback:
  base_uri: https://openssl.org/source/old/1.0.2/
  extraction_dir: openssl-1.0.2f
  tarball: openssl-1.0.2f.tar.gz
php_config_m4:
  deps:
  - grpc
  - gpr
  - boringssl
  headers:
  - src/php/ext/grpc/byte_buffer.h
  - src/php/ext/grpc/call.h
  - src/php/ext/grpc/call_credentials.h
  - src/php/ext/grpc/channel.h
  - src/php/ext/grpc/channel_credentials.h
  - src/php/ext/grpc/completion_queue.h
  - src/php/ext/grpc/php7_wrapper.h
  - src/php/ext/grpc/php_grpc.h
  - src/php/ext/grpc/server.h
  - src/php/ext/grpc/server_credentials.h
  - src/php/ext/grpc/timeval.h
  src:
  - src/php/ext/grpc/byte_buffer.c
  - src/php/ext/grpc/call.c
  - src/php/ext/grpc/call_credentials.c
  - src/php/ext/grpc/channel.c
  - src/php/ext/grpc/channel_credentials.c
  - src/php/ext/grpc/completion_queue.c
  - src/php/ext/grpc/php_grpc.c
  - src/php/ext/grpc/server.c
  - src/php/ext/grpc/server_credentials.c
  - src/php/ext/grpc/timeval.c
python_dependencies:
  deps:
  - grpc
  - gpr
  - boringssl
  - z
ruby_gem:
  deps:
  - grpc
  - gpr
  - boringssl
  - z<|MERGE_RESOLUTION|>--- conflicted
+++ resolved
@@ -1488,10 +1488,8 @@
   - grpc
   - gpr_test_util
   - gpr
-<<<<<<< HEAD
   exclude_iomgrs:
   - uv
-=======
 - name: connection_refused_test
   cpu_cost: 0.1
   build: test
@@ -1503,7 +1501,6 @@
   - grpc
   - gpr_test_util
   - gpr
->>>>>>> 70c0b32c
 - name: dns_resolver_connectivity_test
   cpu_cost: 0.1
   build: test
